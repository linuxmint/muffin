--- conflicted
+++ resolved
@@ -68,48 +68,8 @@
         self.sidePage = sidePage
         self.name = "effects"
         self.category = "appear"
-<<<<<<< HEAD
         self.comment = _("Control Cinnamon visual effects.")
-
-    def on_module_selected(self):
-=======
-        self.comment = _("Control Cinnamon visual effects.")            
-
-        # Destroy window effects
-        self.transition_effects = [[effect] * 2 for effect in
-                              ["easeInQuad",
-                               "easeOutQuad",
-                               "easeInOutQuad",
-                               "easeInCubic",
-                               "easeOutCubic",
-                               "easeInOutCubic",
-                               "easeInQuart",
-                               "easeOutQuart",
-                               "easeInOutQuart",
-                               "easeInQuint",
-                               "easeOutQuint",
-                               "easeInOutQuint",
-                               "easeInSine",
-                               "easeOutSine",
-                               "easeInOutSine",
-                               "easeInExpo",
-                               "easeOutExpo",
-                               "easeInOutExpo",
-                               "easeInCirc",
-                               "easeOutCirc",
-                               "easeInOutCirc",
-                               "easeInElastic",
-                               "easeOutElastic",
-                               "easeInOutElastic",
-                               "easeInBack",
-                               "easeOutBack",
-                               "easeInOutBack",
-                               "easeInBounce",
-                               "easeOutBounce",
-                               "easeInOutBounce"]]              
-      
     def on_module_selected(self, switch_container):
->>>>>>> ce893d83
         if not self.loaded:
             print "Loading Effects module"
             bg = SectionBg()
