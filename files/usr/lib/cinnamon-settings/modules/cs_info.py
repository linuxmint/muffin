--- conflicted
+++ resolved
@@ -51,15 +51,10 @@
 
 def getDiskSize():
     disksize = 0
-<<<<<<< HEAD
     moreThanOnce = 0
-    for line in getProcessOut("df"):
+    for line in getProcessOut(("df", "-l")):
         if line.startswith("/dev/"):
             moreThanOnce += 1
-=======
-    for line in getProcessOut(("df", "-l")):
-        if line.startswith("/"):
->>>>>>> b715bdf8
             disksize += float(line.split()[1])
 
     if (moreThanOnce > 1):
@@ -85,22 +80,12 @@
 def createSystemInfos():
     procInfos = getProcInfos()
     infos = []
-<<<<<<< HEAD
-    (dname, dversion, dsuffix) = platform.linux_distribution()
     arch = platform.machine().replace("_", "-")
     (memsize, memunit) = procInfos['mem_total'].split(" ")
     processorName = procInfos['cpu_name'].replace("(R)", u"\u00A9").replace("(TM)", u"\u2122")
     if 'cpu_cores' in procInfos:
-        processorName = processorName + " x " + procInfos['cpu_cores']
+        processorName = processorName + u" \u00D7 " + procInfos['cpu_cores']
 
-=======
-    arch = platform.machine().replace("_", "-")    
-    (memsize, memunit) = procInfos['mem_total'].split(" ")
-    processorName = procInfos['cpu_name'].replace("(R)", u"\u00A9").replace("(TM)", u"\u2122")
-    if 'cpu_cores' in procInfos:
-        processorName = processorName + u" \u00D7 " + procInfos['cpu_cores']
-    
->>>>>>> b715bdf8
     if os.path.exists("/etc/linuxmint/info"):
         title = commands.getoutput("awk -F \"=\" '/GRUB_TITLE/ {print $2}' /etc/linuxmint/info")
         infos.append((_("Operating System"), title))
@@ -108,16 +93,11 @@
         title = "Arch Linux"
         infos.append((_("Operating System"), title))
     else:
-<<<<<<< HEAD
-        infos.append((_("Operating System"), dname + " " + dversion +  " '" + dsuffix.title() + "' (" + arch + ")"))
-    if 'CINNAMON_VERSION' in os.environ:
-=======
         s = '%s (%s)' % (' '.join(platform.linux_distribution()), arch)
         # Normalize spacing in distribution name
         s = re.sub('\s{2,}', ' ', s)
         infos.append((_("Operating System"), s))
-    if 'CINNAMON_VERSION' in os.environ:            
->>>>>>> b715bdf8
+    if 'CINNAMON_VERSION' in os.environ:
         infos.append((_("Cinnamon Version"), os.environ['CINNAMON_VERSION']))
     infos.append((_("Linux Kernel"), platform.release()))
     infos.append((_("Processor"), processorName))
