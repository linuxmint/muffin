--- conflicted
+++ resolved
@@ -188,12 +188,12 @@
         self.show_password.connect('toggled', self._on_show_password_toggled)
         table.attach(self.show_password, 1, 3, 3, 4)
 
-        self.set_border_width(6)       
-        
+        self.set_border_width(6)
+
         box = self.get_content_area()
         box.add(table)
         self.show_all()
-        
+
         self.infobar = Gtk.InfoBar()
         self.infobar.set_message_type(Gtk.MessageType.ERROR)
         label = Gtk.Label(_("An error occured. Your password was not changed."))
@@ -201,15 +201,6 @@
         content.add(label)
         table.attach(self.infobar, 0, 3, 4, 5)
 
-<<<<<<< HEAD
-        self.set_border_width(6)
-
-        box = self.get_content_area()
-        box.add(table)
-        self.show_all()
-
-=======
->>>>>>> a9f827e0
         self.add_buttons(Gtk.STOCK_CANCEL, Gtk.ResponseType.CANCEL, _("Change"), Gtk.ResponseType.OK, )
 
         self.set_passwords_visibility()
@@ -257,9 +248,6 @@
 
     def _on_show_password_toggled(self, widget):
         self.set_passwords_visibility()
-
-<<<<<<< HEAD
-=======
 
     # Based on setPasswordStrength() in Mozilla Seamonkey, which is tri-licensed under MPL 1.1, GPL 2.0, and LGPL 2.1.
     # Forked from Ubiquity validation.py
@@ -275,7 +263,7 @@
             else:
                 symbol += 1
         length = len(password)
-        
+
         length = min(length,4)
         digit = min(digit,3)
         upper = min(upper,3)
@@ -290,8 +278,7 @@
         if strength < 0:
             strength = 0
         return strength
-        
->>>>>>> a9f827e0
+
     def _on_passwords_changed(self, widget):
         self.infobar.hide()
         new_password = self.new_password.get_text()
