const Applet = imports.ui.applet;
const Gio = imports.gi.Gio;
const DBus = imports.dbus;
const Lang = imports.lang;
const St = imports.gi.St;
const PopupMenu = imports.ui.popupMenu;
const Pango = imports.gi.Pango;
const Main = imports.ui.main;

const POWER_SCHEMA = "org.cinnamon.power"
const SHOW_PERCENTAGE_KEY = "power-label";
const BUS_NAME = 'org.cinnamon.SettingsDaemon';
const OBJECT_PATH = '/org/cinnamon/SettingsDaemon/Power';

const UPDeviceType = {
    UNKNOWN: 0,
    AC_POWER: 1,
    BATTERY: 2,
    UPS: 3,
    MONITOR: 4,
    MOUSE: 5,
    KEYBOARD: 6,
    PDA: 7,
    PHONE: 8,
    MEDIA_PLAYER: 9,
    TABLET: 10,
    COMPUTER: 11
};

const UPDeviceState = {
    UNKNOWN: 0,
    CHARGING: 1,
    DISCHARGING: 2,
    EMPTY: 3,
    FULLY_CHARGED: 4,
    PENDING_CHARGE: 5,
    PENDING_DISCHARGE: 6
};

const LabelDisplay = {
    NONE: 'none',
    PERCENT: 'percent',
    TIME: 'time',
    TIMEPERCENTAGE: 'timepercentage'
};

const PowerManagerInterface = {
    name: 'org.cinnamon.SettingsDaemon.Power',
    methods: [
        { name: 'GetDevices', inSignature: '', outSignature: 'a(susdut)' },
        { name: 'GetPrimaryDevice', inSignature: '', outSignature: '(susdut)' },
        ],
    signals: [
        { name: 'PropertiesChanged', inSignature: 's,a{sv},a[s]' },
        ],
    properties: [
        { name: 'Icon', signature: 's', access: 'read' },
        ]
};
let PowerManagerProxy = DBus.makeProxyClass(PowerManagerInterface);

const SettingsManagerInterface = {
	name: 'org.freedesktop.DBus.Properties',
	methods: [
		{ name: 'GetAll', inSignature: 's', outSignature: 'a{sv}' }
	],
	signals: [
	{name: 'PropertiesChanged', inSignature:'s,a{sv},a[s]', outSignature:''}
	]
};

let SettingsManagerProxy = DBus.makeProxyClass(SettingsManagerInterface);

function DeviceItem() {
    this._init.apply(this, arguments);
}

DeviceItem.prototype = {
    __proto__: PopupMenu.PopupBaseMenuItem.prototype,

    _init: function(device) {
        PopupMenu.PopupBaseMenuItem.prototype._init.call(this, { reactive: false });

        let [device_id, device_type, icon, percentage, state, time, timepercentage] = device;

        this._box = new St.BoxLayout({ style_class: 'popup-device-menu-item' });
        this._label = new St.Label({ text: this._deviceTypeToString(device_type) });

        this._icon = new St.Icon({ gicon: Gio.icon_new_for_string(icon),
                                   icon_type: St.IconType.SYMBOLIC,
                                   style_class: 'popup-menu-icon' });

        this._box.add_actor(this._icon);
        this._box.add_actor(this._label);
        this.addActor(this._box);

        let percentLabel = new St.Label({ text: C_("percent of battery remaining", "%d%%").format(Math.round(percentage)) });
        this.addActor(percentLabel, { align: St.Align.END });
    },

    _deviceTypeToString: function(type) {
        switch (type) {
            case UPDeviceType.AC_POWER:
                return _("AC adapter");
            case UPDeviceType.BATTERY:
                return _("Laptop battery");
            case UPDeviceType.UPS:
                return _("UPS");
            case UPDeviceType.MONITOR:
                return _("Monitor");
            case UPDeviceType.MOUSE:
                return _("Mouse");
            case UPDeviceType.KEYBOARD:
                return _("Keyboard");
            case UPDeviceType.PDA:
                return _("PDA");
            case UPDeviceType.PHONE:
                return _("Cell phone");
            case UPDeviceType.MEDIA_PLAYER:
                return _("Media player");
            case UPDeviceType.TABLET:
                return _("Tablet");
            case UPDeviceType.COMPUTER:
                return _("Computer");
            default:
                return _("Unknown");
        }
    }
}

function MyApplet(metadata, orientation, panel_height) {
    this._init(metadata, orientation, panel_height);
}


MyApplet.prototype = {
    __proto__: Applet.TextIconApplet.prototype,

    _init: function(metadata, orientation, panel_height) {        
        Applet.TextIconApplet.prototype._init.call(this, orientation, panel_height);
        
        try {
            this.metadata = metadata;
            Main.systrayManager.registerRole("power", metadata.uuid);
            Main.systrayManager.registerRole("battery", metadata.uuid);
            
            this.menuManager = new PopupMenu.PopupMenuManager(this);
            this.menu = new Applet.AppletPopupMenu(this, orientation);
            this.menuManager.addMenu(this.menu);            
            
            //this.set_applet_icon_symbolic_name('battery-missing');            
            this._proxy = new PowerManagerProxy(DBus.session, BUS_NAME, OBJECT_PATH);
            this._smProxy = new SettingsManagerProxy(DBus.session, BUS_NAME, OBJECT_PATH);
            
            let icon = this.actor.get_children()[0];
            this.actor.remove_actor(icon);
            let box = new St.BoxLayout({ name: 'batteryBox' });
            this.actor.add_actor(box);
            let iconBox = new St.Bin();
            box.add(iconBox, { y_align: St.Align.MIDDLE, y_fill: false });
            this._mainLabel = new St.Label();
            this._mainLabel.clutter_text.ellipsize = Pango.EllipsizeMode.NONE;
            box.add(this._mainLabel, { y_align: St.Align.MIDDLE, y_fill: false });
            iconBox.child = icon;

            this._deviceItems = [ ];
            this._hasPrimary = false;
            this._primaryDeviceId = null;
            
            let settings = new Gio.Settings({ schema: POWER_SCHEMA }); 
            this._labelDisplay = settings.get_string(SHOW_PERCENTAGE_KEY);
            let applet = this;
            settings.connect('changed::'+SHOW_PERCENTAGE_KEY, function() {
                applet._switchLabelDisplay(settings.get_string(SHOW_PERCENTAGE_KEY));
            });

            this._batteryItem = new PopupMenu.PopupMenuItem('', { reactive: false });
            this._primaryPercentage = new St.Label();
            this._batteryItem.addActor(this._primaryPercentage, { align: St.Align.END });
            this.menu.addMenuItem(this._batteryItem);

            this.menu.addMenuItem(new PopupMenu.PopupSeparatorMenuItem());
            this._otherDevicePosition = 2;
            
            // Setup label display settings
            this._displayItem = new PopupMenu.PopupSubMenuMenuItem(_("Display"));
            this.menu.addMenuItem(this._displayItem);
            this._displayPercentageItem = new PopupMenu.PopupMenuItem(_("Show percentage"));
            this._displayPercentageItem.connect('activate', Lang.bind(this, function() {
                settings.set_string(SHOW_PERCENTAGE_KEY, LabelDisplay.PERCENT);
            }));
            this._displayItem.menu.addMenuItem(this._displayPercentageItem);
            this._displayTimeItem = new PopupMenu.PopupMenuItem(_("Show time remaining"));
            this._displayTimeItem.connect('activate', Lang.bind(this, function() {
                settings.set_string(SHOW_PERCENTAGE_KEY, LabelDisplay.TIME);
            }));
            this._displayItem.menu.addMenuItem(this._displayTimeItem);
            this._displayTimePercentageItem = new PopupMenu.PopupMenuItem(_("Show percentage and time remaining"));
            this._displayTimePercentageItem.connect('activate', Lang.bind(this, function() {
                settings.set_string(SHOW_PERCENTAGE_KEY, LabelDisplay.TIMEPERCENTAGE);
            }));
            this._displayItem.menu.addMenuItem(this._displayTimePercentageItem);
            this._displayNoneItem = new PopupMenu.PopupMenuItem(_("Hide label"));
            this._displayNoneItem.connect('activate', Lang.bind(this, function() {
                settings.set_string(SHOW_PERCENTAGE_KEY, LabelDisplay.NONE);
            }));
            this._displayItem.menu.addMenuItem(this._displayNoneItem);
            this._switchLabelDisplay(this._labelDisplay);

            this.menu.addMenuItem(new PopupMenu.PopupSeparatorMenuItem());
            this.menu.addSettingsAction(_("Power Settings"), 'power');

            this._smProxy.connect('PropertiesChanged', Lang.bind(this, this._devicesChanged));
            this._devicesChanged();            
        }
        catch (e) {
            global.logError(e);
        }
    },
    
    on_applet_clicked: function(event) {
        this.menu.toggle();        
    },

    _switchLabelDisplay: function(display) {
            this._labelDisplay = display;

            //set the dot before the right entry in the menu
            this._displayPercentageItem.setShowDot(false);
            this._displayNoneItem.setShowDot(false);
            this._displayTimeItem.setShowDot(false);
            this._displayTimePercentageItem.setShowDot(false);

            if (this._labelDisplay == LabelDisplay.PERCENT) {
                this._displayPercentageItem.setShowDot(true);
            }
            else if (this._labelDisplay == LabelDisplay.TIME) {
                this._displayTimeItem.setShowDot(true);
            }
            else if (this._labelDisplay == LabelDisplay.TIMEPERCENTAGE) {
                this._displayTimePercentageItem.setShowDot(true);
            }
            else {
                this._displayNoneItem.setShowDot(true);
            }

            this._updateLabel();
    },
    
    _readPrimaryDevice: function() {
        this._proxy.GetPrimaryDeviceRemote(Lang.bind(this, function(device, error) {
            if (error) {
                this._hasPrimary = false;
                this._primaryDeviceId = null;
                this._batteryItem.actor.hide();                
                return;
            }
            let [device_id, device_type, icon, percentage, state, seconds] = device;
            if (device_type == UPDeviceType.BATTERY) {
                this._hasPrimary = true;
                let time = Math.round(seconds / 60);
                if (time == 0) {
                    // 0 is reported when UPower does not have enough data
                    // to estimate battery life
                    this._batteryItem.label.text = _("Estimating...");
                } else {
                    let minutes = time % 60;
                    let hours = Math.floor(time / 60);
                    let timestring;
                    if (time > 60) {
                        if (minutes == 0) {
                            timestring = ngettext("%d hour remaining", "%d hours remaining", hours).format(hours);
                        } else {
                            /* TRANSLATORS: this is a time string, as in "%d hours %d minutes remaining" */
                            let template = _("%d %s %d %s remaining");

                            timestring = template.format (hours, ngettext("hour", "hours", hours), minutes, ngettext("minute", "minutes", minutes));
                        }
                    } else
                        timestring = ngettext("%d minute remaining", "%d minutes remaining", minutes).format(minutes);
                    this._batteryItem.label.text = timestring;
                    this.set_applet_tooltip(timestring);
                }
                this._primaryPercentage.text = C_("percent of battery remaining", "%d%%").format(Math.round(percentage));
                this._batteryItem.actor.show();
            } else {
                this._hasPrimary = false;
                this._batteryItem.actor.hide();
            }

            this._primaryDeviceId = device_id;
        }));
    },

    _readOtherDevices: function() {
        this._proxy.GetDevicesRemote(Lang.bind(this, function(devices, error) {
            this._deviceItems.forEach(function(i) { i.destroy(); });
            this._deviceItems = [];

            if (error) {
                return;
            }

            let position = 0;
            for (let i = 0; i < devices.length; i++) {
                let [device_id, device_type] = devices[i];

                if (device_type == UPDeviceType.AC_POWER) {
                    this.set_applet_tooltip(_("AC adapter"));
                }
                else if (device_type == UPDeviceType.BATTERY) {
                    this.set_applet_tooltip(_("Laptop battery"));
                }

                if (device_type == UPDeviceType.AC_POWER || device_id == this._primaryDeviceId)
                    continue;

                let item = new DeviceItem (devices[i]);
                this._deviceItems.push(item);
                this.menu.addMenuItem(item, this._otherDevicePosition + position);
                position++;
            }
        }));
    },

    on_panel_height_changed: function() {
        this._devicesChanged();
    },

    _devicesChanged: function() {        
        this._proxy.GetRemote('Icon', Lang.bind(this, function(icon, error) {
            if (icon) {    
                this.set_applet_icon_symbolic_name('battery-missing');
                let gicon = Gio.icon_new_for_string(icon);
                this._applet_icon.gicon = gicon;
                this.actor.show();
            } else {
                this.menu.close();
                this.actor.hide();
            }
        }));
        this._readPrimaryDevice();
        this._readOtherDevices();
        this._updateLabel();
    },
    
    _updateLabel: function() {
        this._proxy.GetPrimaryDeviceRemote(Lang.bind(this, function(device, error) {
            if (error) {
                this._mainLabel.set_text("");
                return;
            }

            if (this._labelDisplay != LabelDisplay.NONE) {
                let [device_id, device_type, icon, percentage, state, seconds] = device;
                if (device_type == UPDeviceType.BATTERY) {
                    let labelText = "";

<<<<<<< HEAD
                        if (this._labelDisplay == LabelDisplay.PERCENT || time == 0) {
                            labelText = C_("percent of battery remaining", "%d%%").format(Math.round(percentage));
                        }
                        else if (this._labelDisplay == LabelDisplay.TIME) {
                            let seconds = time / 60;
                            let minutes = Math.floor(seconds % 60);
                            let hours = Math.floor(seconds / 60);
                            labelText = C_("time of battery remaining", "%d:%02d").format(hours,minutes);
                        }
                        else if (this._labelDisplay == LabelDisplay.TIMEPERCENTAGE) {
                            let seconds = time / 60;
                            let minutes = Math.floor(seconds % 60);
                            let hours = Math.floor(seconds / 60);
                            labelText = C_("percent of battery remaining", "%d%%").format(Math.round(percentage)) + " (" +
                                        C_("time of battery remaining", "%d:%02d").format(hours,minutes) + ")";
                        }

                        this._mainLabel.set_text(labelText);
                        return;
=======
                    if (this._labelDisplay == LabelDisplay.PERCENT || seconds == 0) {
                        labelText = C_("percent of battery remaining", "%d%%").format(Math.round(percentage));
                    }
                    else if (this._labelDisplay == LabelDisplay.TIME) {
                        let time = Math.round(seconds / 60);
                        let minutes = Math.floor(time % 60);
                        let hours = Math.floor(time / 60);
                        labelText = C_("time of battery remaining", "%d:%02d").format(hours,minutes);
>>>>>>> 7c11ab0d
                    }

                    this._mainLabel.set_text(labelText);
                    return;
                }
            }
            // Display disabled or no battery found... hot-unplugged?
            this._mainLabel.set_text("");
        }));
    },
    
    on_applet_removed_from_panel: function() {
        Main.systrayManager.unregisterId(this.metadata.uuid);
    }
};

function main(metadata, orientation, panel_height) {  
    let myApplet = new MyApplet(metadata, orientation, panel_height);
    return myApplet;      
}<|MERGE_RESOLUTION|>--- conflicted
+++ resolved
@@ -350,47 +350,31 @@
                 this._mainLabel.set_text("");
                 return;
             }
-
             if (this._labelDisplay != LabelDisplay.NONE) {
-                let [device_id, device_type, icon, percentage, state, seconds] = device;
-                if (device_type == UPDeviceType.BATTERY) {
+                let [device_id, device_type, icon, percentage, state, time] = device;
+                // if (device_type == UPDeviceType.AC_POWER || device_type == UPDeviceType.BATTERY) {
                     let labelText = "";
 
-<<<<<<< HEAD
-                        if (this._labelDisplay == LabelDisplay.PERCENT || time == 0) {
-                            labelText = C_("percent of battery remaining", "%d%%").format(Math.round(percentage));
-                        }
-                        else if (this._labelDisplay == LabelDisplay.TIME) {
-                            let seconds = time / 60;
-                            let minutes = Math.floor(seconds % 60);
-                            let hours = Math.floor(seconds / 60);
-                            labelText = C_("time of battery remaining", "%d:%02d").format(hours,minutes);
-                        }
-                        else if (this._labelDisplay == LabelDisplay.TIMEPERCENTAGE) {
-                            let seconds = time / 60;
-                            let minutes = Math.floor(seconds % 60);
-                            let hours = Math.floor(seconds / 60);
-                            labelText = C_("percent of battery remaining", "%d%%").format(Math.round(percentage)) + " (" +
-                                        C_("time of battery remaining", "%d:%02d").format(hours,minutes) + ")";
-                        }
-
-                        this._mainLabel.set_text(labelText);
-                        return;
-=======
-                    if (this._labelDisplay == LabelDisplay.PERCENT || seconds == 0) {
+                    if (this._labelDisplay == LabelDisplay.PERCENT || time == 0) {
                         labelText = C_("percent of battery remaining", "%d%%").format(Math.round(percentage));
                     }
                     else if (this._labelDisplay == LabelDisplay.TIME) {
-                        let time = Math.round(seconds / 60);
-                        let minutes = Math.floor(time % 60);
-                        let hours = Math.floor(time / 60);
+                        let seconds = Math.round(time / 60);
+                        let minutes = Math.floor(seconds % 60);
+                        let hours = Math.floor(seconds / 60);
                         labelText = C_("time of battery remaining", "%d:%02d").format(hours,minutes);
->>>>>>> 7c11ab0d
+                    }
+                    else if (this._labelDisplay == LabelDisplay.TIMEPERCENTAGE) {
+                        let seconds = Math.round(time / 60);
+                        let minutes = Math.floor(seconds % 60);
+                        let hours = Math.floor(seconds / 60);
+                        labelText = C_("percent of battery remaining", "%d%%").format(Math.round(percentage)) + " (" +
+                                    C_("time of battery remaining", "%d:%02d").format(hours,minutes) + ")";
                     }
 
                     this._mainLabel.set_text(labelText);
                     return;
-                }
+                // }
             }
             // Display disabled or no battery found... hot-unplugged?
             this._mainLabel.set_text("");
