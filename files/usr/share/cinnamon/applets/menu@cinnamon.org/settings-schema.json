--- conflicted
+++ resolved
@@ -1,11 +1,7 @@
 {
  "menu-icon" : {
     "type" : "iconfilechooser",
-<<<<<<< HEAD
-    "default" : "/usr/share/cinnamon/theme/menu.svg",
-=======
     "default" : "menu",
->>>>>>> a5376820
     "description": "Icon",
     "tooltip": "Select an icon to show in the panel."
  }, 
