project('muffin', 'c', version : '6.4.1', meson_version : '>=0.56.0', license : 'GPLv2+')

muffin_plugin_api_version = '3'

split_version = meson.project_version().split('.')

# Automatically increase API version each development cycle,
# starting with 0 in 3.23.x
api_version = 0
libmuffin_api_version = '@0@'.format(api_version)

# generic version requirements
fribidi_req = '>= 1.0.0'
glib_req = '>= 2.67.3'
gi_req = '>= 0.9.5'
graphene_req = '>= 1.9.3'
gtk3_req = '>= 3.19.8'
gdk_pixbuf_req = '>= 2.0'
uprof_req = '>= 0.3'
pango_req = '>= 1.2.0'
cairo_req = '>= 1.10.0'
pangocairo_req = '>= 1.20'
json_glib_req = '>= 0.12.0'
upower_glib_req = '>= 0.99.0'
xcomposite_req = '>= 0.4'
xkbcommon_req = '>= 0.4.3'
xfixes_req = '>= 3'
xi_req = '>= 1.7.4'
xrandr_req = '>= 1.5.0'
libstartup_notification_req = '>= 0.7'
libcanberra_req = '>= 0.26'
libwacom_req = '>= 0.13'
atk_req = '>= 2.5.3'

# optional version requirements
udev_req = '>= 228'
gudev_req = '>= 232'

# wayland version requirements
<<<<<<< HEAD
wayland_server_req = '>= 1.24'
wayland_protocols_req = '>= 1.23'
=======
wayland_server_req = '>= 1.20'
wayland_protocols_req = '>= 1.36'
>>>>>>> af71a8e8

# native backend version requirements
libinput_req = '>= 1.19.0'
gbm_req = '>= 10.3'

# screen cast version requirements
libpipewire_req = '>= 0.3.0'

# profiler requirements
sysprof_req = '>= 3.35.2'

gnome = import('gnome')
pkg = import('pkgconfig')
i18n  = import('i18n')
cc = meson.get_compiler('c')

prefix = get_option('prefix')

bindir = join_paths(prefix, get_option('bindir'))
datadir = join_paths(prefix, get_option('datadir'))
libdir = join_paths(prefix, get_option('libdir'))
libexecdir = join_paths(prefix, get_option('libexecdir'))
includedir = join_paths(prefix, get_option('includedir'))
sysconfdir = get_option('sysconfdir')

pkgname = '@0@'.format(meson.project_name())

pkgdatadir = join_paths(datadir, pkgname)
pkglibdir = join_paths(libdir, pkgname)
pkgincludedir = join_paths(includedir, pkgname)

pcdir = join_paths(libdir, 'pkgconfig')

gettext_package = meson.project_name()
localedir = join_paths(datadir, 'locale')

libmuffin_name = 'muffin'

muffin_installed_tests_datadir = join_paths(
  datadir, 'installed-tests', libmuffin_name)

muffin_installed_tests_libexecdir = join_paths(
  libexecdir, 'installed-tests', libmuffin_name)

m_dep = cc.find_library('m', required: true)
x11_dep = dependency('x11')
graphene_dep = dependency('graphene-gobject-1.0', version: graphene_req)
gtk3_dep = dependency('gtk+-3.0', version: gtk3_req)
gdk_pixbuf_dep = dependency('gdk-pixbuf-2.0')
pango_dep = dependency('pango', version: pango_req)
cairo_dep = dependency('cairo', version: cairo_req)
cairo_gobject_dep = dependency('cairo-gobject', version: cairo_req)
pangocairo_dep = dependency('pangocairo', version: pangocairo_req)
fribidi_dep = dependency('fribidi', version: fribidi_req)
glib_dep = dependency('glib-2.0', version: glib_req)
gio_dep = dependency('gio-unix-2.0', version: glib_req)
gio_unix_dep = dependency('gio-unix-2.0', version: glib_req)
gobject_dep = dependency('gobject-2.0', version: glib_req)
gthread_dep = dependency('gobject-2.0', version: glib_req)
gmodule_no_export_dep = dependency('gmodule-no-export-2.0', version: glib_req)
json_glib_dep = dependency('json-glib-1.0', version: json_glib_req)
cinnamon_desktop_dep = dependency('cinnamon-desktop', version: '>= 5.3')
xcomposite_dep = dependency('xcomposite', version: xcomposite_req)
xcursor_dep = dependency('xcursor')
xdamage_dep = dependency('xdamage')
xext_dep = dependency('xext')
xfixes_dep = dependency('xfixes', version: xfixes_req)
xi_dep = dependency('xi', version: xi_req)
xtst_dep = dependency('xtst')
xkbfile_dep = dependency('xkbfile')
xkeyboard_config_dep = dependency('xkeyboard-config')
xkbcommon_dep = dependency('xkbcommon', version: xkbcommon_req)
xkbcommon_x11_dep = dependency('xkbcommon-x11')
xrender_dep = dependency('xrender')
x11_xcb_dep = dependency('x11-xcb')
xrandr_dep = dependency('xrandr', version: xrandr_req)
xcb_randr_dep = dependency('xcb-randr')
xcb_res_dep = dependency('xcb-res')
xinerama_dep = dependency('xinerama')
xau_dep = dependency('xau')
ice_dep = dependency('ice')
atk_dep = dependency('atk', version: atk_req)
libcanberra_dep = dependency('libcanberra', version: libcanberra_req)
dbus_dep = dependency('dbus-1')

# For now always require X11 support
have_x11 = true

have_gl = get_option('opengl')
if have_gl
  gl_dep = dependency('gl')
  gl_libname = get_option('opengl_libname')
endif

have_egl = get_option('egl')
if have_egl
  egl_dep = dependency('egl')
endif

have_glx = get_option('glx')
if have_glx
  if not have_gl
    error('GLX support requires OpenGL to be enabled')
  endif
endif

have_egl_xlib = have_egl and have_x11

have_gles2 = get_option('gles2')
if have_gles2
  gles2_dep = dependency('glesv2')
  gles2_libname = get_option('gles2_libname')

  if not have_egl
    error('GLESv2 support requires EGL to be enabled')
  endif
endif

have_wayland = get_option('wayland')

if have_wayland
  wayland_server_dep = dependency('wayland-server', version: wayland_server_req)
  wayland_client_dep = dependency('wayland-client', version: wayland_server_req)
  wayland_protocols_dep = dependency('wayland-protocols',
                                     version: wayland_protocols_req)
  wayland_egl_dep = dependency('wayland-egl')

  if not have_egl
    error('Wayland support requires EGL to be enabled')
  endif
endif

have_libgudev = get_option('udev')
if have_libgudev
  libudev_dep = dependency('libudev', version: udev_req)
  gudev_dep = dependency('gudev-1.0', version: gudev_req)
endif

have_native_backend = get_option('native_backend')

if have_native_backend
  libdrm_dep = dependency('libdrm')
  libgbm_dep = dependency('gbm', version: gbm_req)
  libinput_dep = dependency('libinput', version: libinput_req)

  libsystemd_dep = dependency('libsystemd', required: false)
  if libsystemd_dep.found()
    logind_provider_dep = libsystemd_dep
  else
    logind_provider_dep = dependency('libelogind')
  endif

  if not have_egl
    error('The native backend requires EGL to be enabled')
  endif

  if not have_gles2
    error('The native backend requires GLESv2 to be enabled')
  endif

  if not have_libgudev
    error('The native backend requires udev to be enabled')
  endif
endif

have_egl_device = get_option('egl_device')

have_wayland_eglstream = get_option('wayland_eglstream')

if have_wayland_eglstream
  wayland_eglstream_protocols_dep = dependency('wayland-eglstream-protocols')
  dl_dep = cc.find_library('dl', required: true)

  if not have_wayland
    error('Wayland EGLStream support requires Wayland to be enabled')
  endif
endif

default_driver = get_option('default_driver')

have_sm = get_option('sm')
if have_sm
  sm_dep = dependency('sm')
endif

have_libwacom = get_option('libwacom')

if have_libwacom
  libwacom_dep = dependency('libwacom', version: libwacom_req)
endif

have_pango_ft2 = get_option('pango_ft2')
if have_pango_ft2
  pangoft2_dep = dependency('pangoft2')
endif

have_startup_notification = get_option('startup_notification')
if have_startup_notification
  libstartup_notification_dep = dependency('libstartup-notification-1.0',
                                           version: libstartup_notification_req)
endif

have_remote_desktop = get_option('remote_desktop')
if have_remote_desktop
  libpipewire_dep = dependency('libpipewire-0.3', version: libpipewire_req)
endif

have_introspection = get_option('introspection')
if have_introspection
  gobject_introspection_dep = dependency('gobject-introspection-1.0')

  introspection_args = [
    '--quiet',
    '-U_GNU_SOURCE',
  ]
endif

have_tests = get_option('tests')
have_core_tests = false
have_cogl_tests = false
have_clutter_tests = false
have_installed_tests = false

if have_tests
  have_core_tests = get_option('core_tests')
  if have_core_tests
    if not have_wayland
      error('Tests require Wayland to be enabled')
    endif
  endif

  have_cogl_tests = get_option('cogl_tests')
  have_clutter_tests = get_option('clutter_tests')
  have_installed_tests = get_option('installed_tests')
endif

have_profiler = get_option('profiler')
if have_profiler
  sysprof_dep = dependency('sysprof-capture-3', version: sysprof_req)
endif

required_functions = [
  'ffs',
  'clz',
  'memmem',
]
foreach function : required_functions
  if not cc.has_function(function)
    error('Required function ' + function + ' missing')
  endif
endforeach

if host_machine.cpu_family() == 'x86'
  add_project_arguments('-ffloat-store', language: 'c')
endif
add_project_arguments('-D_GNU_SOURCE', language: 'c')

buildtype = get_option('buildtype')
if buildtype != 'plain'
  all_warnings = [
    '-fno-strict-aliasing',
    '-Wpointer-arith',
    '-Wmissing-declarations',
    '-Wimplicit-function-declaration',
    '-Wformat=2',
    '-Wformat-nonliteral',
    '-Wformat-security',
    '-Wstrict-prototypes',
    '-Wmissing-prototypes',
    '-Wnested-externs',
    '-Wold-style-definition',
    '-Wundef',
    '-Wunused',
    '-Wcast-align',
    '-Wmissing-noreturn',
    '-Wmissing-format-attribute',
    '-Wmissing-include-dirs',
    '-Wlogical-op',
    '-Wignored-qualifiers',
    '-Werror=redundant-decls',
    '-Werror=implicit',
    '-Werror=nonnull',
    '-Werror=init-self',
    '-Werror=main',
    '-Werror=missing-braces',
    '-Werror=sequence-point',
    '-Werror=return-type',
    '-Werror=trigraphs',
    '-Werror=array-bounds',
    '-Werror=write-strings',
    '-Werror=address',
    '-Werror=int-to-pointer-cast',
    '-Werror=pointer-to-int-cast',
    '-Werror=empty-body',
    '-Werror=write-strings',
  ]
  supported_warnings = cc.get_supported_arguments(all_warnings)
  add_project_arguments(supported_warnings, language: 'c')
endif

if get_option('debug')
  debug_c_args = [
    '-DG_ENABLE_DEBUG',
    '-fno-omit-frame-pointer'
  ]
  supported_debug_c_args = cc.get_supported_arguments(debug_c_args)
  add_project_arguments(supported_debug_c_args, language: 'c')
endif

cc.compiles('void main (void) { __builtin_ffsl (0); __builtin_popcountl (0); }')

cdata = configuration_data()
cdata.set_quoted('GETTEXT_PACKAGE', gettext_package)
cdata.set_quoted('VERSION', meson.project_version())
cdata.set_quoted('PACKAGE_VERSION', meson.project_version())

cdata.set('HAVE_EGL', have_egl)
cdata.set('HAVE_WAYLAND', have_wayland)
cdata.set('HAVE_NATIVE_BACKEND', have_native_backend)
cdata.set('HAVE_REMOTE_DESKTOP', have_remote_desktop)
cdata.set('HAVE_EGL_DEVICE', have_egl_device)
cdata.set('HAVE_WAYLAND_EGLSTREAM', have_wayland_eglstream)
cdata.set('HAVE_LIBGUDEV', have_libgudev)
cdata.set('HAVE_LIBWACOM', have_libwacom)
cdata.set('HAVE_SM', have_sm)
cdata.set('HAVE_STARTUP_NOTIFICATION', have_startup_notification)
cdata.set('HAVE_INTROSPECTION', have_introspection)
cdata.set('HAVE_PROFILER', have_profiler)

xkb_base = xkeyboard_config_dep.get_variable(pkgconfig: 'xkb_base')
cdata.set_quoted('XKB_BASE', xkb_base)

if cc.has_header_symbol('sys/prctl.h', 'prctl')
  cdata.set('HAVE_SYS_PRCTL', 1)
endif

have_xwayland_initfd = false
have_xwayland_byte_swapped_clients = false
if have_wayland
  xwayland_dep = dependency('xwayland', required: false)

  xwayland_path = get_option('xwayland_path')
  if xwayland_path == ''
    if xwayland_dep.found()
      xwayland_path = xwayland_dep.get_pkgconfig_variable('xwayland')
    else
      xwayland_path = find_program('Xwayland').full_path()
    endif
  endif
  cdata.set_quoted('XWAYLAND_PATH', xwayland_path)

  # For Xwayland authority file generation.
  if cc.has_header_symbol('sys/random.h', 'getrandom')
    cdata.set('HAVE_SYS_RANDOM', 1)
  elif cc.has_header_symbol('linux/random.h', 'getrandom')
    cdata.set('HAVE_LINUX_RANDOM', 1)
  else
    error('Required function getrandom not found')
  endif

  # For Xwayland -initfd usage
  use_initfd = get_option('xwayland_initfd')
  if xwayland_dep.found()
    xwayland_supports_initfd = xwayland_dep.get_pkgconfig_variable('have_initfd') == 'true'
  else
    xwayland_options = run_command(xwayland_path, '-help')
    xwayland_supports_initfd = xwayland_options.stderr().contains('-initfd')
  endif

  if use_initfd.auto()
    have_xwayland_initfd = xwayland_supports_initfd
  else
    have_xwayland_initfd = use_initfd.enabled()
  endif

  if (have_xwayland_initfd)
    cdata.set('HAVE_XWAYLAND_INITFD', 1)
  endif

    # For Xwayland +/-byteswappedclients usage
  if xwayland_dep.found()
    have_xwayland_byte_swapped_clients = xwayland_dep.get_variable('have_byteswappedclients',
                                                                   default_value: 'false') == 'true'
  endif

  if (have_xwayland_byte_swapped_clients)
    cdata.set('HAVE_XWAYLAND_BYTE_SWAPPED_CLIENTS', 1)
  endif
endif

#xwayland_grab_default_access_rules = get_option('xwayland_grab_default_access_rules')
xwayland_grab_default_access_rules = ''

cdata.set_quoted('XWAYLAND_GRAB_DEFAULT_ACCESS_RULES',
                 xwayland_grab_default_access_rules)

cdata.set_quoted('MUFFIN_PLUGIN_DIR', join_paths(pkglibdir, 'plugins'))
cdata.set_quoted('MUFFIN_LOCALEDIR', localedir)
cdata.set_quoted('MUFFIN_LIBEXECDIR', libexecdir)
cdata.set_quoted('MUFFIN_PKGDATADIR', pkgdatadir)

config_h = configure_file(
  input: 'config.h.meson',
  output: 'config.h',
  configuration: cdata
)

top_includepath = include_directories('.')

subdir('cogl')
subdir('clutter')
subdir('data')
subdir('src')
subdir('po')
subdir('doc/man')

meson.add_install_script('meson/meson-postinstall.sh')

output = [
  '',
  '',
  '   Mutter ' + meson.project_version(),
  '  ===============',
  '',
  '    Prefix....................... ' + prefix,
  '    libexecdir................... ' + libexecdir,
  '    pkgdatadir................... ' + pkgdatadir,
  '',
  '    Rendering APIs:',
  '',
  '        OpenGL................... ' + have_gl.to_string(),
  '        GLES2.................... ' + have_gles2.to_string(),
  '        EGL...................... ' + have_egl.to_string(),
  '        GLX...................... ' + have_glx.to_string(),
  '',
  '    Options:',
  '',
  '        Wayland.......................... ' + have_wayland.to_string(),
  '        Wayland EGLStream................ ' + have_wayland_eglstream.to_string(),
  '        Native Backend................... ' + have_native_backend.to_string(),
  '        EGL Device....................... ' + have_egl_device.to_string(),
  '        Default driver................... ' + default_driver,
  '        Remote desktop................... ' + have_remote_desktop.to_string(),
  '        gudev............................ ' + have_libgudev.to_string(),
  '        Wacom............................ ' + have_libwacom.to_string(),
  '        SM............................... ' + have_sm.to_string(),
  '        Startup notification............. ' + have_startup_notification.to_string(),
  '        Introspection.................... ' + have_introspection.to_string(),
  '        Profiler......................... ' + have_profiler.to_string(),
  '        Xwayland initfd.................. ' + have_xwayland_initfd.to_string(),
  '        Xwayland byte-swapped clients.... ' + have_xwayland_byte_swapped_clients.to_string(),
  '',
  '    Tests:',
  '',
  '        Enabled.................. ' + have_tests.to_string(),
  '        Core tests............... ' + have_core_tests.to_string(),
  '        Cogl tests............... ' + have_cogl_tests.to_string(),
  '        Clutter tests............ ' + have_clutter_tests.to_string(),
  '        Installed tests.......... ' + have_installed_tests.to_string(),
  '',
  '  Now type \'ninja -C ' + meson.project_build_root() + '\' to build ' + meson.project_name(),
  '',
  '',
]
message('\n'.join(output))<|MERGE_RESOLUTION|>--- conflicted
+++ resolved
@@ -37,13 +37,8 @@
 gudev_req = '>= 232'
 
 # wayland version requirements
-<<<<<<< HEAD
 wayland_server_req = '>= 1.24'
-wayland_protocols_req = '>= 1.23'
-=======
-wayland_server_req = '>= 1.20'
 wayland_protocols_req = '>= 1.36'
->>>>>>> af71a8e8
 
 # native backend version requirements
 libinput_req = '>= 1.19.0'
