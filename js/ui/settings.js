--- conflicted
+++ resolved
@@ -165,12 +165,7 @@
     }
 };
 
-<<<<<<< HEAD
-
 function _provider(xlet, uuid, instanceId, type, string) {
-=======
-function _provider(xlet, uuid, instanceId) {
->>>>>>> 03c7f47c
     this._init(xlet, uuid, instanceId, type, string);
 }
 
