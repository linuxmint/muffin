// -*- mode: js; js-indent-level: 4; indent-tabs-mode: nil -*-

const Clutter = imports.gi.Clutter;
const Gio = imports.gi.Gio;
const Lang = imports.lang;
const Mainloop = imports.mainloop;
const Meta = imports.gi.Meta;
const Pango = imports.gi.Pango;
const Cinnamon = imports.gi.Cinnamon;
const St = imports.gi.St;
const Signals = imports.signals;

const DND = imports.ui.dnd;
const Lightbox = imports.ui.lightbox;
const Main = imports.ui.main;
const Overview = imports.ui.overview;
const PopupMenu = imports.ui.popupMenu;
const Tweener = imports.ui.tweener;
const PointerTracker = imports.misc.pointerTracker;
const GridNavigator = imports.misc.gridNavigator;
const WindowUtils = imports.misc.windowUtils;

const FOCUS_ANIMATION_TIME = 0.15;

const WINDOW_DND_SIZE = 256;

const SCROLL_SCALE_AMOUNT = 50;

const LIGHTBOX_FADE_TIME = 0.1;
const CLOSE_BUTTON_FADE_TIME = 0.1;

const BUTTON_LAYOUT_SCHEMA = 'org.cinnamon.muffin';
const BUTTON_LAYOUT_KEY = 'button-layout';

const DEMANDS_ATTENTION_CLASS_NAME = "window-list-item-demands-attention";

// Define a layout scheme for small window counts. For larger
// counts we fall back to an algorithm. We need more schemes here
// unless we have a really good algorithm.

// Each triplet is [xCenter, yCenter, scale] where the scale
// is relative to the width of the workspace.
const POSITIONS = {
        1: [[0.5, 0.525, 0.875]],
        2: [[0.25, 0.525, 0.48], [0.75, 0.525, 0.48]],
        3: [[0.25, 0.275, 0.48],  [0.75, 0.275, 0.48],  [0.5, 0.75, 0.48]],
        4: [[0.25, 0.275, 0.47],   [0.75, 0.275, 0.47], [0.25, 0.75, 0.47], [0.75, 0.75, 0.47]],
        5: [[0.165, 0.25, 0.32], [0.495, 0.25, 0.32], [0.825, 0.25, 0.32], [0.25, 0.75, 0.32], [0.75, 0.75, 0.32]],
        6: [[0.165, 0.25, 0.32], [0.495, 0.25, 0.32], [0.825, 0.25, 0.32], [0.165, 0.75, 0.32], [0.495, 0.75, 0.32], [0.825, 0.75, 0.32]]
};

const DEFAULT_SLOT_FRACTION = 0.825;
const WINDOWOVERLAY_ICON_SIZE = 32;

function _interpolate(start, end, step) {
    return start + (end - start) * step;
}

function _clamp(value, min, max) {
    return Math.max(min, Math.min(max, value));
}


function ScaledPoint(x, y, scaleX, scaleY) {
    [this.x, this.y, this.scaleX, this.scaleY] = arguments;
}

ScaledPoint.prototype = {
    getPosition : function() {
        return [this.x, this.y];
    },

    getScale : function() {
        return [this.scaleX, this.scaleY];
    },

    setPosition : function(x, y) {
        [this.x, this.y] = arguments;
    },

    setScale : function(scaleX, scaleY) {
        [this.scaleX, this.scaleY] = arguments;
    },

    interpPosition : function(other, step) {
        return [_interpolate(this.x, other.x, step),
                _interpolate(this.y, other.y, step)];
    },

    interpScale : function(other, step) {
        return [_interpolate(this.scaleX, other.scaleX, step),
                _interpolate(this.scaleY, other.scaleY, step)];
    }
};

var menuShowing = null;
var menuClone = null;
function closeContextMenu(requestor) {
    let requestorShowingMenu = menuClone && menuClone === requestor;
    if (menuShowing) {
        menuShowing.close();
    }
    return requestorShowingMenu;
}

function WindowClone() {
    this._init.apply(this, arguments);
}

WindowClone.prototype = {
    _init : function(realWindow, myContainer) {
        this.myContainer = myContainer;
        this.realWindow = realWindow;
        this.metaWindow = realWindow.meta_window;
        this.metaWindow._delegate = this;
        this.overlay = null;

        this.origX = realWindow.x;
        this.origY = realWindow.y;

        let outerRect = realWindow.meta_window.get_outer_rect();

        // The MetaShapedTexture that we clone has a size that includes
        // the invisible border; this is inconvenient; rather than trying
        // to compensate all over the place we insert a ClutterGroup into
        // the hierarchy that is sized to only the visible portion.
        this.actor = new Clutter.Group({ reactive: true,
            x: this.origX, y: this.origY,
            width: outerRect.width, height: outerRect.height
            });
        this.refreshClone(true);
        // We expect this.actor to be used for all interaction rather than
        // this.clone; as the former is reactive and the latter
        // is not, this just works for most cases. However, for DND all
        // actors are picked, so DND operations would operate on the clone.
        // To avoid this, we hide it from pick.
        Cinnamon.util_set_hidden_from_pick(this.clone, true);

        this.actor._delegate = this;

        this._stackAbove = null;

        let sizeChangedId = this.realWindow.connect('size-changed',
            Lang.bind(this, this._onRealWindowSizeChanged));
        let workspaceChangedId = this.metaWindow.connect('workspace-changed', Lang.bind(this, function(w, oldws) {
            this.emit('workspace-changed', oldws);
        }));
        let realWindowDestroyId = 0;
        this._disconnectWindowSignals = function() {
            this._disconnectWindowSignals = function() {};            
            this.metaWindow.disconnect(workspaceChangedId);
            this.realWindow.disconnect(sizeChangedId);
            this.realWindow.disconnect(realWindowDestroyId);
        };
        realWindowDestroyId = this.realWindow.connect('destroy',
            Lang.bind(this, this._disconnectWindowSignals));


        this.myContainer.connect('selection-changed', Lang.bind(this, this._zoomEnd));

        this.actor.connect('button-release-event', Lang.bind(this, this._onButtonRelease));
        this.actor.connect('button-press-event', Lang.bind(this, this._onButtonPress));

        this.actor.connect('scroll-event',
                           Lang.bind(this, this._onScroll));

        this.actor.connect('destroy', Lang.bind(this, this._onDestroy));
        this.actor.connect('leave-event',
                           Lang.bind(this, this._onPointerLeave));

        this._windowIsZooming = false;
        this._zooming = false;
        this._selected = false;
    },

    refreshClone: function(withTransients) {
        if (this.clone) {this.clone.destroy();}
        this.clone = new St.Group({reactive: false});
        this.actor.add_actor(this.clone);
        let [pwidth, pheight] = [this.realWindow.width, this.realWindow.height];
        let clones = WindowUtils.createWindowClone(this.metaWindow, 0, 0, withTransients);
        for (let i in clones) {
            let clone = clones[i].actor;
            this.clone.add_actor(clone);
            let [width, height] = clone.get_size();
            clone.set_position(Math.round((pwidth - width) / 2), Math.round((pheight - height) / 2));
        }
    },

    setStackAbove: function (actor) {
        this._stackAbove = actor;
        if (this._zooming)
            // We'll fix up the stack after the zooming
            return;
        if (this._stackAbove == null)
            this.actor.lower_bottom();
        else
            this.actor.raise(this._stackAbove);
    },

    destroy: function () {
        this.actor.destroy();
    },

    zoomFromOverview: function() {
        if (this._zooming) {
            // If the user clicked on the zoomed window, or we are
            // returning there anyways, then we can zoom right to the
            // window, but if we are going to some other window, then
            // we need to cancel the zoom before animating, or it
            // will look funny.

            if (!this._selected &&
                this.metaWindow != global.display.focus_window)
                this._zoomEnd();
        }
    },

    _getInvisibleBorderPadding: function() {
        // We need to adjust the position of the actor because of the
        // consequences of invisible borders -- in reality, the texture
        // has an extra set of "padding" around it that we need to trim
        // down.

        // The outer rect paradoxically is the smaller rectangle,
        // containing the positions of the visible frame. The input
        // rect contains everything, including the invisible border
        // padding.
        let outerRect = this.metaWindow.get_outer_rect();
        let inputRect = this.metaWindow.get_input_rect();
        let [borderX, borderY] = [outerRect.x - inputRect.x,
                                  outerRect.y - inputRect.y];

        return [borderX, borderY];
    },

    _onRealWindowSizeChanged: function() {
        let [borderX, borderY] = this._getInvisibleBorderPadding();
        let outerRect = this.metaWindow.get_outer_rect();
        this.actor.set_size(outerRect.width, outerRect.height);
        this.clone.set_position(-borderX, -borderY);
        this.emit('size-changed');
    },

    _onDestroy: function() {
        this._disconnectWindowSignals();

        this.metaWindow._delegate = null;
        this.actor._delegate = null;
        if (this._zoomLightbox)
            this._zoomLightbox.destroy();

        this.disconnectAll();
    },

    _onPointerLeave: function (actor, event) {
        if (this._zoomStep)
            this._zoomEnd();
    },

    scrollZoom: function (direction) {
        if (direction === Clutter.ScrollDirection.UP) {
            if (this._zoomStep == undefined)
                this._zoomStart();
            if (this._zoomStep < 100) {
                this._zoomStep += SCROLL_SCALE_AMOUNT;
                this._zoomUpdate();
            }
        } else if (direction === Clutter.ScrollDirection.DOWN) {
            if (this._zoomStep > 0) {
                this._zoomStep -= SCROLL_SCALE_AMOUNT;
                this._zoomStep = Math.max(0, this._zoomStep);
                this._zoomUpdate();
            }
            if (this._zoomStep <= 0.0) {
                this._zoomEnd();
            }
        } else if (direction < 0) {
            this._zoomEnd();
        }
    },

    _onScroll : function (actor, event) {
        let direction = event.get_scroll_direction();
        this.scrollZoom(direction);
    },

    _zoomUpdate : function () {
        [this.actor.x, this.actor.y] = this._zoomGlobalOrig.interpPosition(this._zoomTarget, this._zoomStep / 100);
        [this.actor.scale_x, this.actor.scale_y] = this._zoomGlobalOrig.interpScale(this._zoomTarget, this._zoomStep / 100);

        let [width, height] = this.actor.get_transformed_size();

        let monitorIndex = this.metaWindow.get_monitor();
        let monitor = Main.layoutManager.monitors[monitorIndex];
        let availArea = new Meta.Rectangle({ x: monitor.x,
                                             y: monitor.y,
                                             width: monitor.width,
                                             height: monitor.height });

        this.actor.x = _clamp(this.actor.x, availArea.x, availArea.x + availArea.width - width);
        this.actor.y = _clamp(this.actor.y, availArea.y, availArea.y + availArea.height - height);
    },

    _zoomStart : function () {
        if (!this._zooming) {
            this.emit('zoom-start');
        }
        this._zooming = true;

        if (!this._zoomLightbox)
            this._zoomLightbox = new Lightbox.Lightbox(Main.uiGroup,
                                                       { fadeTime: LIGHTBOX_FADE_TIME });
        this._zoomLightbox.show();

        this._zoomLocalOrig  = new ScaledPoint(this.actor.x, this.actor.y, this.actor.scale_x, this.actor.scale_y);
        this._zoomGlobalOrig = new ScaledPoint();
        let parent = this._origParent = this.actor.get_parent();
        let [width, height] = this.actor.get_transformed_size();
        this._zoomGlobalOrig.setPosition.apply(this._zoomGlobalOrig, this.actor.get_transformed_position());
        this._zoomGlobalOrig.setScale(width / this.actor.width, height / this.actor.height);

        global.reparentActor(this.actor, Main.uiGroup);
        this._zoomLightbox.highlight(this.actor);

        [this.actor.x, this.actor.y]             = this._zoomGlobalOrig.getPosition();
        [this.actor.scale_x, this.actor.scale_y] = this._zoomGlobalOrig.getScale();

        this.actor.raise_top();

        this._zoomTarget = new ScaledPoint(0, 0, 1.0, 1.0);
        this._zoomTarget.setPosition(this.actor.x - (this.actor.width - width) / 2, this.actor.y - (this.actor.height - height) / 2);
        this._zoomStep = 0;

        this._zoomUpdate();
    },

    _zoomEnd : function () {
        if (!this._zooming) {return;}
        this._zooming = false;
        this.emit('zoom-end');

        global.reparentActor(this.actor, this._origParent);
        if (this._stackAbove == null)
            this.actor.lower_bottom();
        // If the workspace has been destroyed while we were reparented to
        // the stage, _stackAbove will be unparented and we can't raise our
        // actor above it - as we are bound to be destroyed anyway in that
        // case, we can skip that step
        else if (this._stackAbove.get_parent())
            this.actor.raise(this._stackAbove);

        [this.actor.x, this.actor.y]             = this._zoomLocalOrig.getPosition();
        [this.actor.scale_x, this.actor.scale_y] = this._zoomLocalOrig.getScale();

        this._zoomLightbox.hide();

        this._zoomLocalPosition  = undefined;
        this._zoomLocalScale     = undefined;
        this._zoomGlobalPosition = undefined;
        this._zoomGlobalScale    = undefined;
        this._zoomTargetPosition = undefined;
        this._zoomStep           = undefined;
    },

    _onButtonPress: function(actor, event) {
        this.emit('selected', global.get_current_time());
        // a button-press on a clone already showing a menu should
        // not open a new-menu, only close the current menu.
        this.menuCancelled = closeContextMenu(this);
    },

    _onButtonRelease: function(actor, event) {
        if ( event.get_button()==1 ) {
            this._selected = true;
            this.emit('activated', global.get_current_time());
            return true;
        }
        if (event.get_button()==2){
            this.emit('closed', global.get_current_time());
            return true;
        }
        if (event.get_button()==3){
            if (!this.menuCancelled) {
                this.emit('context-menu-requested');
            }
            this.menuCancelled = false;
            return true;
        }
        return false;
    }
};
Signals.addSignalMethods(WindowClone.prototype);


/**
 * @windowClone: Corresponding window clone
 * @parentActor: The actor which will be the parent of all overlay items
 *               such as app icon and window caption
 */
function WindowOverlay(windowClone, parentActor) {
    this._init(windowClone, parentActor);
}

WindowOverlay.prototype = {
    _init : function(windowClone, parentActor) {
        let metaWindow = windowClone.metaWindow;

        this._windowClone = windowClone;
        this._parentActor = parentActor;
        this._hidden = false;
        this._hovering = false;

        let tracker = Cinnamon.WindowTracker.get_default();
        let app = tracker.get_window_app(metaWindow);
        let icon = null;
        if (app) {
            icon = app.create_icon_texture(WINDOWOVERLAY_ICON_SIZE);
        }
        if (!icon) {
            icon = new St.Icon({ icon_name: 'application-default-icon',
                                 icon_type: St.IconType.FULLCOLOR,
                                 icon_size: WINDOWOVERLAY_ICON_SIZE });
        }
        this.icon = icon;
        icon.width = WINDOWOVERLAY_ICON_SIZE;
        icon.height = WINDOWOVERLAY_ICON_SIZE;
        
        this._applicationIconBox = new St.Bin({ style_class: 'window-iconbox' });
        this._applicationIconBox.set_opacity(255);
        this._applicationIconBox.add_actor(icon);
        parentActor.add_actor(this._applicationIconBox);

        let button = new St.Button({ style_class: 'window-close' });
        this.closeButton = button;
        button._overlap = 0;
        button.hide();
        parentActor.add_actor(button);
        button.connect('style-changed',
                       Lang.bind(this, this._onStyleChanged));
        button.connect('clicked', Lang.bind(this, this.closeWindow));

        this.refreshTitle(metaWindow.title);
        this._updateCaptionId = metaWindow.connect('notify::title',
            Lang.bind(this, function(w) {
                this.refreshTitle(w.title);
            }));

        this._pointerTracker = new PointerTracker.PointerTracker();
        windowClone.actor.connect('motion-event', Lang.bind(this, this._onPointerMotion));
        windowClone.actor.connect('leave-event', Lang.bind(this, this._onPointerLeave));

        this._idleToggleCloseId = 0;
        windowClone.actor.connect('destroy', Lang.bind(this, this._onDestroy));
        windowClone.connect('zoom-start', Lang.bind(this, this.hide));
        windowClone.connect('zoom-end', Lang.bind(this, this.show));

        let attentionId = global.display.connect('window-demands-attention', Lang.bind(this, this._onWindowDemandsAttention));
        let urgentId = global.display.connect('window-marked-urgent', Lang.bind(this, this._onWindowDemandsAttention));
        this.disconnectAttentionSignals = function() {
            global.display.disconnect(attentionId);
            global.display.disconnect(urgentId);
        };

        // force a style change if we are already on a stage - otherwise
        // the signal will be emitted normally when we are added
        if (parentActor.get_stage())
            this._onStyleChanged();
    },

    _onWindowDemandsAttention: function(display, metaWindow) {
        if (metaWindow != this._windowClone.metaWindow) return;

        if (!this.title.has_style_class_name(DEMANDS_ATTENTION_CLASS_NAME)) {
            this.title.add_style_class_name(DEMANDS_ATTENTION_CLASS_NAME);
            this._applicationIconBox.add_style_class_name(DEMANDS_ATTENTION_CLASS_NAME);
        }
    },

    refreshTitle: function(titleText) {
        let name = '';
        if (this.title) {
            name = this.title.name;
            this._parentActor.remove_actor(this.title);
            this.title.destroy();
        }
        let title = new St.Label({ style_class: 'window-caption',
                                   text: titleText });
        this.title = title;
        title.name = name;
        title.clutter_text.ellipsize = Pango.EllipsizeMode.END;
        title._spacing = 0;
        this._parentActor.add_actor(title);
        let mw = this._windowClone.metaWindow
        if (mw.is_urgent && (mw.is_demanding_attention() || mw.is_urgent())) {
            this.title.add_style_class_name(DEMANDS_ATTENTION_CLASS_NAME);
            this._applicationIconBox.add_style_class_name(DEMANDS_ATTENTION_CLASS_NAME);
        }
        title.connect('style-changed',
                      Lang.bind(this, this._onStyleChanged));
        if (this._parentActor.get_stage()) {
            this._onStyleChanged();
        }
    },

    setSelected: function(selected) {
        this.title.name = selected ? 'selected' : '';
        this.refreshTitle(this.title.text);
        
        if (selected) {
            this._showCloseButton();
        }
        else {
            this.hideCloseButton();
        }
    },

    hide: function() {
        this._hidden = true;
        this.closeButton.hide();
        this.title.hide();
        this._applicationIconBox.hide();
    },

    show: function() {
        this._hidden = false;
        this._hovering = false;
        this.title.show();
        this._applicationIconBox.show();
    },

    fadeIn: function() {
        this.show();
        this.title.opacity = 0;
        this._parentActor.raise_top();
        Tweener.addTween(this.title,
                        { opacity: 255,
                          time: CLOSE_BUTTON_FADE_TIME,
                          transition: 'easeOutQuad' });
    },

    chromeWidth: function () {
        return this.closeButton.width - this.closeButton._overlap;
    },

    chromeHeights: function () {
        return [this.closeButton.height - this.closeButton._overlap,
               this._applicationIconBox.height + this.title._spacing];
    },

    /**
     * @cloneX: x position of windowClone
     * @cloneY: y position of windowClone
     * @cloneWidth: width of windowClone
     * @cloneHeight height of windowClone
     */
    // These parameters are not the values retrieved with
    // get_transformed_position() and get_transformed_size(),
    // as windowClone might be moving.
    // See Workspace._showWindowOverlay
    updatePositions: function(cloneX, cloneY, cloneWidth, cloneHeight, maxWidth) {
        let button = this.closeButton;

        let settings = new Gio.Settings({ schema: BUTTON_LAYOUT_SCHEMA });
        let layout = settings.get_string(BUTTON_LAYOUT_KEY);
        let rtl = St.Widget.get_default_direction() == St.TextDirection.RTL;

        let split = layout.split(":");
        let side;
        if (split[0].indexOf("close") > -1)
            side = rtl ? St.Side.RIGHT : St.Side.LEFT;
        else
            side = rtl ? St.Side.LEFT : St.Side.RIGHT;

        let buttonX;
        let buttonY = cloneY - (button.height - button._overlap);
        if (side == St.Side.LEFT)
            buttonX = cloneX - (button.width - button._overlap);
        else
            buttonX = cloneX + (cloneWidth - button._overlap);

        button.set_position(Math.floor(buttonX), Math.floor(buttonY));

        this.updateIconCaptionWidth = Lang.bind(this, function() {
            let title = this.title;
            let iconWidth = this._applicationIconBox.width + title._spacing;
            title.width = Math.min(maxWidth - iconWidth, title.width);
            let titleX = cloneX + (iconWidth + cloneWidth - title.width) / 2;
            let titleY = cloneY + cloneHeight + title._spacing + (WINDOWOVERLAY_ICON_SIZE/2) - (title.height/2);
            title.set_position(Math.floor(titleX), Math.floor(titleY));

            let icon = this._applicationIconBox;

            let iconX = titleX - iconWidth;
            let iconY = cloneY + cloneHeight + title._spacing;

            icon.set_position(Math.floor(iconX), Math.floor(iconY));
        });
        this.updateIconCaptionWidth();
    },

    closeWindow: function() {
        let metaWindow = this._windowClone.metaWindow;
        let workspace = metaWindow.get_workspace();

        if (this._disconnectWindowAdded) {this._disconnectWindowAdded();}
        let windowAddedId = workspace.connect('window-added',Lang.bind(this, function(ws, win){
            if (this._disconnectWindowAdded) {this._disconnectWindowAdded();}
            if (win.get_transient_for() == metaWindow) {

                // use an idle handler to avoid mapping problems -
                // see comment in Workspace._windowAdded
                Mainloop.idle_add(Lang.bind(this,
                                            function() {
                                                this._windowClone.emit('activated');
                                                return false;
                                            }));
            }
        }));

        this._disconnectWindowAdded = Lang.bind(this, function() {
            workspace.disconnect(windowAddedId);
            this._disconnectWindowAdded = 0;
        });

        metaWindow.delete(global.get_current_time());
    },

    _onDestroy: function() {
        if (this._disconnectWindowAdded) {this._disconnectWindowAdded();}
        if (this._idleToggleCloseId > 0) {
            Mainloop.source_remove(this._idleToggleCloseId);
            this._idleToggleCloseId = 0;
        }
        this.disconnectAttentionSignals();
        this._windowClone.metaWindow.disconnect(this._updateCaptionId);
        this.title.destroy();
        this.closeButton.destroy();this._applicationIconBox.destroy();
        
        this._applicationIconBox.destroy();
    },

    _onPointerMotion: function() {
        if (!this._pointerTracker.hasMoved()) {return;}
        // We might get motion events on the clone while the overlay is
        // hidden, e.g. during animations, we ignore these events,
        // as the close button will be shown as needed when the overlays
        // are shown again
        if (this._hidden) return;
        if (this._hovering) return;
        
        this._hovering = true;
        this._showCloseButton();
    },

    _showCloseButton: function() {
        this._parentActor.raise_top();
        this.closeButton.show();
        this.emit('show-close-button');
    },

    _onPointerLeave: function() {
        if (!this._pointerTracker.hasMoved()) {return;}
        this._hovering = false;
        this._idleHideCloseButton();
    },

    _idleHideCloseButton: function() {
        if (this._idleToggleCloseId == 0)
            this._idleToggleCloseId = Mainloop.timeout_add(750, Lang.bind(this, this._idleToggleCloseButton));
    },

    _idleToggleCloseButton: function() {
        this._idleToggleCloseId = 0;
        if (!this._windowClone.actor.has_pointer && !this.closeButton.has_pointer) {
            this.closeButton.hide();
        }

        return false;
    },

    hideCloseButton: function() {
        if (this._idleToggleCloseId > 0) {
            Mainloop.source_remove(this._idleToggleCloseId);
            this._idleToggleCloseId = 0;
        }
        this.closeButton.hide();
    },

    _onStyleChanged: function() {
        let titleNode = this.title.get_theme_node();
        this.title._spacing = titleNode.get_length('-cinnamon-caption-spacing');

        let closeNode = this.closeButton.get_theme_node();
        this.closeButton._overlap = closeNode.get_length('-cinnamon-close-overlap');

        this._parentActor.queue_relayout();
        if (this.updateIconCaptionWidth) {
            this.updateIconCaptionWidth();
        }
    }
};
Signals.addSignalMethods(WindowOverlay.prototype);

const WindowPositionFlags = {
    INITIAL: 1 << 0,
    ANIMATE: 1 << 1
};

function WorkspaceMonitor() {
    this._init.apply(this, arguments);
}

WorkspaceMonitor.prototype = {
    _init : function(metaWorkspace, monitorIndex, workspace, hasFocus) {
        this._myWorkspace = workspace;

        this.metaWorkspace = metaWorkspace;
        this._x = 0;
        this._y = 0;
        this._width = 0;
        this._height = 0;
        this._margin = 0;
        this._slotWidth = 0;

        this.monitorIndex = monitorIndex;
        this._monitor = Main.layoutManager.monitors[this.monitorIndex];
        this._windowOverlaysGroup = new Clutter.Group();
        // Without this the drop area will be overlapped.
        this._windowOverlaysGroup.set_size(0, 0);

        this.actor = new Clutter.Group();
        this.actor.set_size(0, 0);

        this._dropRect = new Clutter.Rectangle({ opacity: 0 });
        this._dropRect._delegate = this;

        this.actor.add_actor(this._dropRect);
        this.actor.add_actor(this._windowOverlaysGroup);

        this.actor.connect('destroy', Lang.bind(this, this._onDestroy));
        Main.overview.connect('overview-background-button-press', function() {
            closeContextMenu();
        });

        this.stickyCallbackId = workspace.myView.connect('sticky-detected', Lang.bind(this, function(box, metaWindow) {
            this._doAddWindow(metaWindow);
        }));
        let windows = global.get_window_actors().filter(this._isMyWindow, this);

        // Create clones for windows that should be
        // visible in the Overview
        this._windows = [];
        for (let i = 0; i < windows.length; i++) {
            if (this._isOverviewWindow(windows[i])) {
                this._addWindowClone(windows[i]);
            }
        }

        // Track window changes
        if (this.metaWorkspace) {
            this._windowAddedId = this.metaWorkspace.connect('window-added',
                                                             Lang.bind(this, this._windowAdded));
            this._windowRemovedId = this.metaWorkspace.connect('window-removed',
                                                               Lang.bind(this, this._windowRemoved));
        }
        this._windowEnteredMonitorId = global.screen.connect('window-entered-monitor',
            Lang.bind(this, this._windowEnteredMonitor));
        this._windowLeftMonitorId = global.screen.connect('window-left-monitor',
            Lang.bind(this, this._windowLeftMonitor));
        this._repositionWindowsId = 0;

        this.leavingOverview = false;

        this._kbWindowIndex = 0; // index of the current keyboard-selected window
        if (hasFocus) {
            this.onInitialPositionWindows = Lang.bind(this, function() {
                // default-select the first window
                this.selectAnotherWindow(Clutter.Home);
                Mainloop.idle_add(Lang.bind(this, function() {
                    // if keyboard focus is at the default position,
                    // make sure that the close button is drawn,
                    // which must done a little bit later
                    if (this._kbWindowIndex === 0) {
                        this.selectAnotherWindow(Clutter.Home);
                    }
                }));
            });
        }
    },
    
    selectAnotherWindow: function(symbol) {
        let numWindows = this._windows.length;
        if (numWindows === 0) {
            return false;
        }
        let currentIndex = this._kbWindowIndex;
        let numCols = Math.ceil(Math.sqrt(numWindows));
        let nextIndex = GridNavigator.nextIndex(numWindows, numCols, currentIndex, symbol);
        if (nextIndex < 0) {
            return false; // not handled
        }

        if (currentIndex !== nextIndex) {
            this.showActiveSelection(false);
        }
        this._kbWindowIndex = currentIndex = nextIndex;
        this.showActiveSelection(true);
        return true;
    },
    
    showActiveSelection: function(show) {
        if (this._kbWindowIndex > -1 && this._kbWindowIndex < this._windows.length) {
            this._windows[this._kbWindowIndex].overlay.setSelected(show);
        }
        this.emit('selection-changed');
    },

    selectClone: function(clone) {
        let index = this._windows.indexOf(clone);
        if (index > -1 && index != this._kbWindowIndex) {
            this.showActiveSelection(false);
            this._kbWindowIndex = index;
            this.showActiveSelection(true);
        }
    },

    _onCloneContextMenuRequested: function(clone) {
        menuShowing = new WindowContextMenu(clone.actor, clone.metaWindow, Lang.bind(this, function() {
            menuShowing = null; menuClone = null;
            this._myWorkspace.emit('focus-refresh-required');
        }));
        menuClone = clone;
        menuShowing.toggle();
    },
    
    showMenuForSelectedWindow: function() {
        if (this._kbWindowIndex > -1 && this._kbWindowIndex < this._windows.length) {
            let window = this._windows[this._kbWindowIndex];
            this._onCloneContextMenuRequested(window);
        }
        return false;
    },

    activateSelectedWindow: function() {
        if (this._kbWindowIndex > -1 && this._kbWindowIndex < this._windows.length) {
            this._onCloneActivated(this._windows[this._kbWindowIndex], global.get_current_time());
            return true;
        }
        return false;
    },

    zoomSelectedWindow: function(direction) {
        if (this._kbWindowIndex > -1 && this._kbWindowIndex < this._windows.length) {
            this._windows[this._kbWindowIndex].scrollZoom(direction);
        }
    },

    closeSelectedWindow: function() {
        if (this._kbWindowIndex > -1 && this._kbWindowIndex < this._windows.length) {
            this._windows[this._kbWindowIndex].overlay.closeWindow();
        }
    },

    moveSelectedWindowToNextMonitor: function() {
        if (this._kbWindowIndex > -1 && this._kbWindowIndex < this._windows.length) {
            let monitorCount = Main.layoutManager.monitors.length;
            if (monitorCount < 2) return;
            let nextIndex = (this._windows[this._kbWindowIndex].metaWindow.get_monitor() + monitorCount + 1) % monitorCount;
            this._windows[this._kbWindowIndex].metaWindow.move_to_monitor(nextIndex);
        }
    },

    setGeometry: function(x, y, width, height, margin) {
        this._x = x;
        this._y = y;
        this._width = width;
        this._height = height;
        this._margin = margin;

        // This is sometimes called during allocation, so we do this later
        Meta.later_add(Meta.LaterType.BEFORE_REDRAW, Lang.bind(this,
            function () {
                this.positionWindows(WindowPositionFlags.ANIMATE);
                return false;
            }));
    },

    _lookupIndex: function (metaWindow) {
        for (let i = 0; i < this._windows.length; i++) {
            if (this._windows[i].metaWindow == metaWindow) {
                return i;
            }
        }
        return -1;
    },

    isEmpty: function() {
        return this._windows.length === 0;
    },

    /**
     * _getSlotGeometry:
     * @slot: A layout slot
     *
     * Returns: the screen-relative [x, y, width, height]
     * of a given window layout slot.
     */
    _getSlotGeometry: function(slot) {
        let [xCenter, yCenter, fraction] = slot;

        let width = (this._width - this._margin * 2) * fraction;
        let height = (this._height - this._margin * 2) * fraction;

        let x = this._x + this._margin + xCenter * (this._width - this._margin * 2) - width / 2 ;
        let y = this._y + this._margin + yCenter * (this._height - this._margin * 2) - height / 2;

        return [x, y, width, height];
    },

    /**
     * _computeWindowLayout:
     * @metaWindow: A #MetaWindow
     * @slot: A layout slot
     *
     * Given a window and slot to fit it in, compute its
     * screen-relative [x, y, scale] where scale applies
     * to both X and Y directions.
     */
    _computeWindowLayout: function(metaWindow, slot) {
        let [x, y, width, height] = this._getSlotGeometry(slot);

        let rect = metaWindow.get_outer_rect();
        let buttonOuterHeight, captionHeight;
        let buttonOuterWidth = 0;

        if (this._windows.length) {
            [buttonOuterHeight, captionIconHeight] = this._windows[0].overlay.chromeHeights();
            buttonOuterWidth = this._windows[0].overlay.chromeWidth();
        } else {
            [buttonOuterHeight, captionIconHeight] = [0, 0];
        }
        let scale = Math.min((width - buttonOuterWidth) / rect.width,
                             (height - buttonOuterHeight - captionIconHeight) / rect.height,
                             1.0);

        x = Math.floor(x + (width - scale * rect.width) / 2);
        y = Math.floor(y + ((height - (scale * rect.height)) / 2) - captionIconHeight);

        return [x, y, scale];
    },

    /**
     * positionWindows:
     * @flags:
     *  INITIAL - this is the initial positioning of the windows.
     *  ANIMATE - Indicates that we need animate changing position.
     */
    positionWindows : function(flags) {
        if (Main.expo.visible)
            return;
        if (this._repositionWindowsId > 0) {
            Mainloop.source_remove(this._repositionWindowsId);
            this._repositionWindowsId = 0;
        }

        closeContextMenu();
        let clones = this._windows.slice();

        let initialPositioning = flags & WindowPositionFlags.INITIAL;
        let animate = flags & WindowPositionFlags.ANIMATE;

        // Start the animations
        let slots = this._computeAllWindowSlots(clones.length);
        //clones = this._orderWindowsByMotionAndStartup(clones, slots);

        let currentWorkspace = global.screen.get_active_workspace();
        let isOnCurrentWorkspace = this.metaWorkspace == null || this.metaWorkspace == currentWorkspace;

        for (let i = 0; i < clones.length; i++) {
            let slot = slots[i];
            let clone = clones[i];
            let metaWindow = clone.metaWindow;
            let mainIndex = this._lookupIndex(metaWindow);
            let overlay = clone.overlay;

            let [x, y, scale] = this._computeWindowLayout(metaWindow, slot);

            if (overlay)
                overlay.hide();
            if (animate && isOnCurrentWorkspace) {
                if (!metaWindow.showing_on_its_workspace()) {
                    /* Hidden windows should fade in and grow
                     * therefore we need to resize them now so they
                     * can be scaled up later */
                     if (initialPositioning) {
                         clone.actor.opacity = 0;
                         clone.actor.scale_x = 0;
                         clone.actor.scale_y = 0;
                         clone.actor.x = x;
                         clone.actor.y = y;
                     }

                     // Make the window slightly transparent to indicate it's hidden
                     Tweener.addTween(clone.actor,
                                      { opacity: 255,
                                        time: Overview.ANIMATION_TIME,
                                        transition: 'easeInQuad'
                                      });
                }

                Tweener.addTween(clone.actor,
                                 { x: x,
                                   y: y,
                                   scale_x: scale,
                                   scale_y: scale,
                                   time: Overview.ANIMATION_TIME,
                                   transition: 'easeOutQuad',
                                   onComplete: Lang.bind(this, function() {
                                      this._showWindowOverlay(clone, true);
                                   })
                                 });
            } else {
                clone.actor.set_position(x, y);
                clone.actor.set_scale(scale, scale);
                this._showWindowOverlay(clone, isOnCurrentWorkspace);
            }
        }
        if (this.onInitialPositionWindows) {
            this.onInitialPositionWindows();
            this.onInitialPositionWindows = null;
        }
    },

    syncStacking: function(stackIndices) {
        // Only on the first invocation do we want to affect the
        // permanent sort order. After that, we don't want major
        // upheavals to the sort order.
        let clones = !this._stackedOnce ? this._windows : this._windows.slice();
        this._stackedOnce = true;

        clones.sort(function (a, b) {
            let minimizedA = a.metaWindow.minimized ? 1 : 0;
            let minimizedB = b.metaWindow.minimized ? 1 : 0;
            let minimizedDiff = minimizedA - minimizedB;
            return minimizedDiff || stackIndices[a.metaWindow.get_stable_sequence()] - stackIndices[b.metaWindow.get_stable_sequence()];
        });

        let clones = clones.slice().reverse();
        let below = this._dropRect;
        for (let i = 0; i < clones.length; i++) {
            let clone = clones[i];
            clone.setStackAbove(below);
            below = clone.actor;
        }
    },

    _showWindowOverlay: function(clone, fade) {
        if (this._slotWidth) {
            // This is a little messy and complicated because when we
            // start the fade-in we may not have done the final positioning
            // of the workspaces. (Tweener doesn't necessarily finish
            // all animations before calling onComplete callbacks.)
            // So we need to manually compute where the window will
            // be after the workspace animation finishes.
            let [cloneX, cloneY] = clone.actor.get_position();
            let [cloneWidth, cloneHeight] = clone.actor.get_size();
            cloneWidth = clone.actor.scale_x * cloneWidth;
            cloneHeight = clone.actor.scale_y * cloneHeight;

            clone.overlay.updatePositions(cloneX, cloneY, cloneWidth, cloneHeight, this._slotWidth);
            if (fade)
                clone.overlay.fadeIn();
            else
                clone.overlay.show();
        }
    },

    _showAllOverlays: function() {
        let currentWorkspace = global.screen.get_active_workspace();
        for (let i = 0; i < this._windows.length; i++) {
            let clone = this._windows[i];
            this._showWindowOverlay(clone,
                                    this.metaWorkspace == null || this.metaWorkspace == currentWorkspace);
        }
    },

    _delayedWindowRepositioning: function() {
        if (this._windowIsZooming)
            return true;

        let [x, y, mask] = global.get_pointer();

        let pointerHasMoved = (this._cursorX != x && this._cursorY != y);
        let inWorkspace = (this._x < x && x < this._x + this._width &&
                           this._y < y && y < this._y + this._height);

        if (pointerHasMoved && inWorkspace) {
            // store current cursor position
            this._cursorX = x;
            this._cursorY = y;
            return true;
        }

        this.positionWindows(WindowPositionFlags.ANIMATE);
        this._myWorkspace.emit('focus-refresh-required');
        return false;
    },

    showWindowsOverlays: function() {
        if (this.leavingOverview)
            return;

        this._windowOverlaysGroup.show();
        this._showAllOverlays();
    },

    hideWindowsOverlays: function() {
        this._windowOverlaysGroup.hide();
    },

    _doRemoveWindow : function(metaWin) {
        let win = metaWin.get_compositor_private();

        // find the position of the window in our list
        let index = this._lookupIndex (metaWin);

        if (index == -1)
            return;

        // Check if window still should be here
        if (win && this._isMyWindow(win))
            return;

        let clone = this._windows[index];

        this._windows.splice(index, 1);

        // If metaWin.get_compositor_private() returned non-NULL, that
        // means the window still exists (and is just being moved to
        // another workspace or something), so set its overviewHint
        // accordingly. (If it returned NULL, then the window is being
        // destroyed; we'd like to animate this, but it's too late at
        // this point.)
        if (win) {
            let [stageX, stageY] = clone.actor.get_transformed_position();
            let [stageWidth, stageHeight] = clone.actor.get_transformed_size();
            win._overviewHint = {
                x: stageX,
                y: stageY,
                scale: stageWidth / clone.actor.width
            };
        }
        if (index === this._kbWindowIndex) {
            if (this._kbWindowIndex >= this._windows.length) {
                this._kbWindowIndex = 0;
            }
            if (this._kbWindowIndex < this._windows.length) {
                this._windows[this._kbWindowIndex].overlay.setSelected(true);
            }
        }
        
        clone.destroy();


        // We need to reposition the windows; to avoid shuffling windows
        // around while the user is interacting with the workspace, we delay
        // the positioning until the pointer remains still for at least 750 ms
        // or is moved outside the workspace

        // remove old handler
        if (this._repositionWindowsId > 0) {
            Mainloop.source_remove(this._repositionWindowsId);
            this._repositionWindowsId = 0;
        }

        // setup new handler
        let [x, y, mask] = global.get_pointer();
        this._cursorX = x;
        this._cursorY = y;

        this._repositionWindowsId = Mainloop.timeout_add(750,
            Lang.bind(this, this._delayedWindowRepositioning));
    },

    _doAddWindow : function(metaWin) {
        if (this.leavingOverview)
            return;

        let win = metaWin.get_compositor_private();
        if (!win) {
            // Newly-created windows are added to a workspace before
            // the compositor finds out about them...
            Mainloop.idle_add(Lang.bind(this,
                                        function () {
                                            if (this.actor &&
                                                metaWin.get_compositor_private() &&
                                                metaWin.get_workspace() == this.metaWorkspace)
                                                this._doAddWindow(metaWin);
                                            return false;
                                        }));
            return;
        }

        // We might have the window in our list already if it was on all workspaces and
        // now was moved to this workspace
        if (this._lookupIndex (metaWin) != -1) {
            return;
        }

        if (!this._isMyWindow(win) || !this._isOverviewWindow(win)){
            return;
        }
        let clone = this._addWindowClone(win);

        if (win._overviewHint) {
            let x = win._overviewHint.x - this.actor.x;
            let y = win._overviewHint.y - this.actor.y;
            let scale = win._overviewHint.scale;
            delete win._overviewHint;

            clone.actor.set_position (x, y);
            clone.actor.set_scale (scale, scale);
        } else {
            // Position new windows at the top corner of the workspace rather
            // than where they were placed for real to avoid the window
            // being clipped to the workspaceView. Its not really more
            // natural for the window to suddenly appear in the overview
            // on some seemingly random location anyway.
            clone.actor.set_position (this._x, this._y);
        }

        if (this.actor.get_stage()) {
            this.positionWindows(WindowPositionFlags.ANIMATE);
            this._myWorkspace.emit('focus-refresh-required');
        }
    },

    _windowAdded : function(metaWorkspace, metaWin) {
        this._doAddWindow(metaWin);
    },

    _windowRemoved : function(metaWorkspace, metaWin) {
        this._doRemoveWindow(metaWin);
    },

    _windowEnteredMonitor : function(metaScreen, monitorIndex, metaWin) {
        if (monitorIndex == this.monitorIndex) {
            this._doAddWindow(metaWin);
        }
    },

    _windowLeftMonitor : function(metaScreen, monitorIndex, metaWin) {
        if (monitorIndex == this.monitorIndex) {
            this._doRemoveWindow(metaWin);
        }
    },

    // check for maximized windows on the workspace
    hasMaximizedWindows: function() {
        for (let i = 0; i < this._windows.length; i++) {
            let metaWindow = this._windows[i].metaWindow;
            if (metaWindow.showing_on_its_workspace() &&
                metaWindow.maximized_horizontally &&
                metaWindow.maximized_vertically)
                return true;
        }
        return false;
    },

    // Animate the full-screen to Overview transition.
    zoomToOverview : function() {
        // Position and scale the windows.
        if (Main.overview.animationInProgress)
            this.positionWindows(WindowPositionFlags.ANIMATE | WindowPositionFlags.INITIAL);
        else
            this.positionWindows(WindowPositionFlags.INITIAL);
    },

    // Animates the return from Overview mode
    zoomFromOverview : function() {
        let currentWorkspace = global.screen.get_active_workspace();

        this.leavingOverview = true;

        this.hideWindowsOverlays();

        if (this._repositionWindowsId > 0) {
            Mainloop.source_remove(this._repositionWindowsId);
            this._repositionWindowsId = 0;
        }
        this._overviewHiddenId = Main.overview.connect('hidden', Lang.bind(this,
                                                                           this._doneLeavingOverview));

        if (this.metaWorkspace != null && this.metaWorkspace != currentWorkspace)
            return;

        // Position and scale the windows.
        for (let i = 0; i < this._windows.length; i++) {
            let clone = this._windows[i];

            clone.zoomFromOverview();

            if (clone.metaWindow.showing_on_its_workspace()) {
                Tweener.addTween(clone.actor,
                                 { x: clone.origX,
                                   y: clone.origY,
                                   scale_x: 1.0,
                                   scale_y: 1.0,
                                   time: Overview.ANIMATION_TIME,
                                   opacity: 255,
                                   transition: 'easeOutQuad'
                                 });
            } else {
                // The window is hidden, make it shrink and fade it out
                Tweener.addTween(clone.actor,
                                 { scale_x: 0,
                                   scale_y: 0,
                                   opacity: 0,
                                   time: Overview.ANIMATION_TIME,
                                   transition: 'easeOutQuad'
                                 });
            }
        }

    },

    destroy : function() {
        this.actor.destroy();
    },

    _onDestroy: function(actor) {
        closeContextMenu();
        if (this._overviewHiddenId) {
            Main.overview.disconnect(this._overviewHiddenId);
            this._overviewHiddenId = 0;
        }
        Tweener.removeTweens(actor);

        this._myWorkspace.myView.disconnect(this.stickyCallbackId);
        if (this.metaWorkspace) {
            this.metaWorkspace.disconnect(this._windowAddedId);
            this.metaWorkspace.disconnect(this._windowRemovedId);
        }
        global.screen.disconnect(this._windowEnteredMonitorId);
        global.screen.disconnect(this._windowLeftMonitorId);

        if (this._repositionWindowsId > 0)
            Mainloop.source_remove(this._repositionWindowsId);

        // Usually, the windows will be destroyed automatically with
        // their parent (this.actor), but we might have a zoomed window
        // which has been reparented to the stage - _windows[0] holds
        // the desktop window, which is never reparented
        for (let w = 0; w < this._windows.length; w++)
            this._windows[w].destroy();
        this._windows = [];
    },

    // Sets this.leavingOverview flag to false.
    _doneLeavingOverview : function() {
        this.leavingOverview = false;
    },

    // Tests if @win belongs to this workspace
    _isMyWindow : function (win) {
        return (this.metaWorkspace == null || Main.isWindowActorDisplayedOnWorkspace(win, this.metaWorkspace.index()) && (!win.get_meta_window() || win.get_meta_window().get_monitor() == this.monitorIndex));
    },

    // Tests if @win should be shown in the Overview
    _isOverviewWindow : function (win) {
        let tracker = Cinnamon.WindowTracker.get_default();
        return Main.isInteresting(win.get_meta_window());
    },

    // Create a clone of a (non-desktop) window and add it to the window list
    _addWindowClone : function(win) {
        let clone = new WindowClone(win, this);
        let overlay = new WindowOverlay(clone, this._windowOverlaysGroup);

        clone.connect('workspace-changed', Lang.bind(this, function() {
            this._doRemoveWindow(clone.metaWindow);
            if (clone.metaWindow.is_on_all_workspaces()) {
                // Muffin appears not to broadcast when a window turns sticky
                this._myWorkspace.myView.emit('sticky-detected', clone.metaWindow);
            }
        }));
        clone.connect('selected',
                      Lang.bind(this, this._onCloneSelected));
        clone.connect('activated',
                      Lang.bind(this, this._onCloneActivated));
        clone.connect('closed',
                      Lang.bind(this, this._onCloneClosed));
        clone.connect('context-menu-requested',
                      Lang.bind(this, this._onCloneContextMenuRequested));
        clone.connect('zoom-start', Lang.bind(this, function(clone) {
            this.selectClone(clone);
            this._windowIsZooming = true;
        }));
        clone.connect('zoom-end',
                      Lang.bind(this, function() {
                          this._windowIsZooming = false;
                      }));
        clone.connect('size-changed',
                      Lang.bind(this, function() {
                          this.positionWindows(0);
                      }));

        this.actor.add_actor(clone.actor);

        overlay.connect('show-close-button', Lang.bind(this, this._onShowOverlayClose));

        this._windows.push(clone);
        clone.overlay = overlay;

        return clone;
    },

    _onShowOverlayClose: function (windowOverlay) {
        for (let i = 0; i < this._windows.length; i++) {
            let overlay = this._windows[i].overlay;
            if (overlay == windowOverlay)
                continue;
            overlay.hideCloseButton();
        }
    },

    _computeAllWindowSlots: function(numberOfWindows) {
        if (!numberOfWindows) return [];
        let gridWidth = Math.ceil(Math.sqrt(numberOfWindows));
        let gridHeight = Math.ceil(numberOfWindows / gridWidth);
        let fraction = DEFAULT_SLOT_FRACTION * (1. / gridWidth);
        this._slotWidth = Math.floor(fraction * this._width);

        let computeWindowSlot = function(windowIndex, numberOfWindows) {
            if (numberOfWindows in POSITIONS)
                return POSITIONS[numberOfWindows][windowIndex];

            // If we don't have a predefined scheme for this window count,
            // arrange the windows in a grid pattern.

            let xCenter = (.5 / gridWidth) + ((windowIndex) % gridWidth) / gridWidth;
            let yCenter = (.5 / gridHeight) + Math.floor((windowIndex / gridWidth)) / gridHeight;
            return [xCenter, yCenter, fraction];
        };
        
        let slots = [];
        for (let i = 0; i < numberOfWindows; i++) {
            slots.push(computeWindowSlot(i, numberOfWindows));
        }
        return slots;
    },

    _onCloneSelected : function (clone, time) {
        this.selectClone(clone);
    },

    _onCloneActivated : function (clone, time) {
        let wsIndex = undefined;
        if (this.metaWorkspace)
            wsIndex = this.metaWorkspace.index();
        Main.activateWindow(clone.metaWindow, time, wsIndex);
    },
    
    _onCloneClosed : function (clone, time) {        
        clone.metaWindow.delete(global.get_current_time());        
    }
};

Signals.addSignalMethods(WorkspaceMonitor.prototype);

function WindowContextMenu(actor, metaWindow, onClose) {
    this._init(actor, metaWindow, onClose);
}

WindowContextMenu.prototype = {
    __proto__: PopupMenu.PopupComboMenu.prototype,

    _init: function(actor, metaWindow, onClose) {
        PopupMenu.PopupComboMenu.prototype._init.call(this, actor);
        this.name = 'scale-window-context-menu';
        Main.uiGroup.add_actor(this.actor);
        this.actor.hide();
        let orientation = St.Side.TOP;
        this.onClose = onClose;
        actor.connect('key-press-event', Lang.bind(this, this._onSourceKeyPress));
        this.connect('open-state-changed', Lang.bind(this, this._onToggled));

        this.metaWindow = metaWindow;

        this.itemCloseWindow = new PopupMenu.PopupMenuItem(_("Close"));
        this.itemCloseWindow.connect('activate', Lang.bind(this, this._onCloseWindowActivate));

        if (metaWindow.minimized)
            this.itemMinimizeWindow = new PopupMenu.PopupMenuItem(_("Restore"));
        else
            this.itemMinimizeWindow = new PopupMenu.PopupMenuItem(_("Minimize"));
        this.itemMinimizeWindow.connect('activate', Lang.bind(this, this._onMinimizeWindowActivate));

        this.itemMaximizeWindow = new PopupMenu.PopupMenuItem(_("Maximize"));
        this.itemMaximizeWindow.connect('activate', Lang.bind(this, this._onMaximizeWindowActivate));

        this.itemMoveToLeftWorkspace = new PopupMenu.PopupMenuItem(_("Move to left workspace"));
        this.itemMoveToLeftWorkspace.connect('activate', Lang.bind(this, this._onMoveToLeftWorkspace));

        this.itemMoveToRightWorkspace = new PopupMenu.PopupMenuItem(_("Move to right workspace"));
        this.itemMoveToRightWorkspace.connect('activate', Lang.bind(this, this._onMoveToRightWorkspace));

        this.itemOnAllWorkspaces = new PopupMenu.PopupMenuItem(_("Visible on all workspaces"));
        this.itemOnAllWorkspaces.connect('activate', Lang.bind(this, this._toggleOnAllWorkspaces));

        let itemMoveToNewWorkspace = new PopupMenu.PopupMenuItem(_("Move to a new workspace"));
        itemMoveToNewWorkspace.connect('activate', Lang.bind(this, function() {
            Main.moveWindowToNewWorkspace(metaWindow, true);
        }));

        let monitorItems = [];
        if (Main.layoutManager.monitors.length > 1) {
            Main.layoutManager.monitors.forEach(function(monitor, index) {
                if (index !== metaWindow.get_monitor()) {
                    let itemChangeMonitor = new PopupMenu.PopupMenuItem(
                        _("Move to monitor %d").format(index + 1));
                    itemChangeMonitor.connect('activate', Lang.bind(this, function() {
                        metaWindow.move_to_monitor(index);
                    }));
                    monitorItems.push(itemChangeMonitor);
                }
            }, this);
            monitorItems.push(new PopupMenu.PopupSeparatorMenuItem());
        }

        let items = monitorItems.concat([
            itemMoveToNewWorkspace,
            this.itemOnAllWorkspaces,
            this.itemMoveToLeftWorkspace,
            this.itemMoveToRightWorkspace,
            new PopupMenu.PopupSeparatorMenuItem(),
            this.itemMinimizeWindow,
            this.itemMaximizeWindow,
            this.itemCloseWindow
        ]);
        (orientation == St.Side.BOTTOM ? items : items.reverse()).forEach(function(item) {
            this.addMenuItem(item);
        }, this);
        this.setActiveItem(0);
     },

     _onToggled: function(actor, opening){
         if (!opening) {
            this.onClose();
            this.destroy();
            return;
         }

        if (this.metaWindow.is_on_all_workspaces()) {
            this.itemOnAllWorkspaces.label.set_text(_("Only on this workspace"));
        } else {
            this.itemOnAllWorkspaces.label.set_text(_("Visible on all workspaces"));
        }
        if (this.metaWindow.get_workspace().get_neighbor(Meta.MotionDirection.LEFT) != this.metaWindow.get_workspace())
            this.itemMoveToLeftWorkspace.actor.show();
        else
            this.itemMoveToLeftWorkspace.actor.hide();

        if (this.metaWindow.get_workspace().get_neighbor(Meta.MotionDirection.RIGHT) != this.metaWindow.get_workspace())
            this.itemMoveToRightWorkspace.actor.show();
        else
            this.itemMoveToRightWorkspace.actor.hide();

        if (this.metaWindow.get_maximized()) {
            this.itemMaximizeWindow.label.set_text(_("Unmaximize"));
        }else{
            this.itemMaximizeWindow.label.set_text(_("Maximize"));
        }
    },

    _onCloseWindowActivate: function(actor, event){
        this.metaWindow.delete(global.get_current_time());
    },

    _onMinimizeWindowActivate: function(actor, event){
        if (this.metaWindow.minimized) {
            this.metaWindow.unminimize(global.get_current_time());
        }
        else {
            this.metaWindow.minimize(global.get_current_time());
        }
    },

    _onMaximizeWindowActivate: function(actor, event){
        if (this.metaWindow.get_maximized()){
            this.metaWindow.unmaximize(Meta.MaximizeFlags.HORIZONTAL | Meta.MaximizeFlags.VERTICAL);
        }else{
            this.metaWindow.maximize(Meta.MaximizeFlags.HORIZONTAL | Meta.MaximizeFlags.VERTICAL);
        }
    },

    _onMoveToLeftWorkspace: function(actor, event){
        let workspace = this.metaWindow.get_workspace().get_neighbor(Meta.MotionDirection.LEFT);
        if (workspace) {
            this.metaWindow.change_workspace(workspace);
        }
    },

    _onMoveToRightWorkspace: function(actor, event){
        let workspace = this.metaWindow.get_workspace().get_neighbor(Meta.MotionDirection.RIGHT);
        if (workspace) {
            this.metaWindow.change_workspace(workspace);
        }
    },

    _toggleOnAllWorkspaces: function(actor, event) {
        if (this.metaWindow.is_on_all_workspaces())
            this.metaWindow.unstick();
        else
            this.metaWindow.stick();
    },

    _onSourceKeyPress: function(actor, event) {
        let symbol = event.get_key_symbol();
        if (symbol == Clutter.KEY_space || symbol == Clutter.KEY_Return) {
            this.menu.toggle();
            return true;
        } else if (symbol == Clutter.KEY_Escape && this.menu.isOpen) {
            this.menu.close();
            return true;
        } else if (symbol == Clutter.KEY_Down) {
            if (!this.menu.isOpen)
                this.menu.toggle();
            this.menu.actor.navigate_focus(this.actor, Gtk.DirectionType.DOWN, false);
            return true;
        } else
            return false;
    }

};

function Workspace() {
    this._init.apply(this, arguments);
}

Workspace.prototype = {
    _init : function(metaWorkspace, view) {
        this.metaWorkspace = metaWorkspace;
        this.myView = view;
        this.actor = new Clutter.Group();
        this.actor.set_size(0, 0);
        this._monitors = [];
        this.currentMonitorIndex = Main.layoutManager.primaryIndex;
        Main.layoutManager.monitors.forEach(function(monitor, ix) {
            let m = new WorkspaceMonitor(metaWorkspace, ix, this, ix === this.currentMonitorIndex)
            m.setGeometry(monitor.x, monitor.y, monitor.width, monitor.height, 0);
            this._monitors.push(m);
            this.actor.add_actor(m.actor);
        }, this);
        this.connect('focus-refresh-required', Lang.bind(this, function() {
            this.selectNextNonEmptyMonitor(this.currentMonitorIndex - 1, 1);
        }));
    },

    findNextNonEmptyMonitor: function(start, increment) {
        let pos = start;
        for (let i = 0; i < this._monitors.length; ++i) {
            pos = (this._monitors.length + pos + increment) % this._monitors.length;
            if (!this._monitors[pos].isEmpty()) {
                return pos;
            }
        }
        return this.currentMonitorIndex || 0;
    },

    selectNextNonEmptyMonitor: function(start, increment) {
        if (this._monitors.length === 1) {
            this.currentMonitorIndex = 0;
            this._monitors[this.currentMonitorIndex].showActiveSelection(true);
            return;
        }
        let previousIndex = this.currentMonitorIndex;
        this.currentMonitorIndex = this.findNextNonEmptyMonitor(start || 0, increment);
        this._monitors[previousIndex].showActiveSelection(false);
        this._monitors[this.currentMonitorIndex].showActiveSelection(true);
    },

    _onKeyPress: function(actor, event) {
        let modifiers = Cinnamon.get_event_state(event);
        let symbol = event.get_key_symbol();
        let ctrlAltMask = Clutter.ModifierType.CONTROL_MASK | Clutter.ModifierType.MOD1_MASK;

        if ((symbol === Clutter.ISO_Left_Tab || symbol === Clutter.Tab)  && !(modifiers & ctrlAltMask)) {
            let increment = symbol === Clutter.ISO_Left_Tab ? -1 : 1;
            this.selectNextNonEmptyMonitor(this.currentMonitorIndex, increment);
            return true;
        }

        let activeMonitor = this._monitors[this.currentMonitorIndex];

        if ((symbol === Clutter.m  || symbol === Clutter.M || symbol === Clutter.KEY_space) &&
            (modifiers & Clutter.ModifierType.MOD1_MASK) && !(modifiers & Clutter.ModifierType.CONTROL_MASK))
        {
            activeMonitor.showMenuForSelectedWindow();
            return true;
        }

        if (symbol === Clutter.w && modifiers & Clutter.ModifierType.CONTROL_MASK) {
            activeMonitor.closeSelectedWindow();
            return true;
        }

<<<<<<< HEAD
        if ((symbol === Clutter.m || symbol === Clutter.M) && modifiers & Clutter.ModifierType.CONTROL_MASK) {
            activeMonitor.moveSelectedWindowToNextMonitor();
            return true;
        }

        if (symbol === Clutter.Return || symbol === Clutter.KEY_space) {
=======
        if (symbol === Clutter.Return || symbol === Clutter.KEY_space || symbol === Clutter.KP_Enter) {
>>>>>>> 0f16162c
            if (activeMonitor.activateSelectedWindow()) {
                return true;
            }
            Main.overview.hide();
            return true;
        }
        if (symbol === Clutter.plus && modifiers & Clutter.ModifierType.CONTROL_MASK) {
            activeMonitor.zoomSelectedWindow(Clutter.ScrollDirection.UP);
            return true;
        }
        if (symbol === Clutter.minus && modifiers & Clutter.ModifierType.CONTROL_MASK) {
            activeMonitor.zoomSelectedWindow(Clutter.ScrollDirection.DOWN);
            return true;
        }
        if (symbol - '48' === 0 && modifiers & Clutter.ModifierType.CONTROL_MASK) {
            activeMonitor.zoomSelectedWindow(-1); // end zoom
            return true;
        }
        if (modifiers & ctrlAltMask) {
            return false;
        }
        return activeMonitor.selectAnotherWindow(symbol);
    },

    destroy: function() {
        this._monitors.forEach(function(monitor) {
            monitor.destroy();
        }, this);
        this.actor.destroy();
    },

    selectAnotherWindow: function(symbol) {
        this._monitors[this.currentMonitorIndex].selectAnotherWindow(symbol);
    },

    zoomFromOverview: function() {
        this._monitors.forEach(function(monitor) {
            monitor.zoomFromOverview();
        }, this);
    },

    zoomToOverview: function() {
        this._monitors.forEach(function(monitor) {
            monitor.zoomToOverview();
        }, this);
        this.emit('focus-refresh-required');
    },

    hasMaximizedWindows: function() {
        let has = false;
        this._monitors.forEach(function(monitor) {
            has = has || monitor.hasMaximizedWindows();
        }, this);
        return has;
    },

    isEmpty: function() {
        let hasWindows = false;
        this._monitors.forEach(function(monitor) {
            hasWindows = hasWindows || !monitor.isEmpty();
        }, this);
        return !hasWindows;
    },

    showWindowsOverlays: function() {
        this._monitors.forEach(function(monitor) {
            monitor.showWindowsOverlays();
        }, this);
    },
    
    hideWindowsOverlays: function() {
        this._monitors.forEach(function(monitor) {
            monitor.hideWindowsOverlays();
        }, this);
    },

    syncStacking: function(arg1) {
        this._monitors.forEach(function(monitor) {
            monitor.syncStacking(arg1);
        }, this);
    }
};
Signals.addSignalMethods(Workspace.prototype);<|MERGE_RESOLUTION|>--- conflicted
+++ resolved
@@ -1706,16 +1706,12 @@
             return true;
         }
 
-<<<<<<< HEAD
         if ((symbol === Clutter.m || symbol === Clutter.M) && modifiers & Clutter.ModifierType.CONTROL_MASK) {
             activeMonitor.moveSelectedWindowToNextMonitor();
             return true;
         }
 
-        if (symbol === Clutter.Return || symbol === Clutter.KEY_space) {
-=======
         if (symbol === Clutter.Return || symbol === Clutter.KEY_space || symbol === Clutter.KP_Enter) {
->>>>>>> 0f16162c
             if (activeMonitor.activateSelectedWindow()) {
                 return true;
             }
