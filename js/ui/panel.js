// -*- mode: js; js-indent-level: 4; indent-tabs-mode: nil -*-

const Cairo = imports.cairo;
const Clutter = imports.gi.Clutter;
const Lang = imports.lang;
const Mainloop = imports.mainloop;
const Pango = imports.gi.Pango;
const Cinnamon = imports.gi.Cinnamon;
const St = imports.gi.St;

const PopupMenu = imports.ui.popupMenu;
const Main = imports.ui.main;
const Tweener = imports.ui.tweener;
const Applet = imports.ui.applet;
const DND = imports.ui.dnd;
const AppletManager = imports.ui.appletManager;
const Util = imports.misc.util;
const ModalDialog = imports.ui.modalDialog;
const Gtk = imports.gi.Gtk;

const BUTTON_DND_ACTIVATION_TIMEOUT = 250;

const ANIMATED_ICON_UPDATE_TIMEOUT = 100;
const SPINNER_ANIMATION_TIME = 0.2;

const AUTOHIDE_ANIMATION_TIME = 0.2;
const TIME_DELTA = 1500;

const APPLETS_DROP_ANIMATION_TIME = 0.2;

const PANEL_AUTOHIDE_KEY = "panels-autohide";
const PANEL_SHOW_DELAY_KEY = "panels-show-delay";
const PANEL_HIDE_DELAY_KEY = "panels-hide-delay";
const PANEL_HEIGHT_KEY = "panels-height";
const PANEL_RESIZABLE_KEY = "panels-resizable";
const PANEL_SCALE_TEXT_ICONS_KEY = "panels-scale-text-icons";

const DEFAULT_VALUES = {"panels-autohide": "false",
                        "panels-show-delay": "0",
                        "panels-hide-delay": "0",
                        "panels-height": "25",
                        "panels-resizable": "false",
                        "panels-scale-text-icons": "false"};

const Direction = {
    LEFT  : 0,
    RIGHT : 1
}

// To make sure the panel corners blend nicely with the panel,
// we draw background and borders the same way, e.g. drawing
// them as filled shapes from the outside inwards instead of
// using cairo stroke(). So in order to give the border the
// appearance of being drawn on top of the background, we need
// to blend border and background color together.
// For that purpose we use the following helper methods, taken
// from st-theme-node-drawing.c
function _norm(x) {
    return Math.round(x / 255);
}

function _over(srcColor, dstColor) {
    let src = _premultiply(srcColor);
    let dst = _premultiply(dstColor);
    let result = new Clutter.Color();

    result.alpha = src.alpha + _norm((255 - src.alpha) * dst.alpha);
    result.red = src.red + _norm((255 - src.alpha) * dst.red);
    result.green = src.green + _norm((255 - src.alpha) * dst.green);
    result.blue = src.blue + _norm((255 - src.alpha) * dst.blue);

    return _unpremultiply(result);
}

function _premultiply(color) {
    return new Clutter.Color({ red: _norm(color.red * color.alpha),
                               green: _norm(color.green * color.alpha),
                               blue: _norm(color.blue * color.alpha),
                               alpha: color.alpha });
};

function _unpremultiply(color) {
    if (color.alpha == 0)
        return new Clutter.Color();

    let red = Math.min((color.red * 255 + 127) / color.alpha, 255);
    let green = Math.min((color.green * 255 + 127) / color.alpha, 255);
    let blue = Math.min((color.blue * 255 + 127) / color.alpha, 255);
    return new Clutter.Color({ red: red, green: green,
                               blue: blue, alpha: color.alpha });
};

/**
 * checkPanelUpgrade:
 *
 * Run from main, prior to PanelManager being initialized
 * this handles the one-time transition between panel implementations
 * to make this transition invisible to the user.  We will evaluate the
 * desktop-layout key, and pre-set applets-enabled and panels-enabled
 * appropriately.
 */
function checkPanelUpgrade()
{
    let oldLayout = global.settings.get_string("desktop-layout");

    let doIt = false;

    /* GLib >= 2.4 has get_user_value, use that if possible - this being null
     * indicates either the user never changed from the default "traditional"
     * panel layout, or else this upgrade has already been performed (since
     * with this set of patches, its default value goes from traditional to nothing.)
     * Either way, we don't need to do anything in this case.  With glib < 2.4,
     * we instead check if the value is set to "" - either by result of the new
     * default, or by this upgrade already having been run.
     */

    try {
        doIt = (global.settings.get_user_value("desktop-layout") != null)
    } catch (e) {
        doIt = (global.settings.get_string("desktop-layout") != "");
    }

    if (!doIt)
        return;

    switch (oldLayout) {
        case "flipped":
            global.settings.set_strv("panels-enabled", ["1:0:top"]);
            break;
        case "classic":
            global.settings.set_strv("panels-enabled", ["1:0:top", "2:0:bottom"]);
            break;
        case "traditional": /* Default (explicitly set) - no processing needed */
        default:
            break;
    }

    global.settings.reset("desktop-layout");
}

/**
 * #PanelManager
 * 
 * @short_description: Manager of Cinnamon panels
 *
 * #PanelManager creates panels and startup and
 * provides methods for easier access of panels
 */
function PanelManager() {
    this._init();
}

PanelManager.prototype = {
    _init: function() {
        this.panels = [];
        this.panelsMeta = []; // Properties of panels in format [<monitor index>, <bottomPosition>]
        this.canAdd = true; // Whether there is space for more panels to be added

        let panelProperties = global.settings.get_strv("panels-enabled");
        for (let i in panelProperties) {
            let elements = panelProperties[i].split(":");
            if (elements.length != 3) {
                global.log("Invalid panel definition: " + panelProperties[i]);
                continue;
            }

            this._loadPanel(parseInt(elements[0]), parseInt(elements[1]), elements[2]=="bottom");
        }

        this._setMainPanel();

        this.addPanelMode = false;

        this._panelsEnabledId = global.settings.connect("changed::panels-enabled", Lang.bind(this, this._onPanelsEnabledChanged));
        this._panelEditModeId = global.settings.connect("changed::panel-edit-mode", Lang.bind(this, this._onPanelEditModeChanged));
        this._monitorsChangedId = global.screen.connect("monitors-changed", Lang.bind(this, this._onMonitorsChanged));

        this._addOsd = new ModalDialog.InfoOSD(_("Select position of new panel. Esc to cancel."));
        this._moveOsd = new ModalDialog.InfoOSD(_("Select new position of panel. Esc to cancel."));
        this._addOsd.hide();
        this._moveOsd.hide();
 
        this._checkCanAdd();
    },

   /**
     * disablePanels:
     *
     * Disables (hide and lock) all panels
     */
    disablePanels: function() {
        for (let i in this.panels) {
            if (this.panels[i])
                this.panels[i].disable();
        }
    },

    /**
     * enablePanels:
     *
     * Enables all panels
     */
    enablePanels: function() {
        for (let i in this.panels) {
            if (this.panels[i])
                this.panels[i].enable();
        }
    },

    /**
     * setPanelsOpacity:
     * @opacity (int): opacity of panels
     *
     * Sets the opacity of all hideable panels to @opacity
     */
    setPanelsOpacity: function(opacity) {
        for (let i in this.panels) {
            if (this.panels[i] && this.panels[i].isHideable())
                this.panels[i].opacity = opacity;
        }
    },

    /**
     * removePanel:
     * @panelId (int): Panel id of the panel to be removed
     *
     * Remove the panel from the list panels-enabled
     */
    removePanel: function(panelId) {
        let list = global.settings.get_strv("panels-enabled");
        for (let i in list) {
            if (list[i].split(":")[0] == panelId) {
                list.splice(i, 1);
                break;
            }
        }
        global.settings.set_strv("panels-enabled", list);
    },

    /**
     * addPanel:
     * @monitorIndex (integer): monitor to be added to
     * @bottomPosition (boolean): whether the panel is added to the bottom
     *
     * Adds a new panel to the specified position
     */
    addPanel: function(monitorIndex, bottomPosition) {
        let list = global.settings.get_strv("panels-enabled");
        let i = 0; // Start counting at 1 for compatibility

        // Magic: Keep recursing until there is a free panel id
        while (true)
            if (!this.panelsMeta[++i])
                break;

        // Add default values
        outerLoop:
        for (let key in DEFAULT_VALUES) {
            let settings = global.settings.get_strv(key);
            for (let j = 0; j < settings.length; j++){
                if (settings[j].split(":")[0] == i){
                    continue outerLoop;
                }
            }
            settings.push(i + ":" + DEFAULT_VALUES[key]);
            global.settings.set_strv(key, settings);
        }

        list.push(i + ":" + monitorIndex + ":" + (bottomPosition ? "bottom" : "top"));
        global.settings.set_strv("panels-enabled", list);

        // Delete all panel dummies
        if (this.addPanelMode)
            this._destroyDummyPanels();
    },

    /**
     * movePanel:
     * @monitorIndex (integer): monitor to be added to
     * @bottomPosition (boolean): whether the panel is added to the bottom
     *
     * Moves the panel of id this.moveId to the specified position
     */
    movePanel: function(monitorIndex, bottomPosition) {
        let list = global.settings.get_strv("panels-enabled");
        let i = -1;

        for (let i in list) {
            if (list[i].split(":")[0] == this.moveId) {
                list[i] = this.moveId + ":" + monitorIndex + ":" + (bottomPosition ? "bottom" : "top");
                break;
            }
        }

        global.settings.set_strv("panels-enabled", list);

        // Delete all panel dummies
        if (this.addPanelMode)
            this._destroyDummyPanels();
    },

    /**
     * _destroyDummyPanels:
     *
     * Destroys all panel dummies
     */
    _destroyDummyPanels: function() {
        for (let i in this.dummyPanels) {
            if (this.dummyPanels[i][0]) this.dummyPanels[i][0].destroy();
            if (this.dummyPanels[i][1]) this.dummyPanels[i][1].destroy();
            delete this.dummyPanels[i][0];
            delete this.dummyPanels[i][1];
        }
        this.addPanelMode = false;
        this._addOsd.hide();
        this._moveOsd.hide();
        if (Main.keybindingManager.bindings['close-add-panel'])
            Main.keybindingManager.removeHotKey('close-add-panel');
    },

    /**
     * getPanelInMonitor:
     * @monitorIndex (integer): index of monitor
     *
     * Retrieves all the panels in the monitor of index @monitorIndex
     *
     * Returns: an array of panels
     */
    getPanelsInMonitor: function(monitorIndex) {
        let returnValue = [];
        for (let i in this.panels) {
            if (this.panels[i].monitorIndex == monitorIndex)
                returnValue.push(this.panels[i]);
        }
        return returnValue;
    },

    /**
     * getPanels:
     *
     * Retrieves all panels
     *
     * Returns: an array of panels
     */

    getPanels: function() {
        return this.panels;
    },

    /**
     * getPanel:
     * @monitorIndex (integer): index of monitor
     * @bottomPosition (boolean): whether the bottom panel is wanted
     *
     * Gets a specific panel in monitor @monitorIndex (bottom panel if @bottomPosition is true)
     *
     * Returns: the panel required (null if panel not found)
     */
    getPanel: function(monitorIndex, bottomPosition) {
        for (let i in this.panels) {
            if (!this.panels[i])
                continue;
            if (this.panels[i].monitorIndex == monitorIndex && this.panels[i].bottomPosition == bottomPosition)
                return this.panels[i];
        }
        return null;
    },

    /**
     * updatePanelsVisibility:
     *
     * Prompts every panel to update its visibility (show/hide). This is used
     * by WindowManager after window map/tile/etc animations, and after popup
     * menus close.
     */
    updatePanelsVisibility: function() {
        for (let i in this.panels) {
             if (!this.panels[i])
                 continue;
             this.panels[i]._updatePanelVisibility();
        }
    },

    getAdjacentPanel: function(currentPanelObj, direction) {
        if (!(currentPanelObj instanceof Panel))
            return null;

        if (direction == Direction.LEFT &&
            currentPanelObj.monitorIndex == 0)
            return null;
        else if (direction == Direction.RIGHT &&
                 currentPanelObj.monitorIndex == (global.screen.get_n_monitors() - 1))
            return null;

        switch (direction) {
            case Direction.LEFT:
                return this.getPanel(currentPanelObj.monitorIndex - 1, currentPanelObj.bottomPosition);
                break;
            case Direction.RIGHT:
                return this.getPanel(currentPanelObj.monitorIndex + 1, currentPanelObj.bottomPosition);
                break;
        }

        return null;
    },

    /**
     * _loadPanel:
     * @ID (integer): panel id
     * @monitorIndex (integer): index of monitor of panel
     * @bottomPosition (boolean): whether the panel should be at the bottom or not
     * @panelList (array): (optional) the list in which the new panel should be appended to (not necessarily this.panels, c.f. _onPanelsEnabledChanged) Default: this.panels
     * @metaList(array): (optional) the list in which the new panel metadata should be appended to (not necessarily this.panelsMeta, c.f. _onPanelsEnabledChanged) Default: this.panelsMeta
     *
     * Loads a panel with the given properties and appends it to @panelList. @panelList is usually this.panels but is a different array when used by _onPanelsEnabledChanged.
     *
     * Returns (Panel.Panel): Panel created
     */
    _loadPanel: function(ID, monitorIndex, bottomPosition, panelList, metaList) {
        if (!panelList) panelList = this.panels;
        if (!metaList) metaList = this.panelsMeta;

        if (panelList[ID]) {
            global.log("Multiple panels with same ID (" + ID + ") are found");
            return null;
        }

        panelList.length = Math.max(panelList.length, ID+1);
        metaList.length = panelList.length;

        let repeat = false;
        for (let i in metaList) {
            if ((metaList[i][0] == monitorIndex) && (metaList[i][1] == bottomPosition) && i != ID) {
                global.log("Conflicting panel definitions: " + ID + ":" + monitorIndex + ":" + (bottomPosition ? "bottom" : "top" ));
                repeat = true;
                break;
            }
        }

        if (repeat) return null;

        metaList[ID] = [monitorIndex, bottomPosition];

        if (monitorIndex < 0 || monitorIndex >= global.screen.get_n_monitors()) {
            global.log("Monitor " + monitorIndex + " not found. Not creating panel");
            return null;
        }

        panelList[ID] = new Panel(ID, monitorIndex, bottomPosition);

        return panelList[ID];
    },

    _checkCanAdd: function() {
        let monitorCount = global.screen.get_n_monitors();
        let panelCount = monitorCount * 2;

        for (let i in this.panelsMeta) {
            if (this.panelsMeta[i][0] >= monitorCount) // Monitor does not exist
                continue;
            panelCount --;
        }
        if (this.canAdd != (panelCount != 0)) {
            this.canAdd = (panelCount != 0);
        }
    },

    _updateAllPointerBarriers: function() {
        this.panels.forEach(function(panel) {
            panel._updatePanelBarriers();
        });
    },

    _onPanelsEnabledChanged: function() {
        let newPanels = new Array(this.panels.length);
        let newMeta = new Array(this.panels.length);

        let panelProperties = global.settings.get_strv("panels-enabled");
        for (let i = 0; i < panelProperties.length; i ++) {
            let elements = panelProperties[i].split(":");
            if (elements.length != 3) {
                global.log("Invalid panel definition: " + panelProperties[i]);
                continue;
            }

            let ID = parseInt(elements[0]);

            // If panel is moved
            if (this.panels[ID]) {
                // Move panel object to newPanels
                newPanels[ID] = this.panels[ID];
                newMeta[ID] = [parseInt(elements[1]), elements[2]=="bottom"];
                this.panels[ID] = null;

                if (newMeta[ID][0] != this.panelsMeta[ID][0] || newMeta[ID][1] != this.panelsMeta[ID][1]) {
                    newPanels[ID].updatePosition(newMeta[ID][0], newMeta[ID][1]);
                    AppletManager.updateAppletsOnPanel(newPanels[ID]);
                }
            } else {
                let panel = this._loadPanel(ID, parseInt(elements[1]), elements[2]=="bottom", newPanels, newMeta);
                if (panel)
                    AppletManager.loadAppletsOnPanel(panel);
            }
        }

        // Destroy removed panels
        for (let i in this.panels)
            if (this.panels[i]) this.panels[i].destroy();

        this.panels = newPanels;
        this.panelsMeta = newMeta;

        this._setMainPanel();
        this._checkCanAdd();
        this._updateAllPointerBarriers();
    },

    _onMonitorsChanged: function() {
        let monitorCount = global.screen.get_n_monitors();
        for (let i in this.panelsMeta) {
            if (this.panelsMeta[i] && !this.panels[i]) { // If there is a meta but not a panel, i.e. panel could not create due to non-existent monitor, try again.
                let panel = this._loadPanel(i, this.panelsMeta[i][0], this.panelsMeta[i][1]);
                if (panel)
                    AppletManager.loadAppletsOnPanel(panel);
            } else if (this.panelsMeta[i][0] >= monitorCount) { // Monitor of the panel went missing
                this.panels[i].destroy();
                delete this.panels[i];
            } else { // Nothing happens. Re-allocate panel
                this.panels[i]._moveResizePanel();
            }
        }

        if (this.addPanelMode) {
            this._destroyDummyPanels();
            this._showDummyPanels(this.dummyCallback);
        }

        this._setMainPanel();
        this._checkCanAdd();
    },

    _onPanelEditModeChanged: function() {
        if (!global.settings.get_boolean("panel-edit-mode")) {
            if (this.addPanelMode)
                this._destroyDummyPanels();
        }
    },

    /**
     * addPanelQuery:
     *
     * Prompts user where to add the panel
     */
    addPanelQuery: function() {
        if (this.addPanelMode || !this.canAdd)
            return;

        this._showDummyPanels(Lang.bind(this, this.addPanel));
        this._addOsd.show();
    },

    /**
     * movePanelQuery:
     * @id (integer): the id of the panel to be moved
     *
     * Prompts user where to move the panel
     */
    movePanelQuery: function(id) {
        if (this.addPanelMode || !this.canAdd)
            return;

        this.moveId = id;
        this._showDummyPanels(Lang.bind(this, this.movePanel));
        this._moveOsd.show();
    },

    _showDummyPanels: function(callback) {
        let monitorCount = global.screen.get_n_monitors();
        this.dummyCallback = callback;
        this.dummyPanels = [];
        while (this.dummyPanels.push([]) < monitorCount); // Generate a 2D array of length monitorCount; Push returns new length of array

        for (let i in this.panelsMeta) {
            if (this.panelsMeta[i][0] >= monitorCount) // Monitor does not exist
                continue;
            this.dummyPanels[this.panelsMeta[i][0]][this.panelsMeta[i][1] ? 0 : 1] = false;
        }

        for (let i = 0; i < monitorCount; i++) {
            for (let j = 0; j < 2; j++) {
                if (this.dummyPanels[i][j] != false) {
                    this.dummyPanels[i][j] = new PanelDummy(i, j == 0, callback);
                }
            }
        }

        this.addPanelMode = true;
        Main.keybindingManager.addHotKey('close-add-panel', 'Escape', Lang.bind(this, function() {
            if (this.addPanelMode)
                this._destroyDummyPanels();
        }));

       return true;
    },

    // Set Main.panel so that applets that look for it don't break
    _setMainPanel: function() {
        for (let i = 0; i < this.panels.length; i++) {
            if (this.panels[i]) {
                Main.panel = this.panels[i];
                break;
            }
        }
    }
} 

/**
 * #PanelDummy
 * @short_description: Dummy panels for users to select new position of panel
 *
 * #PanelDummy creates some boxes at possible panel locations for users to 
 * select where to place their new panels
 */
function PanelDummy(monitorIndex, bottomPosition, callback) {
    this._init(monitorIndex, bottomPosition, callback);
}

PanelDummy.prototype = {
    _init: function(monitorIndex, bottomPosition, callback) {
        this.monitorIndex = monitorIndex;
        this.bottomPosition = bottomPosition;
        this.callback = callback;
        this.monitor = global.screen.get_monitor_geometry(monitorIndex);
        
        this.actor = new Cinnamon.GenericContainer({style_class: "panel-dummy", reactive: true, track_hover: true, important: true});
        Main.layoutManager.addChrome(this.actor, { addToWindowgroup: false });

        this.actor.set_size(this.monitor.width, 25 * global.ui_scale);
        this.actor.set_position(this.monitor.x, bottomPosition ? this.monitor.y + this.monitor.height - (25 * global.ui_scale) : this.monitor.y);

        this.actor.connect('button-press-event', Lang.bind(this, this._onClicked));
        this.actor.connect('enter-event', Lang.bind(this, this._onEnter));
        this.actor.connect('leave-event', Lang.bind(this, this._onLeave));
    },

    _onClicked: function() {
        this.callback(this.monitorIndex, this.bottomPosition);
    },

    _onEnter: function() {
        this.actor.add_style_pseudo_class('entered');
        if (this.noStyle)
            this.actor.opacity = 160;
    },

    _onLeave: function() {
        this.actor.remove_style_pseudo_class('entered');
        if (this.noStyle)
            this.actor.opacity = 100;
    },

    /**
     * destroy:
     *
     * Destroys panel dummy actor
     */
    destroy: function() {
        this.actor.destroy();
    }
}

function AnimatedIcon(name, size) {
    this._init(name, size);
}

AnimatedIcon.prototype = {
    _init: function(name, size) {
        this.actor = new St.Bin({ visible: false });
        this.actor.connect('destroy', Lang.bind(this, this._onDestroy));
        this.actor.connect('notify::visible', Lang.bind(this, function() {
            if (this.actor.visible) {
                this._timeoutId = Mainloop.timeout_add(ANIMATED_ICON_UPDATE_TIMEOUT, Lang.bind(this, this._update));
            } else {
                if (this._timeoutId)
                    Mainloop.source_remove(this._timeoutId);
                this._timeoutId = 0;
            }
        }));

        this._timeoutId = 0;
        this._i = 0;
        this._animations = St.TextureCache.get_default().load_sliced_image (global.datadir + '/theme/' + name, size, size, null);
        this.actor.set_child(this._animations);
    },

    _update: function() {
        this._animations.hide_all();
        this._animations.show();
        if (this._i && this._i < this._animations.get_n_children())
            this._animations.get_child_at_index(this._i++).show();
        else {
            this._i = 1;
            if (this._animations.get_n_children())
                this._animations.get_child_at_index(0).show();
        }
        return true;
    },

    _onDestroy: function() {
        if (this._timeoutId)
            Mainloop.source_remove(this._timeoutId);
    }
};

function TextShadower() {
    this._init();
}

TextShadower.prototype = {
    _init: function() {
        this.actor = new Cinnamon.GenericContainer();
        this.actor.connect('get-preferred-width', Lang.bind(this, this._getPreferredWidth));
        this.actor.connect('get-preferred-height', Lang.bind(this, this._getPreferredHeight));
        this.actor.connect('allocate', Lang.bind(this, this._allocate));

        this._label = new St.Label();
        this.actor.add_actor(this._label);
        for (let i = 0; i < 4; i++) {
            let actor = new St.Label({ style_class: 'label-shadow' });
            actor.clutter_text.ellipsize = Pango.EllipsizeMode.END;
            this.actor.add_actor(actor);
        }
        this._label.raise_top();
    },

    _getPreferredWidth: function(actor, forHeight, alloc) {
        let [minWidth, natWidth] = this._label.get_preferred_width(forHeight);
        alloc.min_size = minWidth + 2;
        alloc.natural_size = natWidth + 2;
    },

    _getPreferredHeight: function(actor, forWidth, alloc) {
        let [minHeight, natHeight] = this._label.get_preferred_height(forWidth);
        alloc.min_size = minHeight + 2;
        alloc.natural_size = natHeight + 2;
    },

    _allocate: function(actor, box, flags) {
        let children = this.actor.get_children();

        let availWidth = box.x2 - box.x1;
        let availHeight = box.y2 - box.y1;

        let [minChildWidth, minChildHeight, natChildWidth, natChildHeight] =
            this._label.get_preferred_size();

        let childWidth = Math.min(natChildWidth, availWidth - 2);
        let childHeight = Math.min(natChildHeight, availHeight - 2);

        for (let i = 0; i < children.length; i++) {
            let child = children[i];
            let childBox = new Clutter.ActorBox();
            // The order of the labels here is arbitrary, except
            // we know the "real" label is at the end because Clutter.Group
            // sorts by Z order
            switch (i) {
                case 0: // top
                    childBox.x1 = 1;
                    childBox.y1 = 0;
                    break;
                case 1: // right
                    childBox.x1 = 2;
                    childBox.y1 = 1;
                    break;
                case 2: // bottom
                    childBox.x1 = 1;
                    childBox.y1 = 2;
                    break;
                case 3: // left
                    childBox.x1 = 0;
                    childBox.y1 = 1;
                    break;
                case 4: // center
                    childBox.x1 = 1;
                    childBox.y1 = 1;
                    break;
            }
            childBox.x2 = childBox.x1 + childWidth;
            childBox.y2 = childBox.y1 + childHeight;
            child.allocate(childBox, flags);
        }
    }
};

function PanelCorner(panel, side) {
    this._init(panel, side);
}

PanelCorner.prototype = {
    _init: function(box, side) {
        this._side = side;

        this._box = box;
        this._box.connect('style-changed', Lang.bind(this, this._boxStyleChanged));

        this.actor = new St.DrawingArea({ style_class: 'panel-corner' });
        this.actor.connect('style-changed', Lang.bind(this, this._styleChanged));
        this.actor.connect('repaint', Lang.bind(this, this._repaint));
    },

    _findRightmostButton: function(container) {
        if (!container.get_children)
            return null;

        let children = container.get_children();

        if (!children || children.length == 0)
            return null;

        // Start at the back and work backward
        let index = children.length - 1;
        while (index >= 0 && !children[index].visible)
            index--;

        if (index < 0)
            return null;

        return children[index];
    },

    _findLeftmostButton: function(container) {
        if (!container.get_children)
            return null;

        let children = container.get_children();

        if (!children || children.length == 0)
            return null;

        // Start at the front and work forward
        let index = 0;
        while (index < children.length && !children[index].visible)
            index++;

        if (index == children.length)
            return null;

        return children[index];
    },

    _boxStyleChanged: function() {
        let side = this._side;

        let rtlAwareContainer = this._box instanceof St.BoxLayout;
        if (rtlAwareContainer &&
            this._box.get_direction() == St.TextDirection.RTL) {
            if (this._side == St.Side.LEFT)
                side = St.Side.RIGHT;
            else if (this._side == St.Side.RIGHT)
                side = St.Side.LEFT;
        }

        let button;
        if (side == St.Side.LEFT)
            button = this._findLeftmostButton(this._box);
        else if (side == St.Side.RIGHT)
            button = this._findRightmostButton(this._box);

        if (button) {
            if (this._button && this._buttonStyleChangedSignalId) {
                this._button.disconnect(this._buttonStyleChangedSignalId);
                this._button.style = null;
            }

            this._button = button;

            button.connect('destroy', Lang.bind(this,
                function() {
                    if (this._button == button) {
                        this._button = null;
                        this._buttonStyleChangedSignalId = 0;
                    }
                }));

            // Synchronize the locate button's pseudo classes with this corner
            this._buttonStyleChangedSignalId = button.connect('style-changed', Lang.bind(this,
                function(actor) {
                    let pseudoClass = button.get_style_pseudo_class();
                    this.actor.set_style_pseudo_class(pseudoClass);
                }));

            // The corner doesn't support theme transitions, so override
            // the .panel-button default
            button.style = 'transition-duration: 0';
        }
    },

    _repaint: function() {
        let node = this.actor.get_theme_node();

        let cornerRadius = node.get_length("-panel-corner-radius");
        let innerBorderWidth = node.get_length('-panel-corner-inner-border-width');
        let outerBorderWidth = node.get_length('-panel-corner-outer-border-width');

        let backgroundColor = node.get_color('-panel-corner-background-color');
        let innerBorderColor = node.get_color('-panel-corner-inner-border-color');
        let outerBorderColor = node.get_color('-panel-corner-outer-border-color');

        let cr = this.actor.get_context();
        cr.setOperator(Cairo.Operator.SOURCE);

        cr.moveTo(0, 0);
        if (this._side == St.Side.LEFT)
            cr.arc(cornerRadius,
                   innerBorderWidth + cornerRadius,
                   cornerRadius, Math.PI, 3 * Math.PI / 2);
        else
            cr.arc(0,
                   innerBorderWidth + cornerRadius,
                   cornerRadius, 3 * Math.PI / 2, 2 * Math.PI);
        cr.lineTo(cornerRadius, 0);
        cr.closePath();

        let savedPath = cr.copyPath();

        let over = _over(innerBorderColor,
                         _over(outerBorderColor, backgroundColor));
        Clutter.cairo_set_source_color(cr, over);
        cr.fill();

        let xOffsetDirection = this._side == St.Side.LEFT ? -1 : 1;
        let offset = outerBorderWidth;
        over = _over(innerBorderColor, backgroundColor);
        Clutter.cairo_set_source_color(cr, over);

        cr.save();
        cr.translate(xOffsetDirection * offset, - offset);
        cr.appendPath(savedPath);
        cr.fill();
        cr.restore();

        if (this._side == St.Side.LEFT)
            cr.rectangle(cornerRadius - offset, 0, offset, outerBorderWidth);
        else
            cr.rectangle(0, 0, offset, outerBorderWidth);
        cr.fill();

        offset = innerBorderWidth;
        Clutter.cairo_set_source_color(cr, backgroundColor);

        cr.save();
        cr.translate(xOffsetDirection * offset, - offset);
        cr.appendPath(savedPath);
        cr.fill();
        cr.restore();
    },

    _styleChanged: function() {
        let node = this.actor.get_theme_node();

        let cornerRadius = node.get_length("-panel-corner-radius");
        let innerBorderWidth = node.get_length('-panel-corner-inner-border-width');

        this.actor.set_size(cornerRadius, innerBorderWidth + cornerRadius);
        this.actor.set_anchor_point(0, innerBorderWidth);
    }
};

function SettingsLauncher(label, keyword, icon) {
    this._init(label, keyword, icon);
}

SettingsLauncher.prototype = {
    __proto__: PopupMenu.PopupIconMenuItem.prototype,

    _init: function (label, keyword, icon) {
        PopupMenu.PopupIconMenuItem.prototype._init.call(this, label, icon, St.IconType.SYMBOLIC);

        this._keyword = keyword;
        this.connect('activate', Lang.bind(this, function() {
            Util.spawnCommandLine("cinnamon-settings " + this._keyword);
        }));
    },
};

function populateSettingsMenu(menu, panelId) {

    menu.troubleshootItem = new PopupMenu.PopupSubMenuMenuItem(_("Troubleshoot ..."), true);
    menu.troubleshootItem.menu.addAction(_("Restart Cinnamon"), function(event) {
        global.reexec_self();
    });

    menu.troubleshootItem.menu.addAction(_("Looking Glass"), function(event) {
        Main.createLookingGlass().open();
    });

    menu.troubleshootItem.menu.addAction(_("Restore all settings to default"), function(event) {
        let confirm = new ModalDialog.ConfirmDialog("Are you sure you want to restore all settings to default?\n\n",
                function() {
                    Util.spawnCommandLine("gsettings reset-recursively org.cinnamon");
                    global.reexec_self();
                });
        confirm.open();
    });

    menu.addMenuItem(new PopupMenu.PopupSeparatorMenuItem());

    menu.addMenuItem(menu.troubleshootItem);

    menu.addMenuItem(new PopupMenu.PopupSeparatorMenuItem());

    let panelSettingsSection = new PopupMenu.PopupSubMenuMenuItem(_("Modify panel ..."), true);

    let menuItem = new PopupMenu.PopupIconMenuItem(_("Remove panel"), "list-remove", St.IconType.SYMBOLIC);
    menuItem.activate = Lang.bind(menu, function() {
        Main.panelManager.removePanel(panelId);
    });
    panelSettingsSection.menu.addMenuItem(menuItem);

    menu.addPanelItem = new PopupMenu.PopupIconMenuItem(_("Add panel"), "list-add", St.IconType.SYMBOLIC);
    menu.addPanelItem.activate = Lang.bind(menu, function() {
        Main.panelManager.addPanelQuery();
        this.close();
    });
    panelSettingsSection.menu.addMenuItem(menu.addPanelItem);

    menu.movePanelItem = new PopupMenu.PopupIconMenuItem(_("Move panel"), "move", St.IconType.SYMBOLIC);
    menu.movePanelItem.activate = Lang.bind(menu, function() {
        Main.panelManager.movePanelQuery(this.panelId);
        this.close();
    });
    panelSettingsSection.menu.addMenuItem(menu.movePanelItem);

    menu.copyAppletItem = new PopupMenu.PopupIconMenuItem(_("Copy applet configuration"), "edit-copy", St.IconType.SYMBOLIC);
    menu.copyAppletItem.activate = Lang.bind(menu, function() {
        AppletManager.copyAppletConfiguration(this.panelId);
        this.close();
    });
    panelSettingsSection.menu.addMenuItem(menu.copyAppletItem);

    menu.pasteAppletItem = new PopupMenu.PopupIconMenuItem(_("Paste applet configuration"), "edit-paste", St.IconType.SYMBOLIC);
    menu.pasteAppletItem.activate = Lang.bind(menu, function() {
        let dialog = new ModalDialog.ConfirmDialog(
                _("Pasting applet configuration will remove all existing applets on this panel. Do you want to continue?") + "\n\n",
                Lang.bind(this, function() {
                    AppletManager.pasteAppletConfiguration(this.panelId);
                }));
        dialog.open();
    });
    panelSettingsSection.menu.addMenuItem(menu.pasteAppletItem);

    menu.clearAppletItem = new PopupMenu.PopupIconMenuItem(_("Clear all applets"), "edit-clear-all", St.IconType.SYMBOLIC);
    menu.clearAppletItem.activate = Lang.bind(menu, function() {
        let dialog = new ModalDialog.ConfirmDialog(
                _("Are you sure you want to clear all applets on this panel?") + "\n\n",
                Lang.bind(this, function() {
                    AppletManager.clearAppletConfiguration(this.panelId);
                }));
        dialog.open();
    });
    panelSettingsSection.menu.addMenuItem(menu.clearAppletItem);


    menu.addMenuItem(panelSettingsSection);

    // Panel Edit mode
    let editMode = global.settings.get_boolean("panel-edit-mode");
    let panelEditMode = new PopupMenu.PopupSwitchMenuItem(_("Panel edit mode"), editMode);
    panelEditMode.connect('toggled', function(item) {
        global.settings.set_boolean("panel-edit-mode", item.state);
    });
    menu.addMenuItem(panelEditMode);
    global.settings.connect('changed::panel-edit-mode', function() {
        panelEditMode.setToggleState(global.settings.get_boolean("panel-edit-mode"));
    });
}

function PanelContextMenu(launcher, orientation, panelId) {
    this._init(launcher, orientation, panelId);
}

PanelContextMenu.prototype = {
    __proto__: PopupMenu.PopupMenu.prototype,

    _init: function(launcher, orientation, panelId) {
        PopupMenu.PopupMenu.prototype._init.call(this, launcher.actor, 0.0, orientation, 0);
        Main.uiGroup.add_actor(this.actor);
        this.actor.hide();
        this.panelId = panelId;

        let applet_settings_item = new SettingsLauncher(_("Add applets to the panel"), "applets panel" + panelId, "list-add");
        this.addMenuItem(applet_settings_item);

        let menuItem = new SettingsLauncher(_("Panel settings"), "panel " + panelId, "emblem-system");
        this.addMenuItem(menuItem);

        let menuItem = new SettingsLauncher(_("Themes"), "themes", "applications-graphics");
        this.addMenuItem(menuItem);

        let menuSetting = new SettingsLauncher(_("All settings"), "", "preferences-system");
        this.addMenuItem(menuSetting);

        populateSettingsMenu(this, panelId);
    },

    open: function(animate) {
        PopupMenu.PopupMenu.prototype.open.call(this, animate);

        this.movePanelItem.setSensitive(Main.panelManager.canAdd);
        this.addPanelItem.setSensitive(Main.panelManager.canAdd);
        this.pasteAppletItem.setSensitive(AppletManager.clipboard.length != 0);

        let defs = AppletManager.enabledAppletDefinitions.idMap;
        let nonEmpty = false;
        for (let i in defs) {
            if (defs[i].panelId == this.panelId) {
                nonEmpty = true;
                break;
            }
        }
        this.copyAppletItem.setSensitive(nonEmpty);
        this.clearAppletItem.setSensitive(nonEmpty);
    }
}

function PanelZoneDNDHandler(panelZone){
    this._init(panelZone);
}

PanelZoneDNDHandler.prototype = {
    _init : function(panelZone) {
        this._panelZone = panelZone;
        this._panelZone._delegate = this;
        this._dragPlaceholder = null;
        this._dragPlaceholderPos = -1;
    },

    handleDragOver: function(source, actor, x, y, time) {
        if (!(source instanceof Applet.Applet)) return DND.DragMotionResult.NO_DROP;

        let children = this._panelZone.get_children();
        let appletPos = children.indexOf(source.actor);

        let pos = 0;

        for (var i in children){
            //if (children[i] == this._dragPlaceholder.actor) continue;
            if (x > children[i].get_allocation_box().x1 + children[i].width / 2) pos = i;
        }

        if (pos != this._dragPlaceholderPos) {
            this._dragPlaceholderPos = pos;

            // Don't allow positioning before or after self
            if (appletPos != -1 && pos == appletPos) {
                if (this._dragPlaceholder) {
                    this._dragPlaceholder.animateOutAndDestroy();
                }
                this._dragPlaceholder = null;

                return DND.DragMotionResult.CONTINUE;
            }

            // If the placeholder already exists, we just move
            // it, but if we are adding it, expand its size in
            // an animation
            let fadeIn;
            if (this._dragPlaceholder) {
                this._dragPlaceholder.actor.destroy();
                fadeIn = false;
            } else {
                fadeIn = true;
            }

            this._dragPlaceholder = new DND.GenericDragPlaceholderItem();
            this._dragPlaceholder.child.set_width (20);
            this._dragPlaceholder.child.set_height (10);
            this._panelZone.insert_actor(this._dragPlaceholder.actor,
                                        this._dragPlaceholderPos);
            if (fadeIn)
                this._dragPlaceholder.animateIn();
        }

        return DND.DragMotionResult.MOVE_DROP;
    },

    acceptDrop: function(source, actor, x, y, time) {
        if (!(source instanceof Applet.Applet)) return false;

        let children = this._panelZone.get_children();
        let curAppletPos = 0;
        let insertAppletPos;
        for (var i in children){
            if (children[i]._delegate instanceof Applet.Applet){
                children[i]._applet._newOrder = curAppletPos;
                curAppletPos++;
            }else if (children[i] == this._dragPlaceholder.actor){
                insertAppletPos = curAppletPos;
                curAppletPos++;
            }
        }
        source.actor._applet._newOrder = insertAppletPos;
        source.actor._applet._newPanelLocation = this._panelZone;
        this._clearDragPlaceholder();
        actor.destroy();
        AppletManager.saveAppletsPositions();
        return true;
    },

    _clearDragPlaceholder: function() {
        if (this._dragPlaceholder) {
            this._dragPlaceholder.animateOutAndDestroy();
            this._dragPlaceholder = null;
            this._dragPlaceholderPos = -1;
        }
    }
}

/**
 * #Panel:
 * @short_description: A panel object on the monitor
 *
 * @panelId (int): the id of the panel
 * @monitorIndex (int): the index of the monitor containing the panel
 * @monitor (Meta.Rectangle): the geometry (bounding box) of the monitor
 * @bottomPosition (boolean): whether the panel is at the bottom of the screen
 * @actor (Cinnamon.GenericContainer): the actor of the panel
 * @scaleMode (boolean): whether the applets should scale with the panel
 *
 * @_leftBox (St.BoxLayout): the box containing all the applets in the left region
 * @_centerBox (St.BoxLayout): the box containing all the applets in the center region
 * @_rightBox (St.BoxLayout): the box containing all the applets in the right region
 * @_hidden (boolean): whether the panel is currently hidden
 * @_disabled (boolean): whether the panel is disabled
 * @_panelEditMode (boolean): whether the panel edit mode is on
 * @_context_menu (Panel.PanelContextMenu): the context menu of the panel
 *
 * This represents a panel on the screen.
 */
function Panel(id, monitorIndex, bottomPosition) {
    this._init(id, monitorIndex, bottomPosition);
}

Panel.prototype = {
    _init : function(id, monitorIndex, bottomPosition) {
        this.panelId = id;
        this.monitorIndex = monitorIndex;
        this.monitor = global.screen.get_monitor_geometry(monitorIndex);
        this.bottomPosition = bottomPosition;

    	this._hidden = false;
        this._disabled = false;
        this._panelEditMode = false;
        this._autohideSettings = this._getProperty(PANEL_AUTOHIDE_KEY, "s");
        this._themeFontSize = null;
        this._destroyed = false;
        this._settingsSignals = [];

        this.scaleMode = false;

        this.actor = new Cinnamon.GenericContainer({ name: 'panel',
                                                  reactive: true });
        this.actor._delegate = this;

        if (this._getProperty(PANEL_RESIZABLE_KEY, "b")) {
            this.actor.set_height(this._getProperty(PANEL_HEIGHT_KEY, "i") * global.ui_scale);
        }

        this._menus = new PopupMenu.PopupMenuManager(this);

        this._leftBox = new St.BoxLayout({ name: 'panelLeft' });
        this.actor.add_actor(this._leftBox);
        this._leftBoxDNDHandler = new PanelZoneDNDHandler(this._leftBox);
        this._centerBox = new St.BoxLayout({ name: 'panelCenter' });
        this.actor.add_actor(this._centerBox);
        this._centerBoxDNDHandler = new PanelZoneDNDHandler(this._centerBox);
        this._rightBox = new St.BoxLayout({ name: 'panelRight', align_end: true});
        this.actor.add_actor(this._rightBox);
        this._rightBoxDNDHandler = new PanelZoneDNDHandler(this._rightBox);

        if (this.actor.get_direction() == St.TextDirection.RTL) {
            this._leftCorner = new PanelCorner(this._rightBox, St.Side.LEFT);
            this._rightCorner = new PanelCorner(this._leftBox, St.Side.RIGHT);
        } else {
            this._leftCorner = new PanelCorner(this._leftBox, St.Side.LEFT);
            this._rightCorner = new PanelCorner(this._rightBox, St.Side.RIGHT);
        }

        this.actor.add_actor(this._leftCorner.actor);
        this.actor.add_actor(this._rightCorner.actor);

        if (this.bottomPosition)
            this.actor.add_style_class_name('panel-bottom')
        else
            this.actor.add_style_class_name('panel-top')

        this._context_menu = new PanelContextMenu(this, bottomPosition ? St.Side.BOTTOM: St.Side.TOP, id);
        this._menus.addMenu(this._context_menu);
        
        this._context_menu._boxPointer._container.connect('allocate', Lang.bind(this._context_menu._boxPointer, function(actor, box, flags){
                    this._xPosition = this._xpos;
                    this._shiftActor();
        }));
        
        this._leftPanelBarrier = 0;
        this._rightPanelBarrier = 0;
        Main.layoutManager.addChrome(this.actor, { addToWindowgroup: false });
        this._moveResizePanel();

        this.actor.connect('button-press-event', Lang.bind(this, this._onButtonPressEvent));
        this.actor.connect('style-changed', Lang.bind(this, this._moveResizePanel));
        this.actor.connect('parent-set', Lang.bind(this, this._onPanelEditModeChanged));
        this.actor.connect('leave-event', Lang.bind(this, this._leavePanel));
        this.actor.connect('enter-event', Lang.bind(this, this._enterPanel));
        this.actor.connect('get-preferred-width', Lang.bind(this, this._getPreferredWidth));
        this.actor.connect('get-preferred-height', Lang.bind(this, this._getPreferredHeight));
        this.actor.connect('allocate', Lang.bind(this, this._allocate));

        this._settingsSignals.push(global.settings.connect("changed::" + PANEL_AUTOHIDE_KEY, Lang.bind(this, this._processPanelAutoHide)));
        this._settingsSignals.push(global.settings.connect("changed::" + PANEL_HEIGHT_KEY, Lang.bind(this, this._moveResizePanel)));
        this._settingsSignals.push(global.settings.connect("changed::" + PANEL_RESIZABLE_KEY, Lang.bind(this, this._moveResizePanel)));
        this._settingsSignals.push(global.settings.connect("changed::" + PANEL_SCALE_TEXT_ICONS_KEY, Lang.bind(this, this._onScaleTextIconsChanged)));
        this._settingsSignals.push(global.settings.connect("changed::panel-edit-mode", Lang.bind(this, this._onPanelEditModeChanged)));
        this._settingsSignals.push(global.settings.connect("changed::no-adjacent-panel-barriers", Lang.bind(this, this._updatePanelBarriers)));
<<<<<<< HEAD


        this._leftPanelBarrier = 0;
        this._rightPanelBarrier = 0;
        Main.layoutManager.addChrome(this.actor, { addToWindowgroup: false });
        this._moveResizePanel();
=======
>>>>>>> 99eeea4a
    },

    /**
     * updatePosition:
     * @monitorIndex: integer, index of monitor
     * @bottomPosition, boolean, whether it should be placed at bottom
     *
     * Moves the panel to the monitor @monitorIndex and position @bottomPosition
     */
    updatePosition: function(monitorIndex, bottomPosition) {
        this.monitorIndex = monitorIndex
        this.bottomPosition = bottomPosition;

        this.monitor = global.screen.get_monitor_geometry(monitorIndex);
        this._moveResizePanel();
        this._context_menu = new PanelContextMenu(this, bottomPosition ? St.Side.BOTTOM: St.Side.TOP, this.panelId);
        this._menus.addMenu(this._context_menu);
        this._context_menu._boxPointer._container.connect('allocate', Lang.bind(this._context_menu._boxPointer, function(actor, box, flags){
                    this._xPosition = this._xpos;
                    this._shiftActor();
        }));

        if (this.bottomPosition)
            this.actor.set_style_class_name('panel-bottom')
        else
            this.actor.set_style_class_name('panel-top')
    },

    /**
     * destroy:
     *
     * Destroys the panel
     */
    destroy: function() {
        if (this._destroyed) return;

        AppletManager.unloadAppletsOnPanel(this);
        this._context_menu.close();
        this._context_menu.destroy();

        this._leftBox.destroy();
        this._centerBox.destroy();
        this._rightBox.destroy();

        this._rightCorner.actor.destroy();
        this._leftCorner.actor.destroy();

        this.actor.destroy();

        let i = this._settingsSignals.length;
        while (i--) {
            global.settings.disconnect(this._settingsSignals[i]);
        }

        if (this._focusChangedSignal) {
            global.display.disconnect(this._focusChangedSignal);
            this._focusChangedSignal = undefined;
            if (this._focusWindow) {
                this._focusWindow.disconnect(this._focusSignal1);
                this._focusWindow.disconnect(this._focusSignal2);
                this._focusWindow = undefined;
                this.signal1 = undefined;
                this.signal2 = undefined;
            }
        }


        this._menus = null;
        this.monitor = null;

        this._destroyed = true;
        return;
    },

    /**
     * highlight:
     * @highlight (boolean): whether to turn on or off
     *
     * Turns on/off the highlight of the panel
     */
    highlight: function(highlight) {
        this.actor.change_style_pseudo_class('highlight', highlight);
    },

    /**
     * isHideable:
     *
     * Returns: whether the panel can be hidden (auto-hide or intellihide)
     */
    isHideable: function() {
        return this._autohideSettings != "true";
    },
    
    /**
     * _getProperty
     * @key (string): name of gsettings key
     * @type (string): (optional) type of data requested. "b" for boolean, "i" for integer. Default value is string
     *
     * Gets the desired property of the panel from gsettings
     *
     * Returns: property required
     */
    _getProperty: function(key, type){
        let values = global.settings.get_strv(key);
        let property;
        for (let i = 0; i < values.length; i++){
            if (values[i].split(":")[0]==this.panelId){
                property=values[i].split(":")[1];
                break;
            }
        }
        if (!property){
            property = DEFAULT_VALUES[key];
            values.push(this.panelId + ":" + property);
            global.settings.set_strv(key, values);
        }
        switch (type){
        case "b":
            return property=="true";
        case "i":
            return parseInt(property);
        default:
            return property;
        }
    },

    handleDragOver: function(source, actor, x, y, time) {
        this._enterPanel();
        if (this._dragShowId > 0)
            Mainloop.source_remove(this._dragShowId);

        let leaveIfOut = Lang.bind(this, function() {
            let [x, y, whatever] = global.get_pointer();
            this.actor.sync_hover();
            if (this.actor.x < x && x < this.actor.x + this.actor.width &&
                this.actor.y < y && y < this.actor.y + this.actor.height) {
                return true;
            } else {
                this._leavePanel();
                return false;
            }
        });

        this._dragShowId = Mainloop.timeout_add(500, leaveIfOut);
        return DND.DragMotionResult.NO_DROP;
    },

    _updatePanelBarriers: function() {
        if (this._leftPanelBarrier)
            global.destroy_pointer_barrier(this._leftPanelBarrier);
        if (this._rightPanelBarrier)
            global.destroy_pointer_barrier(this._rightPanelBarrier);

        let noLeft = false;
        let noRight = false;
        let noBarriers = global.settings.get_boolean("no-adjacent-panel-barriers");

        if (Main.panelManager.getAdjacentPanel(this, Direction.LEFT) != null) {
            noLeft = noBarriers;
        }

        if (Main.panelManager.getAdjacentPanel(this, Direction.RIGHT) != null) {
            noRight = noBarriers;
        }

        if (this.actor.height) {
            let panelTop = (this.bottomPosition ? this.monitor.y + this.monitor.height - this.actor.height : this.monitor.y);
            let panelBottom = (this.bottomPosition ? this.monitor.y + this.monitor.height : this.monitor.y + this.actor.height);

            if (!noLeft) {
                this._leftPanelBarrier = global.create_pointer_barrier(
                    this.monitor.x, panelTop,
                    this.monitor.x, panelBottom,
                    1 /* BarrierPositiveX */);
            } else {
                this._leftPanelBarrier = 0;
            }

            if (!noRight) {
                this._rightPanelBarrier = global.create_pointer_barrier(
                    this.monitor.x + this.monitor.width - 1, panelTop,
                    this.monitor.x + this.monitor.width - 1, panelBottom,
                    4 /* BarrierNegativeX */);
            } else {
                this._rightPanelBarrier = 0;
            }
        } else {
            this._leftPanelBarrier = 0;
            this._rightPanelBarrier = 0;
        }
    },

    _onPanelEditModeChanged: function() {
        let old_mode = this._panelEditMode;

        this._panelEditMode = global.settings.get_boolean("panel-edit-mode");
        this._leftBox.change_style_pseudo_class('dnd', this._panelEditMode);
        this._centerBox.change_style_pseudo_class('dnd', this._panelEditMode);
        this._rightBox.change_style_pseudo_class('dnd', this._panelEditMode);

        if (old_mode != this._panelEditMode) {
            this._processPanelAutoHide();
        }
    },

    _onButtonPressEvent: function (actor, event) {
        if (event.get_button()==1){
            if (this._context_menu.isOpen) {
                this._context_menu.toggle();
            }
        }
        if (event.get_button()==3){
            try {
            let [x, y] = event.get_coords();
            let target = global.stage.get_actor_at_pos(Clutter.PickMode.ALL, x, y);
            if (this._context_menu._getMenuItems().length > 0 && target.get_parent() == this.actor) { 
                this._context_menu.toggle();
                if (!this._context_menu.isOpen) {
                    return;
                }

                x -= this._context_menu._boxPointer._arrowOrigin;

                let monitor = Main.layoutManager.findMonitorForActor(this._context_menu._boxPointer.actor);

                let mywidth = this._context_menu._boxPointer.actor.get_allocation_box().x2-this._context_menu._boxPointer.actor.get_allocation_box().x1;//Width of menu

                if (x + mywidth - monitor.x > monitor.width) {
                    x  = monitor.width + monitor.x - mywidth;
                }
                if (x < monitor.x) {
                    x = monitor.x;
                }
                this._context_menu._boxPointer._xpos = Math.round(x);
                this._context_menu._boxPointer._xPosition = this._context_menu._boxPointer._xpos;
                this._context_menu._boxPointer._shiftActor();
            }
        }
        catch(e) {
            global.log(e);
        }
        }
        return;
    },

    _onFocusChanged: function() {
        if (global.display.focus_window &&
            this._focusWindow == global.display.focus_window.get_compositor_private())
            return;

        if (this._focusWindow && this._focusSignal1) {
            this._focusWindow.disconnect(this._focusSignal1);
            this._focusWindow.disconnect(this._focusSignal2);
            this._focusSignal1 = undefined;
            this._focusSignal2 = undefined;
        }

        if (!global.display.focus_window)
            return;

        this._focusWindow = global.display.focus_window.get_compositor_private();
        this._focusSignal1 = this._focusWindow.connect("position-changed",
                Lang.bind(this, this._updatePanelVisibility));
        this._focusSignal2 = this._focusWindow.connect("size-changed",
                Lang.bind(this, this._updatePanelVisibility));
        this._updatePanelVisibility();
    },

    _processPanelAutoHide: function() {  
        this._autohideSettings = this._getProperty(PANEL_AUTOHIDE_KEY, "s");

        if (this._autohideSettings == "intel") {
            if (!this._focusChangedSignal) {
                this._focusChangedSignal = global.display.connect("notify::focus-window",
                        Lang.bind(this, this._onFocusChanged));
                this._onFocusChanged();
            }
        } else {
            if (this._focusChangedSignal) {
                global.display.disconnect(this._focusChangedSignal);
                this._focusChangedSignal = undefined;
                if (this._focusWindow) {
                    this._focusWindow.disconnect(this._focusSignal1);
                    this._focusWindow.disconnect(this._focusSignal2);
                    this._focusWindow = undefined;
                    this.signal1 = undefined;
                    this.signal2 = undefined;
                }
            }
        }

        this._updatePanelVisibility();

        Main.layoutManager._chrome.modifyActorParams(this.actor, { affectsStruts: this._autohideSettings == "false" });
    },

    /**
     * _moveResizePanel:
     *
     * Function to update the panel position and size according to settings
     * values.
     */
    _moveResizePanel: function() {
        if (this._destroyed) return false;
        this.monitor = global.screen.get_monitor_geometry(this.monitorIndex);

        let panelHeight;

        let panelResizable = this._getProperty(PANEL_RESIZABLE_KEY, "b");
        if (panelResizable) {
            panelHeight = this._getProperty(PANEL_HEIGHT_KEY, "i") * global.ui_scale;
        } else {
            let themeNode = this.actor.get_theme_node();
            panelHeight = themeNode.get_length("height");
            if (!panelHeight || panelHeight == 0) {
                panelHeight = 25 * global.ui_scale;
            }
        }

        if (!this._themeFontSize) {
            let themeNode = this.actor.get_theme_node();
            this._themeFontSize = themeNode.get_length("font-size");
        }

        this.scaleMode = this._getProperty(PANEL_RESIZABLE_KEY, "b") && this._getProperty(PANEL_SCALE_TEXT_ICONS_KEY, "b");
        if (this.scaleMode) {
            let textheight = (panelHeight / (Applet.DEFAULT_PANEL_HEIGHT * global.ui_scale) * (Applet.PANEL_FONT_DEFAULT_HEIGHT * global.ui_scale));
            this.actor.set_style('font-size: ' + textheight / global.ui_scale + 'px;');
        } else {
            this.actor.set_style('font-size: ' + this._themeFontSize / global.ui_scale + 'px;');
        }
        this.actor.set_height(panelHeight);
        this._processPanelAutoHide();

        this.actor.set_size(this.monitor.width, panelHeight);
        this.actor.set_position(this.monitor.x, this.bottomPosition ? this.monitor.y + this.monitor.height - panelHeight : this.monitor.y);

        // AppletManager might not be initialized yet
        if (AppletManager.appletsLoaded)
            AppletManager.updateAppletPanelHeights();

        return true;
    },

    _onScaleTextIconsChanged: function() {
        let panelHeight = this._getProperty(PANEL_HEIGHT_KEY, "i");
        this.scaleMode = this._getProperty(PANEL_RESIZABLE_KEY, "b") && this._getProperty(PANEL_SCALE_TEXT_ICONS_KEY, "b");

        if (!this._themeFontSize) {
            let themeNode = this.actor.get_theme_node();
            this._themeFontSize = themeNode.get_length("font-size");
        }
        if (this.scaleMode) {
            let textheight = (panelHeight / Applet.DEFAULT_PANEL_HEIGHT) * Applet.PANEL_FONT_DEFAULT_HEIGHT;
            this.actor.set_style('font-size: ' + textheight + 'px;');
        } else {
            this.actor.set_style('font-size: ' + this._themeFontSize ? this._themeFontSize + 'px;' : '8.5pt;');
        }
        AppletManager.updateAppletPanelHeights(true);
    },

    _getPreferredWidth: function(actor, forHeight, alloc) {
        alloc.min_size = -1;
        alloc.natural_size = Main.layoutManager.primaryMonitor.width;
    },

    _getPreferredHeight: function(actor, forWidth, alloc) {
        // We don't need to implement this; it's forced by the CSS
        alloc.min_size = -1;
        alloc.natural_size = -1;
    },

    _allocate: function(actor, box, flags) {
        let allocWidth = box.x2 - box.x1;
        let allocHeight = box.y2 - box.y1;

        let [leftMinWidth, leftNaturalWidth] = this._leftBox.get_preferred_width(-1);
        let [centerMinWidth, centerNaturalWidth] = this._centerBox.get_preferred_width(-1);
        let [rightMinWidth, rightNaturalWidth] = this._rightBox.get_preferred_width(-1);

        let centerBoxOccupied = this._centerBox.get_children().length > 0;

        /* If panel edit mode, pretend central box is occupied and give it at
         * least width 25 so that things can be dropped into it */
        if (this._panelEditMode) {
            centerBoxOccupied = true;
            centerMinWidth = Math.max(centerMinWidth, 25);
            centerNaturalWidth = Math.max(centerNaturalWidth, 25);
        }

        let totalMinWidth = leftMinWidth + centerMinWidth + rightMinWidth;
        let totalNaturalWidth = leftNaturalWidth + centerNaturalWidth + rightNaturalWidth;

        let sideMinWidth = Math.max(leftMinWidth, rightMinWidth);
        let sideNaturalWidth = Math.max(leftNaturalWidth, rightNaturalWidth);
        let totalCenteredMinWidth = centerMinWidth + 2 * sideMinWidth;
        let totalCenteredNaturalWidth = centerNaturalWidth + 2 * sideNaturalWidth;

        let leftWidth, rightWidth;

        if (centerBoxOccupied) {
            if (totalCenteredNaturalWidth < allocWidth) {
                /* We can give everything their natural width and center will
                 * still be centered. */
                leftWidth = (allocWidth - centerNaturalWidth) / 2;
                rightWidth = leftWidth;
            } else if (totalCenteredMinWidth < allocWidth) {
                /* Center can be centered as without shrinking things too much.
                 * First give everything the minWidth they want, and they
                 * distribute the remaining space proportional to how much the
                 * regions want. */
                let totalRemaining = allocWidth - totalCenteredMinWidth;
                let totalWant = totalCenteredNaturalWidth - totalCenteredMinWidth;

                leftWidth = sideMinWidth + (sideNaturalWidth - sideMinWidth) / totalWant * totalRemaining;
                rightWidth = leftWidth;
            } else if (totalMinWidth < allocWidth) {
                /* There is enough space for minWidth if we don't care about
                 * centering. Make center things as center as possible */
                if (leftMinWidth > rightMinWidth) {
                    leftWidth = leftMinWidth;

                    if (leftMinWidth + centerNaturalWidth + rightNaturalWidth < allocWidth) {
                        rightWidth = allocWidth - leftMinWidth - centerNaturalWidth;
                    } else {
                        let totalRemaining = allocWidth - totalMinWidth;
                        let totalWant = centerNaturalWidth + rightNaturalWidth - (centerMinWidth + rightMinWidth);

                        rightWidth = rightMinWidth + (rightNaturalWidth - rightMinWidth) / totalWant * totalRemaining;
                    }
                } else {
                    rightWidth = rightMinWidth;

                    if (rightMinWidth + centerNaturalWidth + leftNaturalWidth < allocWidth) {
                        leftWidth = allocWidth - rightMinWidth - centerNaturalWidth;
                    } else {
                        let totalRemaining = allocWidth - totalMinWidth;
                        let totalWant = centerNaturalWidth + leftNaturalWidth - (centerMinWidth + leftMinWidth);

                        leftWidth = leftMinWidth + (leftNatulefth - rightMinWidth) / totalWant * totalRemaining;
                    }
                }
            } else {
                /* Scale everything down according to their minWidth. */
                leftWidth = leftMinWidth / totalMinWidth * allocWidth;
                rightWidth = rightMinWidth / totalMinWidth * allocWidth;
            }
        } else {
            if (totalNaturalWidth < allocWidth) {
                /* Everything's fine. Allocate as usual. */
                leftWidth = leftNaturalWidth;
                rightWidth = rightNaturalWidth;
            } else if (totalMinWidth < allocWidth && !centerBoxOccupied) {
                /* There is enough space for minWidth but not for naturalWidth.
                 * Allocate the minWidth and then divide the remaining space
                 * according to how much more they want. */
                let totalRemaining = allocWidth - totalMinWidth;
                let totalWant = totalNaturalWidth - totalMinWidth;

                leftWidth = leftMinWidth + (leftNaturalWidth - leftMinWidth) / totalWant * totalRemaining;
                rightWidth = rightMinWidth + (rightNaturalWidth - rightMinWidth) / totalWant * totalRemaining;
            } else {
                /* Scale everything down according to their minWidth. */
                leftWidth = leftMinWidth / totalMinWidth * allocWidth;
                rightWidth = rightMinWidth / totalMinWidth * allocWidth;
            }
        }

        let leftBoundary = Math.round(leftWidth);
        let rightBoundary = Math.round(allocWidth - rightWidth);
        if (this.actor.get_direction() == St.TextDirection.RTL) {
            leftBoundary = allocWidth - leftWidth;
            rightBoundary = rightWidth;
        }

        let childBox = new Clutter.ActorBox();

        childBox.y1 = 0;
        childBox.y2 = allocHeight;
        if (this.actor.get_direction() == St.TextDirection.RTL) {
            childBox.x1 = leftBoundary;
            childBox.x2 = allocWidth;
        } else {
            childBox.x1 = 0;
            childBox.x2 = leftBoundary;
        }
        this._leftBox.allocate(childBox, flags);

        if (this.actor.get_direction() == St.TextDirection.RTL) {
            childBox.x1 = rightBoundary;
            childBox.x2 = leftBoundary;
        } else {
            childBox.x1 = leftBoundary;
            childBox.x2 = rightBoundary;
        }
        this._centerBox.allocate(childBox, flags);

        if (this.actor.get_direction() == St.TextDirection.RTL) {
            childBox.x1 = 0;
            childBox.x2 = rightBoundary;
        } else {
            childBox.x1 = rightBoundary;
            childBox.x2 = allocWidth;
        }
        this._rightBox.allocate(childBox, flags);

        let [cornerMinWidth, cornerWidth] = this._leftCorner.actor.get_preferred_width(-1);
        let [cornerMinHeight, cornerHeight] = this._leftCorner.actor.get_preferred_width(-1);
        childBox.x1 = 0;
        childBox.x2 = cornerWidth;
        childBox.y1 = allocHeight;
        childBox.y2 = allocHeight + cornerHeight;
        this._leftCorner.actor.allocate(childBox, flags);

        [cornerMinWidth, cornerWidth] = this._rightCorner.actor.get_preferred_width(-1);
        [cornerMinHeight, cornerHeight] = this._rightCorner.actor.get_preferred_width(-1);
        childBox.x1 = allocWidth - cornerWidth;
        childBox.x2 = allocWidth;
        childBox.y1 = allocHeight;
        childBox.y2 = allocHeight + cornerHeight;
        this._rightCorner.actor.allocate(childBox, flags);

        this._updatePanelBarriers();
    },

    /**
     * _updatePanelVisibility:
     *
     * Checks whether the panel should show based on the autohide settings and
     * position of mouse/active window. It then calls the _queueShowHidePanel
     * function to show or hide the panel as necessary.
     */
    _updatePanelVisibility: function() {
        // false = autohide, true = always show, intel = Intelligent
        switch (this._autohideSettings) {
        case "false":
            this._shouldShow = true;
            break;
        case "true":
            this._shouldShow = this._mouseEntered;
            break;
        default:
            if (this._mouseEntered || !global.display.focus_window) {
                this._shouldShow = true;
                break;
            }
            /* Calculate the y instead of getting the actor y since the
             * actor might be hidden*/
            let y = this.bottomPosition ?
                 this.monitor.y + this.monitor.height - this.actor.height :
                 this.monitor.y;

            let a = this.actor;
            let b = global.display.focus_window.get_compositor_private();
            /* Magic to check whether the panel position overlaps with the
             * current focused window */
            this._shouldShow =
                !(Math.max(a.x, b.x) < Math.min(a.x + a.width, b.x + b.width) &&
                  Math.max(y, b.y) < Math.min(y + a.height, b.y + b.height));
        }

        if (this._panelEditMode)
            this._shouldShow = true;

        this._queueShowHidePanel();
    },

    /**
     * _queueShowHidePanel:
     *
     * Makes the panel show or hide after a delay specified by
     * panels-show-delay and panels-hide-delay.
     */
    _queueShowHidePanel: function() {
        if (this._showHideTimer) {
            Mainloop.source_remove(this._showHideTimer);
            this._showHideTimer = 0;
        }

        /* Use a timeout_add even if delay is 0 to avoid "flashing" of panel.
         * Otherwise, if, say hideDelay is 0 and showDelay is 1000, when you
         * move over an applet, leave and enter events are fired consecutively.
         * Then the leave-event causes the panel hides instantly, causing a
         * further leave-event (since the mouse actually left the panel), which
         * clears the showPanel timer, and the panel won't show up again. If a
         * timeout_add is used for showDelay, the hide timeout will be cancelled
         * by the coming enter-event, and the panel remains open. */
        if (this._shouldShow) {
            let showDelay = this._getProperty(PANEL_SHOW_DELAY_KEY, "i");
            this._showHideTimer = Mainloop.timeout_add(showDelay, Lang.bind(this, this._showPanel))
        } else {
            let hideDelay = this._getProperty(PANEL_HIDE_DELAY_KEY, "i");
            this._showHideTimer = Mainloop.timeout_add(hideDelay, Lang.bind(this, this._hidePanel))
        }
    },
    
    _enterPanel: function() {
        this._mouseEntered = true;
        this._updatePanelVisibility();
    },

    _leavePanel:function() {
        this._mouseEntered = false;
        this._updatePanelVisibility();
    }, 

    /**
     * disable:
     *
     * Disables the panel by settings the opacity to 0 and hides if autohide is
     * enable. The actor is then hidden after the animation.
     */
    disable: function() {
        this._disabled = true;
        this._leavePanel();
        Tweener.addTween(this.actor, {
            opacity: 0,
            time: AUTOHIDE_ANIMATION_TIME,
            transition: 'easeOutQuad',
            onComplete: this.actor.hide
        });
    }, 

    /**
     * enable:
     *
     * Reverses the effects of the disable function.
     */
    enable: function() {
        this._disabled = false;
        this.actor.show();
        Tweener.addTween(this.actor, {
            opacity: 255,
            time: AUTOHIDE_ANIMATION_TIME,
            transition: 'easeOutQuad'
        });
    },

    /**
     * _showPanel:
     *
     * A function to force the panel to show. This has no effect if the panel
     * is disabled.
     */
    _showPanel: function() {
        this._showHideTimer = 0;

        if (this._disabled) return;

        if (!this._hidden) return;

        // Force the panel to be on top (hack to correct issues when switching workspace)
        Main.layoutManager._windowsRestacked();

        let height = this.actor.get_height();
        let animationTime = AUTOHIDE_ANIMATION_TIME;
        let y = this.bottomPosition ? this.monitor.y + this.monitor.height - height : this.monitor.y

        let params = { y: height - 1,
                        time: animationTime + 0.1,
                        transition: 'easeOutQuad'
                        };

        Tweener.addTween(this._leftCorner.actor, params);
        Tweener.addTween(this._rightCorner.actor, params);

        this._leftBox.show();
        this._centerBox.show();
        this._rightBox.show();

        Tweener.addTween(this.actor,
                        { y: y,
                        time: animationTime,
                        transition: 'easeOutQuad',
                        onUpdate: Lang.bind(this, function(origY, bottomPosition) {
                            // Force the layout manager to update the input region
                            Main.layoutManager._chrome.updateRegions()

                            let height = Math.abs(this.actor.y - origY);
                            let y = bottomPosition? 0 : this.actor.height - height;

                            this.actor.set_clip(0, y, this.monitor.width, height);
                        }),
                        onComplete: Lang.bind(this, function() {
                            this.actor.remove_clip();
                        }),
                        onUpdateParams: [this.bottomPosition ? this.monitor.y + this.monitor.height : this.monitor.y - height, this.bottomPosition]
                        });

        params = { opacity: 255,
                    time: animationTime+0.2,
                    transition: 'easeOutQuad'
                    };

        Tweener.addTween(this._leftBox, params);
        Tweener.addTween(this._centerBox, params);
        Tweener.addTween(this._rightBox, params);

        this._hidden = false;
    },

    /**
     * _hidePanel:
     * @force (boolean): whether or not to force the hide.
     *
     * This hides the panel unless this._shouldShow is false. This behaviour is
     * overridden if the @force argument is set to true. However, the panel
     * will always not be hidden if a menu is open, regardless of the value of
     * @force.
     */
    _hidePanel: function(force) {
        this._showHideTimer = 0;

        if ((this._shouldShow && !force) || global.menuStackLength > 0) return;

        // Force the panel to be on top (hack to correct issues when switching workspace)
        Main.layoutManager._windowsRestacked();

        let height = this.actor.get_height();
        let animationTime = AUTOHIDE_ANIMATION_TIME;
        let y = this.bottomPosition ? this.monitor.y + this.monitor.height - 1 : this.monitor.y - height + 1;
        
        Tweener.addTween(this.actor, {
            y: y,
            time: animationTime,
            transition: 'easeOutQuad',
            onUpdate: Lang.bind(this, function(targetY, bottomPosition) {
                // Force the layout manager to update the input region
                Main.layoutManager._chrome.updateRegions()

                let height = Math.abs(this.actor.y - targetY) + 1;
                let y = bottomPosition ? 0 : this.actor.height - height;

                this.actor.set_clip(0, y, this.monitor.width, height);
            }),
            onComplete: Lang.bind(this, function() {
                this.actor.remove_clip();
                this._leftBox.hide();
                this._centerBox.hide();
                this._rightBox.hide();
            }),
            onUpdateParams: [y, this.bottomPosition]
        });

        let params = { y: 0,
                        time: animationTime,
                        transition: 'easeOutQuad'
                        };

        Tweener.addTween(this._leftCorner.actor, params);
        Tweener.addTween(this._rightCorner.actor, params);

        params = { opacity: 0,
                    time: Math.max(0, animationTime - 0.1),
                    transition: 'easeOutQuad'
                    };

        Tweener.addTween(this._leftBox, params);
        Tweener.addTween(this._centerBox, params);
        Tweener.addTween(this._rightBox, params);

        this._hidden = true;
    },
};<|MERGE_RESOLUTION|>--- conflicted
+++ resolved
@@ -1296,12 +1296,12 @@
 
         this._context_menu = new PanelContextMenu(this, bottomPosition ? St.Side.BOTTOM: St.Side.TOP, id);
         this._menus.addMenu(this._context_menu);
-        
+
         this._context_menu._boxPointer._container.connect('allocate', Lang.bind(this._context_menu._boxPointer, function(actor, box, flags){
                     this._xPosition = this._xpos;
                     this._shiftActor();
         }));
-        
+
         this._leftPanelBarrier = 0;
         this._rightPanelBarrier = 0;
         Main.layoutManager.addChrome(this.actor, { addToWindowgroup: false });
@@ -1322,15 +1322,7 @@
         this._settingsSignals.push(global.settings.connect("changed::" + PANEL_SCALE_TEXT_ICONS_KEY, Lang.bind(this, this._onScaleTextIconsChanged)));
         this._settingsSignals.push(global.settings.connect("changed::panel-edit-mode", Lang.bind(this, this._onPanelEditModeChanged)));
         this._settingsSignals.push(global.settings.connect("changed::no-adjacent-panel-barriers", Lang.bind(this, this._updatePanelBarriers)));
-<<<<<<< HEAD
-
-
-        this._leftPanelBarrier = 0;
-        this._rightPanelBarrier = 0;
-        Main.layoutManager.addChrome(this.actor, { addToWindowgroup: false });
-        this._moveResizePanel();
-=======
->>>>>>> 99eeea4a
+
     },
 
     /**
