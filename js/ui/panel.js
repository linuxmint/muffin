// -*- mode: js; js-indent-level: 4; indent-tabs-mode: nil -*-

const Cairo = imports.cairo;
const Clutter = imports.gi.Clutter;
const Lang = imports.lang;
const Mainloop = imports.mainloop;
const Pango = imports.gi.Pango;
const Cinnamon = imports.gi.Cinnamon;
const St = imports.gi.St;
const PopupMenu = imports.ui.popupMenu;
const Main = imports.ui.main;
const Tweener = imports.ui.tweener;
const Applet = imports.ui.applet;
const DND = imports.ui.dnd;
const AppletManager = imports.ui.appletManager;
const Util = imports.misc.util;
const ModalDialog = imports.ui.modalDialog;

const BUTTON_DND_ACTIVATION_TIMEOUT = 250;

const ANIMATED_ICON_UPDATE_TIMEOUT = 100;
const SPINNER_ANIMATION_TIME = 0.2;

const PANEL_HEIGHT = 25;
const AUTOHIDE_ANIMATION_TIME = 0.2;
const TIME_DELTA = 1500;

<<<<<<< HEAD
=======
const GDM_STATUS_AREA_ORDER = ['display', 'powerMenu'];
const GDM_STATUS_AREA_CINNAMON_IMPLEMENTATION = {
    'powerMenu': imports.gdm.powerMenu.PowerMenuButton
};

>>>>>>> 91fc433e
const APPLETS_DROP_ANIMATION_TIME = 0.2;

// To make sure the panel corners blend nicely with the panel,
// we draw background and borders the same way, e.g. drawing
// them as filled shapes from the outside inwards instead of
// using cairo stroke(). So in order to give the border the
// appearance of being drawn on top of the background, we need
// to blend border and background color together.
// For that purpose we use the following helper methods, taken
// from st-theme-node-drawing.c
function _norm(x) {
    return Math.round(x / 255);
}

function _over(srcColor, dstColor) {
    let src = _premultiply(srcColor);
    let dst = _premultiply(dstColor);
    let result = new Clutter.Color();

    result.alpha = src.alpha + _norm((255 - src.alpha) * dst.alpha);
    result.red = src.red + _norm((255 - src.alpha) * dst.red);
    result.green = src.green + _norm((255 - src.alpha) * dst.green);
    result.blue = src.blue + _norm((255 - src.alpha) * dst.blue);

    return _unpremultiply(result);
}

function _premultiply(color) {
    return new Clutter.Color({ red: _norm(color.red * color.alpha),
                               green: _norm(color.green * color.alpha),
                               blue: _norm(color.blue * color.alpha),
                               alpha: color.alpha });
};

function _unpremultiply(color) {
    if (color.alpha == 0)
        return new Clutter.Color();

    let red = Math.min((color.red * 255 + 127) / color.alpha, 255);
    let green = Math.min((color.green * 255 + 127) / color.alpha, 255);
    let blue = Math.min((color.blue * 255 + 127) / color.alpha, 255);
    return new Clutter.Color({ red: red, green: green,
                               blue: blue, alpha: color.alpha });
};

function AnimatedIcon(name, size) {
    this._init(name, size);
}

AnimatedIcon.prototype = {
    _init: function(name, size) {
        this.actor = new St.Bin({ visible: false });
        this.actor.connect('destroy', Lang.bind(this, this._onDestroy));
        this.actor.connect('notify::visible', Lang.bind(this, function() {
            if (this.actor.visible) {
                this._timeoutId = Mainloop.timeout_add(ANIMATED_ICON_UPDATE_TIMEOUT, Lang.bind(this, this._update));
            } else {
                if (this._timeoutId)
                    Mainloop.source_remove(this._timeoutId);
                this._timeoutId = 0;
            }
        }));

        this._timeoutId = 0;
        this._i = 0;
        this._animations = St.TextureCache.get_default().load_sliced_image (global.datadir + '/theme/' + name, size, size);
        this.actor.set_child(this._animations);
    },

    _update: function() {
        this._animations.hide_all();
        this._animations.show();
        if (this._i && this._i < this._animations.get_n_children())
            this._animations.get_nth_child(this._i++).show();
        else {
            this._i = 1;
            if (this._animations.get_n_children())
                this._animations.get_nth_child(0).show();
        }
        return true;
    },

    _onDestroy: function() {
        if (this._timeoutId)
            Mainloop.source_remove(this._timeoutId);
    }
};

function TextShadower() {
    this._init();
}

TextShadower.prototype = {
    _init: function() {
        this.actor = new Cinnamon.GenericContainer();
        this.actor.connect('get-preferred-width', Lang.bind(this, this._getPreferredWidth));
        this.actor.connect('get-preferred-height', Lang.bind(this, this._getPreferredHeight));
        this.actor.connect('allocate', Lang.bind(this, this._allocate));

        this._label = new St.Label();
        this.actor.add_actor(this._label);
        for (let i = 0; i < 4; i++) {
            let actor = new St.Label({ style_class: 'label-shadow' });
            actor.clutter_text.ellipsize = Pango.EllipsizeMode.END;
            this.actor.add_actor(actor);
        }
        this._label.raise_top();
    },

    _getPreferredWidth: function(actor, forHeight, alloc) {
        let [minWidth, natWidth] = this._label.get_preferred_width(forHeight);
        alloc.min_size = minWidth + 2;
        alloc.natural_size = natWidth + 2;
    },

    _getPreferredHeight: function(actor, forWidth, alloc) {
        let [minHeight, natHeight] = this._label.get_preferred_height(forWidth);
        alloc.min_size = minHeight + 2;
        alloc.natural_size = natHeight + 2;
    },

    _allocate: function(actor, box, flags) {
        let children = this.actor.get_children();

        let availWidth = box.x2 - box.x1;
        let availHeight = box.y2 - box.y1;

        let [minChildWidth, minChildHeight, natChildWidth, natChildHeight] =
            this._label.get_preferred_size();

        let childWidth = Math.min(natChildWidth, availWidth - 2);
        let childHeight = Math.min(natChildHeight, availHeight - 2);

        for (let i = 0; i < children.length; i++) {
            let child = children[i];
            let childBox = new Clutter.ActorBox();
            // The order of the labels here is arbitrary, except
            // we know the "real" label is at the end because Clutter.Group
            // sorts by Z order
            switch (i) {
                case 0: // top
                    childBox.x1 = 1;
                    childBox.y1 = 0;
                    break;
                case 1: // right
                    childBox.x1 = 2;
                    childBox.y1 = 1;
                    break;
                case 2: // bottom
                    childBox.x1 = 1;
                    childBox.y1 = 2;
                    break;
                case 3: // left
                    childBox.x1 = 0;
                    childBox.y1 = 1;
                    break;
                case 4: // center
                    childBox.x1 = 1;
                    childBox.y1 = 1;
                    break;
            }
            childBox.x2 = childBox.x1 + childWidth;
            childBox.y2 = childBox.y1 + childHeight;
            child.allocate(childBox, flags);
        }
    }
};

function PanelCorner(panel, side) {
    this._init(panel, side);
}

PanelCorner.prototype = {
    _init: function(box, side) {
        this._side = side;

        this._box = box;
        this._box.connect('style-changed', Lang.bind(this, this._boxStyleChanged));

        this.actor = new St.DrawingArea({ style_class: 'panel-corner' });
        this.actor.connect('style-changed', Lang.bind(this, this._styleChanged));
        this.actor.connect('repaint', Lang.bind(this, this._repaint));
    },

    _findRightmostButton: function(container) {
        if (!container.get_children)
            return null;

        let children = container.get_children();

        if (!children || children.length == 0)
            return null;

        // Start at the back and work backward
        let index = children.length - 1;
        while (index >= 0 && !children[index].visible)
            index--;

        if (index < 0)
            return null;

        return children[index];
    },

    _findLeftmostButton: function(container) {
        if (!container.get_children)
            return null;

        let children = container.get_children();

        if (!children || children.length == 0)
            return null;

        // Start at the front and work forward
        let index = 0;
        while (index < children.length && !children[index].visible)
            index++;

        if (index == children.length)
            return null;

        return children[index];
    },

    _boxStyleChanged: function() {
        let side = this._side;

        let rtlAwareContainer = this._box instanceof St.BoxLayout;
        if (rtlAwareContainer &&
            this._box.get_direction() == St.TextDirection.RTL) {
            if (this._side == St.Side.LEFT)
                side = St.Side.RIGHT;
            else if (this._side == St.Side.RIGHT)
                side = St.Side.LEFT;
        }

        let button;
        if (side == St.Side.LEFT)
            button = this._findLeftmostButton(this._box);
        else if (side == St.Side.RIGHT)
            button = this._findRightmostButton(this._box);

        if (button) {
            if (this._button && this._buttonStyleChangedSignalId) {
                this._button.disconnect(this._buttonStyleChangedSignalId);
                this._button.style = null;
            }

            this._button = button;

            button.connect('destroy', Lang.bind(this,
                function() {
                    if (this._button == button) {
                        this._button = null;
                        this._buttonStyleChangedSignalId = 0;
                    }
                }));

            // Synchronize the locate button's pseudo classes with this corner
            this._buttonStyleChangedSignalId = button.connect('style-changed', Lang.bind(this,
                function(actor) {
                    let pseudoClass = button.get_style_pseudo_class();
                    this.actor.set_style_pseudo_class(pseudoClass);
                }));

            // The corner doesn't support theme transitions, so override
            // the .panel-button default
            button.style = 'transition-duration: 0';
        }
    },

    _repaint: function() {
        let node = this.actor.get_theme_node();

        let cornerRadius = node.get_length("-panel-corner-radius");
        let innerBorderWidth = node.get_length('-panel-corner-inner-border-width');
        let outerBorderWidth = node.get_length('-panel-corner-outer-border-width');

        let backgroundColor = node.get_color('-panel-corner-background-color');
        let innerBorderColor = node.get_color('-panel-corner-inner-border-color');
        let outerBorderColor = node.get_color('-panel-corner-outer-border-color');

        let cr = this.actor.get_context();
        cr.setOperator(Cairo.Operator.SOURCE);

        cr.moveTo(0, 0);
        if (this._side == St.Side.LEFT)
            cr.arc(cornerRadius,
                   innerBorderWidth + cornerRadius,
                   cornerRadius, Math.PI, 3 * Math.PI / 2);
        else
            cr.arc(0,
                   innerBorderWidth + cornerRadius,
                   cornerRadius, 3 * Math.PI / 2, 2 * Math.PI);
        cr.lineTo(cornerRadius, 0);
        cr.closePath();

        let savedPath = cr.copyPath();

        let over = _over(innerBorderColor,
                         _over(outerBorderColor, backgroundColor));
        Clutter.cairo_set_source_color(cr, over);
        cr.fill();

        let xOffsetDirection = this._side == St.Side.LEFT ? -1 : 1;
        let offset = outerBorderWidth;
        over = _over(innerBorderColor, backgroundColor);
        Clutter.cairo_set_source_color(cr, over);

        cr.save();
        cr.translate(xOffsetDirection * offset, - offset);
        cr.appendPath(savedPath);
        cr.fill();
        cr.restore();

        if (this._side == St.Side.LEFT)
            cr.rectangle(cornerRadius - offset, 0, offset, outerBorderWidth);
        else
            cr.rectangle(0, 0, offset, outerBorderWidth);
        cr.fill();

        offset = innerBorderWidth;
        Clutter.cairo_set_source_color(cr, backgroundColor);

        cr.save();
        cr.translate(xOffsetDirection * offset, - offset);
        cr.appendPath(savedPath);
        cr.fill();
        cr.restore();
    },

    _styleChanged: function() {
        let node = this.actor.get_theme_node();

        let cornerRadius = node.get_length("-panel-corner-radius");
        let innerBorderWidth = node.get_length('-panel-corner-inner-border-width');

        this.actor.set_size(cornerRadius, innerBorderWidth + cornerRadius);
        this.actor.set_anchor_point(0, innerBorderWidth);
    }
};

function ConfirmDialog(){
    this._init();
}

ConfirmDialog.prototype = {
    __proto__: ModalDialog.ModalDialog.prototype,

    _init: function(){
	ModalDialog.ModalDialog.prototype._init.call(this);
	let label = new St.Label({text: "Are you sure you want to restore all settings to default?\n\n"});
	this.contentLayout.add(label);

	this.setButtons([
	    {
		label: _("Yes"),
		action: Lang.bind(this, function(){
                    Util.spawnCommandLine("gsettings reset-recursively org.cinnamon");
                    global.reexec_self();
		})
	    },
	    {
		label: _("No"),
		action: Lang.bind(this, function(){
		    this.close();
		})
	    }
	]);
    },
};
function SettingsLauncher(label, keyword, icon, menu) {
    this._init(label, keyword, icon, menu);
}

SettingsLauncher.prototype = {
    __proto__: PopupMenu.PopupBaseMenuItem.prototype,

    _init: function (label, keyword, icon, menu) {
        PopupMenu.PopupBaseMenuItem.prototype._init.call(this, {});

        this._menu = menu;
	this._keyword = keyword;
        this.label = new St.Label({ text: label });
        this.addActor(this.label);
        this._icon = new St.Icon({icon_name: icon, icon_size: 22, icon_type: St.IconType.FULLCOLOR });
        this.addActor(this._icon, { expand: true });
    },

    activate: function (event) {
    	this._menu.actor.hide();
	Util.spawnCommandLine("cinnamon-settings " + this._keyword);
        return true;
    }

};

function populateSettingsMenu(menu) {
    menu.settingsItem = new PopupMenu.PopupSubMenuMenuItem(_("Settings"));

    let menuItem = new SettingsLauncher(_("Themes"), "themes", "themes", menu.settingsItem.menu);
    menu.settingsItem.menu.addMenuItem(menuItem);

    menuItem = new SettingsLauncher(_("Applets"), "applets", "applets", menu.settingsItem.menu);
    menu.settingsItem.menu.addMenuItem(menuItem);

    menuItem = new SettingsLauncher(_("Panel"), "panel", "panel", menu.settingsItem.menu);
    menu.settingsItem.menu.addMenuItem(menuItem);

    menuItem = new SettingsLauncher(_("Menu"), "menu", "menu", menu.settingsItem.menu);
    menu.settingsItem.menu.addMenuItem(menuItem);

    menuItem = new SettingsLauncher(_("All settings"), "", "preferences-system", menu.settingsItem.menu);
    menu.settingsItem.menu.addMenuItem(menuItem);

    menu.addMenuItem(menu.settingsItem);

    menu.troubleshootItem = new PopupMenu.PopupSubMenuMenuItem(_("Troubleshoot"));
    menu.troubleshootItem.menu.addAction(_("Restart Cinnamon"), function(event) {
        global.reexec_self();
    });

    menu.troubleshootItem.menu.addAction(_("Looking Glass"), function(event) {
        Main.createLookingGlass().open();
    });

    menu.troubleshootItem.menu.addAction(_("Restore all settings to default"), function(event) {
        let confirm = new ConfirmDialog();
        confirm.open();
    });

    menu.addMenuItem(menu.troubleshootItem);

    menu.addMenuItem(new PopupMenu.PopupSeparatorMenuItem());

    let editMode = global.settings.get_boolean("panel-edit-mode");
    let panelEditMode = new PopupMenu.PopupSwitchMenuItem(_("Panel Edit mode"), editMode);
    panelEditMode.connect('toggled', function(item) {
        global.settings.set_boolean("panel-edit-mode", item.state);
    });
    menu.addMenuItem(panelEditMode);
    global.settings.connect('changed::panel-edit-mode', function() {
        panelEditMode.setToggleState(global.settings.get_boolean("panel-edit-mode"));
    });
}

function PanelContextMenu(launcher, orientation) {
    this._init(launcher, orientation);
}

PanelContextMenu.prototype = {
    __proto__: PopupMenu.PopupMenu.prototype,

    _init: function(launcher, orientation) {
        PopupMenu.PopupMenu.prototype._init.call(this, launcher.actor, 0.0, orientation, 0);
        Main.uiGroup.add_actor(this.actor);
        this.actor.hide();

        populateSettingsMenu(this);

        let menuItem = new SettingsLauncher(_("Panel settings"), "panel", "panel", this);
        this.addMenuItem(menuItem);

        let applet_settings_item = new SettingsLauncher(_("Add/remove applets"), "applets", "applets", this);
        this.addMenuItem(applet_settings_item);
    }
}

function PanelZoneDNDHandler(panelZone){
    this._init(panelZone);
}

PanelZoneDNDHandler.prototype = {
    _init : function(panelZone) {
        this._panelZone = panelZone;
        this._panelZone._delegate = this;
        this._dragPlaceholder = null;
        this._dragPlaceholderPos = -1;
        this._animatingPlaceholdersCount = 0;
    },

    handleDragOver: function(source, actor, x, y, time) {
        if (!(source instanceof Applet.Applet)) return DND.DragMotionResult.NO_DROP;

        let children = this._panelZone.get_children();
        let appletPos = children.indexOf(source.actor);

        let pos = 0;

        for (var i in children){
            //if (children[i] == this._dragPlaceholder.actor) continue;
            if (x > children[i].get_allocation_box().x1 + children[i].width / 2) pos = i;
        }

        if (pos != this._dragPlaceholderPos) {
            this._dragPlaceholderPos = pos;

            // Don't allow positioning before or after self
            if (appletPos != -1 && pos == appletPos) {
                if (this._dragPlaceholder) {
                    this._dragPlaceholder.animateOutAndDestroy();
                    this._animatingPlaceholdersCount++;
                    this._dragPlaceholder.actor.connect('destroy',
                        Lang.bind(this, function() {
                            this._animatingPlaceholdersCount--;
                        }));
                }
                this._dragPlaceholder = null;

                return DND.DragMotionResult.CONTINUE;
            }

            // If the placeholder already exists, we just move
            // it, but if we are adding it, expand its size in
            // an animation
            let fadeIn;
            if (this._dragPlaceholder) {
                this._dragPlaceholder.actor.destroy();
                fadeIn = false;
            } else {
                fadeIn = true;
            }

            this._dragPlaceholder = new DND.GenericDragPlaceholderItem();
            this._dragPlaceholder.child.set_width (20);
            this._dragPlaceholder.child.set_height (10);
            this._panelZone.insert_actor(this._dragPlaceholder.actor,
                                        this._dragPlaceholderPos);
            if (fadeIn)
                this._dragPlaceholder.animateIn();
        }

        return DND.DragMotionResult.MOVE_DROP;
    },

    acceptDrop: function(source, actor, x, y, time) {
        if (!(source instanceof Applet.Applet)) return false;

        let children = this._panelZone.get_children();
        let curAppletPos = 0;
        let insertAppletPos;
        for (var i in children){
            if (children[i]._delegate instanceof Applet.Applet){
                children[i]._applet._newOrder = curAppletPos;
                curAppletPos++;
            }else if (children[i] == this._dragPlaceholder.actor){
                insertAppletPos = curAppletPos;
                curAppletPos++;
            }
        }
        source.actor._applet._newOrder = insertAppletPos;
        source.actor._applet._newPanelLocation = this._panelZone;
        this._clearDragPlaceholder();
        actor.destroy();
        AppletManager.saveAppletsPositions();
        return true;
    },

    _clearDragPlaceholder: function() {
        if (this._dragPlaceholder) {
            this._dragPlaceholder.animateOutAndDestroy();
            this._dragPlaceholder = null;
            this._dragPlaceholderPos = -1;
        }
    }
}


function Panel(bottomPosition) {
    this._init(bottomPosition);
}

Panel.prototype = {
    _init : function(bottomPosition) {

        this.bottomPosition = bottomPosition;

    	this._hidden = false;
        this._hidetime = 0;
        this._hideable = global.settings.get_boolean("panel-autohide");
<<<<<<< HEAD
        this._hideTimer = false;
        this._showTimer = false;
        this._showDelay = global.settings.get_boolean("panel-show-delay");
        this._hideDelay = global.settings.get_boolean("panel-hide-delay");
    	
=======

>>>>>>> 91fc433e
        this.actor = new Cinnamon.GenericContainer({ name: 'panel',
                                                  reactive: true });
        this.actor._delegate = this;

        if (global.settings.get_boolean('panel-resizable')) {
            if (bottomPosition) {
                this.actor.set_height(global.settings.get_int('panel-bottom-height'));
            }
            else {
                this.actor.set_height(global.settings.get_int('panel-top-height'));
            }
        }

        Main.overview.connect('shown', Lang.bind(this, function () {
            this.actor.add_style_class_name('in-overview');
        }));
        Main.overview.connect('hiding', Lang.bind(this, function () {
            this.actor.remove_style_class_name('in-overview');
        }));

        Main.expo.connect('shown', Lang.bind(this, function () {
            this.actor.add_style_class_name('in-overview');
        }));
        Main.expo.connect('hiding', Lang.bind(this, function () {
            this.actor.remove_style_class_name('in-overview');
        }));

        this._menus = new PopupMenu.PopupMenuManager(this);

        this._leftBox = new St.BoxLayout({ name: 'panelLeft' });
        this.actor.add_actor(this._leftBox);
        this._leftBoxDNDHandler = new PanelZoneDNDHandler(this._leftBox);
        this._centerBox = new St.BoxLayout({ name: 'panelCenter' });
        this.actor.add_actor(this._centerBox);
        this._centerBoxDNDHandler = new PanelZoneDNDHandler(this._centerBox);
        this._rightBox = new St.BoxLayout({ name: 'panelRight' });
        this.actor.add_actor(this._rightBox);
        this._rightBoxDNDHandler = new PanelZoneDNDHandler(this._rightBox);

        if (this.actor.get_direction() == St.TextDirection.RTL)
            this._leftCorner = new PanelCorner(this._rightBox, St.Side.LEFT);
        else
            this._leftCorner = new PanelCorner(this._leftBox, St.Side.LEFT);

        this.actor.add_actor(this._leftCorner.actor);

        if (this.actor.get_direction() == St.TextDirection.RTL)
            this._rightCorner = new PanelCorner(this._leftBox, St.Side.RIGHT);
        else
            this._rightCorner = new PanelCorner(this._rightBox, St.Side.RIGHT);
        this.actor.add_actor(this._rightCorner.actor);

        this.actor.connect('get-preferred-width', Lang.bind(this, this._getPreferredWidth));
        this.actor.connect('get-preferred-height', Lang.bind(this, this._getPreferredHeight));
        this.actor.connect('allocate', Lang.bind(this, this._allocate));

<<<<<<< HEAD
        /* right */
        this._status_area_order = [];
        this._status_area_cinnamon_implementation = {};
                                        
        this.actor.connect('leave-event', Lang.bind(this, this._leavePanel));
        this.actor.connect('enter-event', Lang.bind(this, this._enterPanel));  
        global.settings.connect("changed::panel-autohide", Lang.bind(this, this._onPanelAutoHideChanged));   
        global.settings.connect("changed::panel-show-delay", Lang.bind(this, this._onPanelShowDelayChanged));   
        global.settings.connect("changed::panel-hide-delay", Lang.bind(this, this._onPanelHideDelayChanged));   
        
        //let orientation = St.Side.TOP;
        //if (bottomPosition) {
        //    orientation = St.Side.BOTTOM;
        //}
        
        //this._context_menu = new PanelContextMenu(this, orientation);
        //this._menus.addMenu(this._context_menu);   
        //this._context_menu.addMenuItem(new PopupMenu.PopupMenuItem(_("Add applet")));
        
        //this.actor.connect('button-release-event', Lang.bind(this, this._onButtonReleaseEvent)); 
        
=======

        /* right */
        if (global.session_type == Cinnamon.SessionType.GDM) {
            this._status_area_order = GDM_STATUS_AREA_ORDER;
            this._status_area_cinnamon_implementation = GDM_STATUS_AREA_CINNAMON_IMPLEMENTATION;
        } else {
            this._status_area_order = STANDARD_STATUS_AREA_ORDER;
            this._status_area_cinnamon_implementation = STANDARD_STATUS_AREA_CINNAMON_IMPLEMENTATION;
        }

        this.actor.connect('leave-event', Lang.bind(this, this._leavePanel));
        this.actor.connect('enter-event', Lang.bind(this, this._enterPanel));
        global.settings.connect("changed::panel-autohide", Lang.bind(this, this._onPanelAutoHideChanged));

        let orientation = St.Side.TOP;
        if (bottomPosition) {
            orientation = St.Side.BOTTOM;
        }

        this._context_menu = new PanelContextMenu(this, orientation);
        this._menus.addMenu(this._context_menu);

        this._context_menu._boxPointer._container.connect('allocate', Lang.bind(this._context_menu._boxPointer, function(actor, box, flags){
            this._xPosition = this._xpos;
            this._shiftActor();
        }));

        this.actor.connect('button-release-event', Lang.bind(this, this._onButtonReleaseEvent));

>>>>>>> 91fc433e
        this._setDNDstyle();
        global.settings.connect("changed::panel-edit-mode", Lang.bind(this, this._setDNDstyle));
        global.settings.connect("changed::panel-resizable", Lang.bind(this, this._onPanelResizableChanged));
        this.actor.connect('style-changed', Lang.bind(this, this._onStyleChanged));
    },

    _setDNDstyle: function() {
        if (global.settings.get_boolean("panel-edit-mode")) {
            this._leftBox.add_style_pseudo_class('dnd');
            this._centerBox.add_style_pseudo_class('dnd');
            this._rightBox.add_style_pseudo_class('dnd');
        }
        else {
            this._leftBox.remove_style_pseudo_class('dnd');
            this._centerBox.remove_style_pseudo_class('dnd');
            this._rightBox.remove_style_pseudo_class('dnd');
        }
    },

    _onButtonReleaseEvent: function (actor, event) {
        if (event.get_button()==1){
            if (this._context_menu.isOpen) {
                this._context_menu.toggle();
            }
        }
        if (event.get_button()==3){
            let [x, y] = event.get_coords();
            let target = global.stage.get_actor_at_pos(Clutter.PickMode.ALL, x, y);
            if (this._context_menu._getMenuItems().length > 0 && target.get_parent() == this.actor) { 
                this._context_menu.toggle();
                if (!this._context_menu.isOpen) {
                    return;
                }

                x -= this._context_menu._boxPointer._arrowOrigin;

                let monitor = Main.layoutManager.findMonitorForActor(this._context_menu._boxPointer.actor);

                let mywidth = this._context_menu._boxPointer.actor.get_allocation_box().x2-this._context_menu._boxPointer.actor.get_allocation_box().x1;//Width of menu

                if (x + mywidth - monitor.x > monitor.width) {
                    x  = monitor.width + monitor.x - mywidth;
                }
                if (x < monitor.x) {
                    x = monitor.x;
                }
                this._context_menu._boxPointer._xpos = x;
                this._context_menu._boxPointer._xPosition = this._context_menu._boxPointer._xpos;
                this._context_menu._boxPointer._shiftActor();
            }
        }
        return;
    },
<<<<<<< HEAD
        
    _onPanelShowDelayChanged: function() {  
       this._showDelay = global.settings.get_int("panel-show-delay");
    },
    
    _onPanelHideDelayChanged: function() {  
       this._hideDelay = global.settings.get_int("panel-hide-delay");
    },
    
    _onPanelAutoHideChanged: function() {  
=======

    _onPanelAutoHideChanged: function() {
>>>>>>> 91fc433e
    	this._hideable = global.settings.get_boolean("panel-autohide");
    	if (this._hidden == true && this._hideable == false) {
    		this._showPanel();
    	}
    	if (this._hidden == false && this._hideable == true) {
    		this._hidePanel();
    	}
    },

    _onPanelSizeChanged: function() {
        let panelHeight;
        if (this.bottomPosition) {
            panelHeight = global.settings.get_int("panel-bottom-height");
        }
        else {
            panelHeight = global.settings.get_int("panel-top-height");
        }
        this.actor.set_height(panelHeight);
        Main.layoutManager._updateBoxes();
    },

    _onPanelResizableChanged: function() {
        let panelResizable = global.settings.get_boolean("panel-resizable");
        if (panelResizable) {
            if (this.bottomPosition) {
                this._onPanelSizeChangedId = global.settings.connect("changed::panel-bottom-height", Lang.bind(this, this._onPanelSizeChanged));
            }
            else {
                this._onPanelSizeChangedId = global.settings.connect("changed::panel-top-height", Lang.bind(this, this._onPanelSizeChanged));
            }
            this._onPanelSizeChanged();
        }
        else {
            if (this._onPanelSizeChangedId) {
                global.settings.disconnect(this._onPanelSizeChangedId);
            }
            let themeNode = this.actor.get_theme_node();
            let panelHeight = themeNode.get_length("height");
            if (!panelHeight || panelHeight == 0) {
                panelHeight = 25;
            }
            this.actor.set_height(panelHeight);
            Main.layoutManager._updateBoxes();
        }
    },

    _onStyleChanged: function() {
        this._onPanelResizableChanged();
    },

    _getPreferredWidth: function(actor, forHeight, alloc) {
        alloc.min_size = -1;
        alloc.natural_size = Main.layoutManager.primaryMonitor.width;
    },

    _getPreferredHeight: function(actor, forWidth, alloc) {
        // We don't need to implement this; it's forced by the CSS
        alloc.min_size = -1;
        alloc.natural_size = -1;
    },

    _allocate: function(actor, box, flags) {
        let allocWidth = box.x2 - box.x1;
        let allocHeight = box.y2 - box.y1;

        let [leftMinWidth, leftNaturalWidth] = this._leftBox.get_preferred_width(-1);
        let [centerMinWidth, centerNaturalWidth] = this._centerBox.get_preferred_width(-1);
        let [rightMinWidth, rightNaturalWidth] = this._rightBox.get_preferred_width(-1);

        let leftWidth = Math.max(leftNaturalWidth, 25);
        let centerWidth = centerMinWidth;
        let rightWidth = Math.max(rightNaturalWidth, 25);

        let space_needed = leftWidth + centerWidth + rightWidth;
        if (space_needed <= allocWidth) {
            // If we've more space than we need, expand the center zone
            let space_left = allocWidth - space_needed;
            centerWidth = centerWidth + space_left;
        }
        else {
            let space_missing = space_needed - allocWidth;
            // If there isn't enough space, reduce the size of the largest zone (likely to contain more shrinkable content)
            if (leftWidth >= centerWidth && leftWidth >= rightWidth) {
                leftWidth = Math.max(leftWidth - space_missing, leftMinWidth);
            }
            else if (centerWidth >= rightWidth) {
                centerWidth = Math.max(centerWidth - space_mising, centerMinWidth);
            }
            else {
                rightWidth = Math.max(rightWidth - space_missing, rightMinWidth);
            }
        }

        let leftBoundary = leftWidth;
        let rightBoundary = allocWidth - rightWidth;
        if (this.actor.get_direction() == St.TextDirection.RTL) {
            leftBoundary = allocWidth - leftWidth;
            rightBoundary = rightWidth;
        }

        let childBox = new Clutter.ActorBox();

        childBox.y1 = 0;
        childBox.y2 = allocHeight;
        if (this.actor.get_direction() == St.TextDirection.RTL) {
            childBox.x1 = leftBoundary;
            childBox.x2 = allocWidth;
        } else {
            childBox.x1 = 0;
            childBox.x2 = leftBoundary;
        }
        this._leftBox.allocate(childBox, flags);

        childBox.y1 = 0;
        childBox.y2 = allocHeight;
        if (this.actor.get_direction() == St.TextDirection.RTL) {
            childBox.x1 = rightBoundary;
            childBox.x2 = leftBoundary;
        } else {
            childBox.x1 = leftBoundary;
            childBox.x2 = rightBoundary;
        }
        this._centerBox.allocate(childBox, flags);

        childBox.y1 = 0;
        childBox.y2 = allocHeight;
        if (this.actor.get_direction() == St.TextDirection.RTL) {
            childBox.x1 = 0;
            childBox.x2 = rightBoundary;
        } else {
            childBox.x1 = rightBoundary;
            childBox.x2 = allocWidth;
        }
        this._rightBox.allocate(childBox, flags);

        let [cornerMinWidth, cornerWidth] = this._leftCorner.actor.get_preferred_width(-1);
        let [cornerMinHeight, cornerHeight] = this._leftCorner.actor.get_preferred_width(-1);
        childBox.x1 = 0;
        childBox.x2 = cornerWidth;
        childBox.y1 = allocHeight;
        childBox.y2 = allocHeight + cornerHeight;
        this._leftCorner.actor.allocate(childBox, flags);

        [cornerMinWidth, cornerWidth] = this._rightCorner.actor.get_preferred_width(-1);
        [cornerMinHeight, cornerHeight] = this._rightCorner.actor.get_preferred_width(-1);
        childBox.x1 = allocWidth - cornerWidth;
        childBox.x2 = allocWidth;
        childBox.y1 = allocHeight;
        childBox.y2 = allocHeight + cornerHeight;
        this._rightCorner.actor.allocate(childBox, flags);
    },
    
    _clearTimers: function() {
        if (this._showTimer) {
            Mainloop.source_remove(this._showTimer);
        }
        if (this._hideTimer) {
            Mainloop.source_remove(this._hideTimer);
        }
    },
    
    _enterPanel: function() {
        this.isMouseOverPanel = true;
        this._clearTimers();
        if (this._showDelay > 0) {
            this._showTimer = Mainloop.timeout_add(this._hideDelay, Lang.bind(this, this._showPanel));
        }
        else {
            this._showPanel();
        }
    },

    _leavePanel:function() {
        this.isMouseOverPanel = false;
<<<<<<< HEAD
        this._clearTimers();
        if (this._hideDelay > 0) {
            this._clearTimers();
            this._hideTimer = Mainloop.timeout_add(this._hideDelay, Lang.bind(this, this._hidePanel));
        }
        else {
            this._hidePanel();
        }
    }, 
    
=======
        this._hidePanel();
    },

>>>>>>> 91fc433e
    _showPanel: function() {
        if (this._hidden == false) return;

        if (Main.lookingGlass != null && Main.lookingGlass._open) {
            return;
        }

        // Force the panel to be on top (hack to correct issues when switching workspace)
        Main.layoutManager._windowsRestacked();

        let height = this.actor.get_height();

        if (this.bottomPosition) {
            let params = { y: height - 1,
                           time: AUTOHIDE_ANIMATION_TIME + 0.1,
                           transition: 'easeOutQuad'
                         };

            Tweener.addTween(this._leftCorner.actor, params);
            Tweener.addTween(this._rightCorner.actor, params);

            Tweener.addTween(this.actor.get_parent(),
                         { y: Main.layoutManager.bottomMonitor.y + Main.layoutManager.bottomMonitor.height - height,
                           time: AUTOHIDE_ANIMATION_TIME,
                           transition: 'easeOutQuad',
                           onUpdate: function() {
                               // Force the layout manager to update the input region
                               Main.layoutManager._chrome.updateRegions()
                           }
                         });

            params = { opacity: 255,
                       time: AUTOHIDE_ANIMATION_TIME+0.2,
                       transition: 'easeOutQuad'
                     };

            Tweener.addTween(this._leftBox, params);
            Tweener.addTween(this._centerBox, params);
            Tweener.addTween(this._rightBox, params);
        }
        else {
            let params = { y: height - 1,
                       time: AUTOHIDE_ANIMATION_TIME + 0.1,
                       transition: 'easeOutQuad'
                     };

            Tweener.addTween(this._leftCorner.actor, params);
            Tweener.addTween(this._rightCorner.actor, params);

            Tweener.addTween(this.actor.get_parent(),
                         { y: Main.layoutManager.primaryMonitor.y,
                           time: AUTOHIDE_ANIMATION_TIME,
                           transition: 'easeOutQuad',
                           onUpdate: function() {
                               // Force the layout manager to update the input region
                               Main.layoutManager._chrome.updateRegions()
                           }
                         });

            params = { opacity: 255,
                       time: AUTOHIDE_ANIMATION_TIME+0.2,
                       transition: 'easeOutQuad'
                     };

            Tweener.addTween(this._leftBox, params);
            Tweener.addTween(this._centerBox, params);
            Tweener.addTween(this._rightBox, params);
        }

        this._hidden = false;
    },

    _hidePanel: function() {
        if (Main.overview.visible || this._hideable == false || global.menuStackLength > 0 || this.isMouseOverPanel) return;

        // Force the panel to be on top (hack to correct issues when switching workspace)
        Main.layoutManager._windowsRestacked();

        let height = this.actor.get_height();

        if (this.bottomPosition) {
            Tweener.addTween(this.actor.get_parent(),
                         { y: Main.layoutManager.bottomMonitor.y + Main.layoutManager.bottomMonitor.height - 1,
                           time: AUTOHIDE_ANIMATION_TIME,
                           transition: 'easeOutQuad',
                           onUpdate: function() {
                               // Force the layout manager to update the input region
                               Main.layoutManager._chrome.updateRegions()
                           }
                         });

            let params = { y: 0,
                           time: AUTOHIDE_ANIMATION_TIME,
                           transition: 'easeOutQuad'
                         };

            Tweener.addTween(this._leftCorner.actor, params);
            Tweener.addTween(this._rightCorner.actor, params);

            params = { opacity: 0,
                       time: AUTOHIDE_ANIMATION_TIME - 0.1,
                       transition: 'easeOutQuad'
                     };

            Tweener.addTween(this._leftBox, params);
            Tweener.addTween(this._centerBox, params);
            Tweener.addTween(this._rightBox, params);
        }
        else {
            Tweener.addTween(this.actor.get_parent(),
                     { y: Main.layoutManager.primaryMonitor.y - height + 1,
                       time: AUTOHIDE_ANIMATION_TIME,
                       transition: 'easeOutQuad',
                       onUpdate: function() {
                           // Force the layout manager to update the input region
                           Main.layoutManager._chrome.updateRegions()
                       }
                     });

            let params = { y: 0,
                           time: AUTOHIDE_ANIMATION_TIME,
                           transition: 'easeOutQuad'
                         };

            Tweener.addTween(this._leftCorner.actor, params);
            Tweener.addTween(this._rightCorner.actor, params);

            params = { opacity: 0,
                       time: AUTOHIDE_ANIMATION_TIME - 0.1,
                       transition: 'easeOutQuad'
                     };

            Tweener.addTween(this._leftBox, params);
            Tweener.addTween(this._centerBox, params);
            Tweener.addTween(this._rightBox, params);
        }

        this._hidden = true;
    },

};<|MERGE_RESOLUTION|>--- conflicted
+++ resolved
@@ -25,14 +25,6 @@
 const AUTOHIDE_ANIMATION_TIME = 0.2;
 const TIME_DELTA = 1500;
 
-<<<<<<< HEAD
-=======
-const GDM_STATUS_AREA_ORDER = ['display', 'powerMenu'];
-const GDM_STATUS_AREA_CINNAMON_IMPLEMENTATION = {
-    'powerMenu': imports.gdm.powerMenu.PowerMenuButton
-};
-
->>>>>>> 91fc433e
 const APPLETS_DROP_ANIMATION_TIME = 0.2;
 
 // To make sure the panel corners blend nicely with the panel,
@@ -613,15 +605,11 @@
     	this._hidden = false;
         this._hidetime = 0;
         this._hideable = global.settings.get_boolean("panel-autohide");
-<<<<<<< HEAD
         this._hideTimer = false;
         this._showTimer = false;
         this._showDelay = global.settings.get_boolean("panel-show-delay");
         this._hideDelay = global.settings.get_boolean("panel-hide-delay");
-    	
-=======
-
->>>>>>> 91fc433e
+
         this.actor = new Cinnamon.GenericContainer({ name: 'panel',
                                                   reactive: true });
         this.actor._delegate = this;
@@ -678,7 +666,6 @@
         this.actor.connect('get-preferred-height', Lang.bind(this, this._getPreferredHeight));
         this.actor.connect('allocate', Lang.bind(this, this._allocate));
 
-<<<<<<< HEAD
         /* right */
         this._status_area_order = [];
         this._status_area_cinnamon_implementation = {};
@@ -700,37 +687,6 @@
         
         //this.actor.connect('button-release-event', Lang.bind(this, this._onButtonReleaseEvent)); 
         
-=======
-
-        /* right */
-        if (global.session_type == Cinnamon.SessionType.GDM) {
-            this._status_area_order = GDM_STATUS_AREA_ORDER;
-            this._status_area_cinnamon_implementation = GDM_STATUS_AREA_CINNAMON_IMPLEMENTATION;
-        } else {
-            this._status_area_order = STANDARD_STATUS_AREA_ORDER;
-            this._status_area_cinnamon_implementation = STANDARD_STATUS_AREA_CINNAMON_IMPLEMENTATION;
-        }
-
-        this.actor.connect('leave-event', Lang.bind(this, this._leavePanel));
-        this.actor.connect('enter-event', Lang.bind(this, this._enterPanel));
-        global.settings.connect("changed::panel-autohide", Lang.bind(this, this._onPanelAutoHideChanged));
-
-        let orientation = St.Side.TOP;
-        if (bottomPosition) {
-            orientation = St.Side.BOTTOM;
-        }
-
-        this._context_menu = new PanelContextMenu(this, orientation);
-        this._menus.addMenu(this._context_menu);
-
-        this._context_menu._boxPointer._container.connect('allocate', Lang.bind(this._context_menu._boxPointer, function(actor, box, flags){
-            this._xPosition = this._xpos;
-            this._shiftActor();
-        }));
-
-        this.actor.connect('button-release-event', Lang.bind(this, this._onButtonReleaseEvent));
-
->>>>>>> 91fc433e
         this._setDNDstyle();
         global.settings.connect("changed::panel-edit-mode", Lang.bind(this, this._setDNDstyle));
         global.settings.connect("changed::panel-resizable", Lang.bind(this, this._onPanelResizableChanged));
@@ -784,7 +740,6 @@
         }
         return;
     },
-<<<<<<< HEAD
         
     _onPanelShowDelayChanged: function() {  
        this._showDelay = global.settings.get_int("panel-show-delay");
@@ -795,10 +750,6 @@
     },
     
     _onPanelAutoHideChanged: function() {  
-=======
-
-    _onPanelAutoHideChanged: function() {
->>>>>>> 91fc433e
     	this._hideable = global.settings.get_boolean("panel-autohide");
     	if (this._hidden == true && this._hideable == false) {
     		this._showPanel();
@@ -973,7 +924,6 @@
 
     _leavePanel:function() {
         this.isMouseOverPanel = false;
-<<<<<<< HEAD
         this._clearTimers();
         if (this._hideDelay > 0) {
             this._clearTimers();
@@ -983,12 +933,8 @@
             this._hidePanel();
         }
     }, 
-    
-=======
-        this._hidePanel();
-    },
-
->>>>>>> 91fc433e
+
+
     _showPanel: function() {
         if (this._hidden == false) return;
 
