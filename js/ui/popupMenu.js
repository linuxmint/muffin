// -*- mode: js; js-indent-level: 4; indent-tabs-mode: nil -*-

const Cairo = imports.cairo;
const Mainloop = imports.mainloop;
const Clutter = imports.gi.Clutter;
const Gtk = imports.gi.Gtk;
const Lang = imports.lang;
const Cinnamon = imports.gi.Cinnamon;
const Signals = imports.signals;
const St = imports.gi.St;
const Atk = imports.gi.Atk;

const BoxPointer = imports.ui.boxpointer;
const DND = imports.ui.dnd;
const Main = imports.ui.main;
<<<<<<< HEAD
=======
const Params = imports.misc.params;
const SignalManager = imports.misc.signalManager;
>>>>>>> 3a493af5
const Tweener = imports.ui.tweener;
const CheckBox = imports.ui.checkBox;
const RadioButton = imports.ui.radioButton;

const Params = imports.misc.params;
const Util = imports.misc.util;

const SLIDER_SCROLL_STEP = 0.05; /* Slider scrolling step in % */

const OrnamentType = {
    NONE: 0,
    CHECK: 1,
    DOT: 2,
    ICON: 3
};

const FactoryClassTypes = {
    'RootMenuClass'            : "RootMenuClass",
    'MenuItemClass'            : "MenuItemClass",
    'SubMenuMenuItemClass'     : "SubMenuMenuItemClass",
    'MenuSectionMenuItemClass' : "MenuSectionMenuItemClass",
    'SeparatorMenuItemClass'   : "SeparatorMenuItemClass"
};

const FactoryEventTypes = {
    'opened'    : "opened",
    'closed'    : "closed",
    'clicked'   : "clicked"
};

function _ensureStyle(actor) {
    if (actor.get_children) {
        let children = actor.get_children();
        for (let i = 0; i < children.length; i++)
            _ensureStyle(children[i]);
    }

    if (actor instanceof St.Widget)
        actor.ensure_style();
}

/**
 * @side Side to which the arrow points.
 */
function arrowIcon(side) {
    let iconName;
    switch (side) {
        case St.Side.TOP:
            iconName = 'pan-up';
            break;
        case St.Side.RIGHT:
            iconName = 'pan-end';
            break;
        case St.Side.BOTTOM:
            iconName = 'pan-down';
            break;
        case St.Side.LEFT:
            iconName = 'pan-start';
            break;
    }

    let arrow = new St.Icon({ style_class: 'popup-menu-arrow',
                              icon_name: iconName,
                              icon_type: St.IconType.SYMBOLIC,
                              y_expand: true,
                              y_align: Clutter.ActorAlign.CENTER,
                              important: true });

    return arrow;
}

function PopupBaseMenuItem(params) {
    this._init(params);
}

PopupBaseMenuItem.prototype = {
    _init: function (params) {
        params = Params.parse (params, { reactive: true,
                                         activate: true,
                                         hover: true,
                                         sensitive: true,
                                         style_class: null,
                                         focusOnHover: true
                                       });
        this.actor = new Cinnamon.GenericContainer({ style_class: 'popup-menu-item',
                                                  reactive: params.reactive,
                                                  track_hover: params.reactive,
                                                  can_focus: params.reactive,
                                                  accessible_role: Atk.Role.MENU_ITEM });
        this.actor.connect('get-preferred-width', Lang.bind(this, this._getPreferredWidth));
        this.actor.connect('get-preferred-height', Lang.bind(this, this._getPreferredHeight));
        this.actor.connect('allocate', Lang.bind(this, this._allocate));
        this.actor.connect('style-changed', Lang.bind(this, this._onStyleChanged));
        this.actor._delegate = this;

        this._children = [];
        this._dot = null;
        this._columnWidths = null;
        this._spacing = 0;
        this.active = false;
        this._activatable = params.reactive && params.activate;
        this.sensitive = true;
        this.focusOnHover = params.focusOnHover;

        this.setSensitive(this._activatable && params.sensitive);

        if (params.style_class)
            this.actor.add_style_class_name(params.style_class);

        if (this._activatable) {
            this.actor.connect('button-release-event', Lang.bind(this, this._onButtonReleaseEvent));
            this.actor.connect('key-press-event', Lang.bind(this, this._onKeyPressEvent));
        }
        if (params.reactive && params.hover)
            this.actor.connect('notify::hover', Lang.bind(this, this._onHoverChanged));
        if (params.reactive) {
            this.actor.connect('key-focus-in', Lang.bind(this, this._onKeyFocusIn));
            this.actor.connect('key-focus-out', Lang.bind(this, this._onKeyFocusOut));
        }
    },

    _onStyleChanged: function (actor) {
        this._spacing = Math.round(actor.get_theme_node().get_length('spacing'));
    },

    _onButtonReleaseEvent: function (actor, event) {
        this.activate(event, false);
        return true;
    },

    _onKeyPressEvent: function (actor, event) {
        let symbol = event.get_key_symbol();

        if (symbol == Clutter.KEY_space || symbol == Clutter.KEY_Return) {
            this.activate(event);
            return true;
        }
        return false;
    },

    _onKeyFocusIn: function (actor) {
        this.setActive(true);
    },

    _onKeyFocusOut: function (actor) {
        this.setActive(false);
    },

    _onHoverChanged: function (actor) {
        this.setActive(actor.hover);
    },

    activate: function (event, keepMenu) {
        this.emit('activate', event, keepMenu);
    },

    setActive: function (active) {
        let activeChanged = active != this.active;

        if (activeChanged) {
            this.active = active;
            this.actor.change_style_pseudo_class('active', active);
            if (this.focusOnHover && this.active) this.actor.grab_key_focus();

            this.emit('active-changed', active);
        }
    },

    setSensitive: function(sensitive) {
        if (!this._activatable)
            return;
        if (this.sensitive == sensitive)
            return;

        this.sensitive = sensitive;
        this.actor.reactive = sensitive;
        this.actor.can_focus = sensitive;

        this.actor.change_style_pseudo_class('insensitive', !sensitive);
        this.emit('sensitive-changed', sensitive);
    },

    destroy: function() {
        this.actor.destroy();
        this.emit('destroy');
    },

    // adds an actor to the menu item; @params can contain %span
    // (column span; defaults to 1, -1 means "all the remaining width", 0 means "no new column after this actor"),
    // %expand (defaults to #false), and %align (defaults to
    // #St.Align.START)
    addActor: function(child, params) {
        params = Params.parse(params, { span: 1,
                                        expand: false,
                                        align: St.Align.START });
        params.actor = child;
        this._children.push(params);
        this.actor.connect('destroy', Lang.bind(this, function () { this._removeChild(child); }));
        this.actor.add_actor(child);
    },

    _removeChild: function(child) {
        for (let i = 0; i < this._children.length; i++) {
            if (this._children[i].actor == child) {
                this._children.splice(i, 1);
                return;
            }
        }
    },

    removeActor: function(child) {
        this.actor.remove_actor(child);
        this._removeChild(child);
    },

    setShowDot: function(show) {
        if (show) {
            if (this._dot)
                return;

            this._dot = new St.DrawingArea({ style_class: 'popup-menu-item-dot' });
            this._dot.connect('repaint', Lang.bind(this, this._onRepaintDot));
            this.actor.add_actor(this._dot);
            this.actor.add_accessible_state (Atk.StateType.CHECKED);
        } else {
            if (!this._dot)
                return;

            this._dot.destroy();
            this._dot = null;
            this.actor.remove_accessible_state (Atk.StateType.CHECKED);
        }
    },

    _onRepaintDot: function(area) {
        let cr = area.get_context();
        let [width, height] = area.get_surface_size();
        let color = area.get_theme_node().get_foreground_color();

        cr.setSourceRGBA (
            color.red / 255,
            color.green / 255,
            color.blue / 255,
            color.alpha / 255);
        cr.arc(width / 2, height / 2, width / 3, 0, 2 * Math.PI);
        cr.fill();
        
        cr.$dispose();
    },

    // This returns column widths in logical order (i.e. from the dot
    // to the image), not in visual order (left to right)
    getColumnWidths: function() {
        let widths = [];
        for (let i = 0, col = 0; i < this._children.length; i++) {
            let child = this._children[i];
            let [min, natural] = child.actor.get_preferred_width(-1);

            if (widths[col])
                widths[col] += this._spacing + natural;
            else
                widths[col] = natural;

            if (child.span > 0) {
                col++;
                for (let j = 1; j < child.span; j++)
                    widths[col++] = 0;
            }
        }
        return widths;
    },

    setColumnWidths: function(widths) {
        this._columnWidths = widths;
    },

    _getPreferredWidth: function(actor, forHeight, alloc) {
        let width = 0;
        if (this._columnWidths) {
            for (let i = 0; i < this._columnWidths.length; i++) {
                if (i > 0)
                    width += this._spacing;
                width += this._columnWidths[i];
            }
        } else {
            for (let i = 0; i < this._children.length; i++) {
                let child = this._children[i];
                if (i > 0)
                    width += this._spacing;
                let [min, natural] = child.actor.get_preferred_width(-1);
                width += natural;
            }
        }
        alloc.min_size = alloc.natural_size = width;
    },

    _getPreferredHeight: function(actor, forWidth, alloc) {
        let height = 0, x = 0, minWidth, childWidth;
        for (let i = 0; i < this._children.length; i++) {
            let child = this._children[i];
            if (this._columnWidths) {
                if (child.span == -1) {
                    childWidth = 0;
                    for (let j = i; j < this._columnWidths.length; j++)
                        childWidth += this._columnWidths[j]
                } else
                    childWidth = this._columnWidths[i];
            } else {
                if (child.span == -1)
                    childWidth = forWidth - x;
                else
                    [minWidth, childWidth] = child.actor.get_preferred_width(-1);
            }
            x += childWidth;

            let [min, natural] = child.actor.get_preferred_height(childWidth);
            if (natural > height)
                height = natural;
        }
        alloc.min_size = alloc.natural_size = height;
    },

    _allocate: function(actor, box, flags) {
        let height = box.y2 - box.y1;
        let direction = this.actor.get_direction();

        if (this._dot) {
            // The dot is placed outside box
            // one quarter of padding from the border of the container
            // (so 3/4 from the inner border)
            // (padding is box.x1)
            let dotBox = new Clutter.ActorBox();
            let dotWidth = Math.round(box.x1 / 2);

            if (direction == St.TextDirection.LTR) {
                dotBox.x1 = Math.round(box.x1 / 4);
                dotBox.x2 = dotBox.x1 + dotWidth;
            } else {
                dotBox.x2 = box.x2 + 3 * Math.round(box.x1 / 4);
                dotBox.x1 = dotBox.x2 - dotWidth;
            }
            dotBox.y1 = Math.round(box.y1 + (height - dotWidth) / 2);
            dotBox.y2 = dotBox.y1 + dotWidth;
            this._dot.allocate(dotBox, flags);
        }

        let x;
        if (direction == St.TextDirection.LTR)
            x = box.x1;
        else
            x = box.x2;

        let cols;
        //clone _columnWidths, if it exists, to be able to modify it without any impact
        if (this._columnWidths instanceof Array)
            cols = this._columnWidths.slice(0);

        // if direction is ltr, x is the right edge of the last added
        // actor, and it's constantly increasing, whereas if rtl, x is
        // the left edge and it decreases
        for (let i = 0, col = 0; i < this._children.length; i++) {
            let child = this._children[i];
            let childBox = new Clutter.ActorBox();

            let [minWidth, naturalWidth] = child.actor.get_preferred_width(-1);
            let availWidth, extraWidth;
            if (cols) {
                if (child.span == -1) {
                    if (direction == St.TextDirection.LTR)
                        availWidth = box.x2 - x;
                    else
                        availWidth = x - box.x1;
                } else if (child.span == 0) {
                    availWidth = naturalWidth;
                    cols[col] -= naturalWidth + this._spacing;
                } else {
                    availWidth = 0;
                    for (let j = 0; j < child.span; j++)
                        availWidth += cols[col++];
                }
                extraWidth = availWidth - naturalWidth;
            } else {
                if (child.span == -1) {
                    if (direction == St.TextDirection.LTR)
                        availWidth = box.x2 - x;
                    else
                        availWidth = x - box.x1;
                } else {
                    availWidth = naturalWidth;
                }
                extraWidth = 0;
            }

            if (direction == St.TextDirection.LTR) {
                if (child.expand) {
                    childBox.x1 = x;
                    childBox.x2 = x + availWidth;
                } else if (child.align === St.Align.MIDDLE) {
                    childBox.x1 = x + Math.round(extraWidth / 2);
                    childBox.x2 = childBox.x1 + naturalWidth;
                } else if (child.align === St.Align.END) {
                    childBox.x2 = x + availWidth;
                    childBox.x1 = childBox.x2 - naturalWidth;
                } else {
                    childBox.x1 = x;
                    childBox.x2 = x + naturalWidth;
                }
                
                //when somehow the actor is wider than the box, cut it off
                if(childBox.x2 > box.x2)
                    childBox.x2 = box.x2;
            } else {
                if (child.expand) {
                    childBox.x1 = x - availWidth;
                    childBox.x2 = x;
                } else if (child.align === St.Align.MIDDLE) {
                    childBox.x1 = x - Math.round(extraWidth / 2);
                    childBox.x2 = childBox.x1 + naturalWidth;
                } else if (child.align === St.Align.END) {
                    // align to the left
                    childBox.x1 = x - availWidth;
                    childBox.x2 = childBox.x1 + naturalWidth;
                } else {
                    // align to the right
                    childBox.x2 = x;
                    childBox.x1 = x - naturalWidth;
                }
                
                //when somehow the actor is wider than the box, cut it off
                if(childBox.x1 < box.x1)
                    childBox.x1 = box.x1;
            }

            let [minHeight, naturalHeight] = child.actor.get_preferred_height(childBox.x2 - childBox.x1);
            childBox.y1 = Math.round(box.y1 + (height - naturalHeight) / 2);
            childBox.y2 = childBox.y1 + naturalHeight;

            child.actor.allocate(childBox, flags);

            if (direction == St.TextDirection.LTR)
                x += availWidth + this._spacing;
            else
                x -= availWidth + this._spacing;
        }
    }
};
Signals.addSignalMethods(PopupBaseMenuItem.prototype);

function PopupMenuItem() {
    this._init.apply(this, arguments);
}

PopupMenuItem.prototype = {
    __proto__: PopupBaseMenuItem.prototype,

    _init: function (text, params) {
        PopupBaseMenuItem.prototype._init.call(this, params);

        this.label = new St.Label({ text: text });
        this.addActor(this.label);
        this.actor.label_actor = this.label;
    }
};

function PopupSeparatorMenuItem() {
    this._init();
}

PopupSeparatorMenuItem.prototype = {
    __proto__: PopupBaseMenuItem.prototype,

    _init: function () {
        PopupBaseMenuItem.prototype._init.call(this, { reactive: false });

        this._drawingArea = new St.DrawingArea({ style_class: 'popup-separator-menu-item' });
        this.addActor(this._drawingArea, { span: -1, expand: true });
        this._drawingArea.connect('repaint', Lang.bind(this, this._onRepaint));
    },

    _onRepaint: function(area) {
        let cr = area.get_context();
        let themeNode = area.get_theme_node();
        let [width, height] = area.get_surface_size();
        let margin = themeNode.get_length('-margin-horizontal');
        let gradientHeight = themeNode.get_length('-gradient-height');
        let startColor = themeNode.get_color('-gradient-start');
        let endColor = themeNode.get_color('-gradient-end');

        let gradientWidth = (width - margin * 2);
        let gradientOffset = (height - gradientHeight) / 2;
        let pattern = new Cairo.LinearGradient(margin, gradientOffset, width - margin, gradientOffset + gradientHeight);
        pattern.addColorStopRGBA(0, startColor.red / 255, startColor.green / 255, startColor.blue / 255, startColor.alpha / 255);
        pattern.addColorStopRGBA(0.5, endColor.red / 255, endColor.green / 255, endColor.blue / 255, endColor.alpha / 255);
        pattern.addColorStopRGBA(1, startColor.red / 255, startColor.green / 255, startColor.blue / 255, startColor.alpha / 255);
        cr.setSource(pattern);
        cr.rectangle(margin, gradientOffset, gradientWidth, gradientHeight);
        cr.fill();

        cr.$dispose();
    }
};

const PopupAlternatingMenuItemState = {
    DEFAULT: 0,
    ALTERNATIVE: 1
}

function PopupAlternatingMenuItem() {
    this._init.apply(this, arguments);
}

PopupAlternatingMenuItem.prototype = {
    __proto__: PopupBaseMenuItem.prototype,

    _init: function(text, alternateText, params) {
        PopupBaseMenuItem.prototype._init.call(this, params);
        this.actor.add_style_class_name('popup-alternating-menu-item');

        this._text = text;
        this._alternateText = alternateText;
        this.label = new St.Label({ text: text });
        this.state = PopupAlternatingMenuItemState.DEFAULT;
        this.addActor(this.label);

        this.actor.connect('notify::mapped', Lang.bind(this, this._onMapped));
    },

    _onMapped: function() {
        if (this.actor.mapped) {
            this._capturedEventId = global.stage.connect('captured-event',
                                                         Lang.bind(this, this._onCapturedEvent));
            this._updateStateFromModifiers();
        } else {
            if (this._capturedEventId != 0) {
                global.stage.disconnect(this._capturedEventId);
                this._capturedEventId = 0;
            }
        }
    },

    _setState: function(state) {
        if (this.state != state) {
            if (state == PopupAlternatingMenuItemState.ALTERNATIVE && !this._canAlternate())
                return;

            this.state = state;
            this._updateLabel();
        }
    },

    _updateStateFromModifiers: function() {
        let [x, y, mods] = global.get_pointer();
        let state;

        if ((mods & Clutter.ModifierType.MOD1_MASK) == 0) {
            state = PopupAlternatingMenuItemState.DEFAULT;
        } else {
            state = PopupAlternatingMenuItemState.ALTERNATIVE;
        }

        this._setState(state);
    },

    _onCapturedEvent: function(actor, event) {
        if (event.type() != Clutter.EventType.KEY_PRESS &&
            event.type() != Clutter.EventType.KEY_RELEASE)
            return false;

        let key = event.get_key_symbol();

        if (key == Clutter.KEY_Alt_L || key == Clutter.KEY_Alt_R)
            this._updateStateFromModifiers();

        return false;
    },

    _updateLabel: function() {
        if (this.state == PopupAlternatingMenuItemState.ALTERNATIVE) {
            this.actor.add_style_pseudo_class('alternate');
            this.label.set_text(this._alternateText);
        } else {
            this.actor.remove_style_pseudo_class('alternate');
            this.label.set_text(this._text);
        }
    },

    _canAlternate: function() {
        if (this.state == PopupAlternatingMenuItemState.DEFAULT && !this._alternateText)
            return false;
        return true;
    },

    updateText: function(text, alternateText) {
        this._text = text;
        this._alternateText = alternateText;

        if (!this._canAlternate())
            this._setState(PopupAlternatingMenuItemState.DEFAULT);

        this._updateLabel();
    }
};

function PopupSliderMenuItem() {
    this._init.apply(this, arguments);
}

PopupSliderMenuItem.prototype = {
    __proto__: PopupBaseMenuItem.prototype,

    _init: function(value) {
        PopupBaseMenuItem.prototype._init.call(this, { activate: false });

        this.actor.connect('key-press-event', Lang.bind(this, this._onKeyPressEvent));

        if (isNaN(value))
            // Avoid spreading NaNs around
            throw TypeError('The slider value must be a number');
        this._value = Math.max(Math.min(value, 1), 0);

        this._slider = new St.DrawingArea({ style_class: 'popup-slider-menu-item', reactive: true });
        this.addActor(this._slider, { span: -1, expand: true });
        this._slider.connect('repaint', Lang.bind(this, this._sliderRepaint));
        this.actor.connect('button-press-event', Lang.bind(this, this._startDragging));
        this.actor.connect('scroll-event', Lang.bind(this, this._onScrollEvent));

        this._releaseId = this._motionId = 0;
        this._dragging = false;
    },

    setValue: function(value) {
        if (isNaN(value))
            throw TypeError('The slider value must be a number');

        this._value = Math.max(Math.min(value, 1), 0);
        this._slider.queue_repaint();
    },

    _sliderRepaint: function(area) {
        let cr = area.get_context();
        let themeNode = area.get_theme_node();
        let [width, height] = area.get_surface_size();

        let handleRadius = themeNode.get_length('-slider-handle-radius');

        let sliderWidth = width - 2 * handleRadius;
        let sliderHeight = themeNode.get_length('-slider-height');

        let sliderBorderWidth = themeNode.get_length('-slider-border-width');
        let sliderBorderRadius = Math.min(width, sliderHeight) / 2;

        let sliderBorderColor = themeNode.get_color('-slider-border-color');
        let sliderColor = themeNode.get_color('-slider-background-color');

        let sliderActiveBorderColor = themeNode.get_color('-slider-active-border-color');
        let sliderActiveColor = themeNode.get_color('-slider-active-background-color');

        const TAU = Math.PI * 2;

        let handleX = handleRadius + (width - 2 * handleRadius) * this._value;

        cr.arc(sliderBorderRadius + sliderBorderWidth, height / 2, sliderBorderRadius, TAU * 1/4, TAU * 3/4);
        cr.lineTo(handleX, (height - sliderHeight) / 2);
        cr.lineTo(handleX, (height + sliderHeight) / 2);
        cr.lineTo(sliderBorderRadius + sliderBorderWidth, (height + sliderHeight) / 2);
        Clutter.cairo_set_source_color(cr, sliderActiveColor);
        cr.fillPreserve();
        Clutter.cairo_set_source_color(cr, sliderActiveBorderColor);
        cr.setLineWidth(sliderBorderWidth);
        cr.stroke();

        cr.arc(width - sliderBorderRadius - sliderBorderWidth, height / 2, sliderBorderRadius, TAU * 3/4, TAU * 1/4);
        cr.lineTo(handleX, (height + sliderHeight) / 2);
        cr.lineTo(handleX, (height - sliderHeight) / 2);
        cr.lineTo(width - sliderBorderRadius - sliderBorderWidth, (height - sliderHeight) / 2);
        Clutter.cairo_set_source_color(cr, sliderColor);
        cr.fillPreserve();
        Clutter.cairo_set_source_color(cr, sliderBorderColor);
        cr.setLineWidth(sliderBorderWidth);
        cr.stroke();

        let handleY = height / 2;

        let color = themeNode.get_foreground_color();
        Clutter.cairo_set_source_color(cr, color);
        cr.arc(handleX, handleY, handleRadius, 0, 2 * Math.PI);
        cr.fill();

        cr.$dispose();
    },

    _startDragging: function(actor, event) {
        if (this._dragging) // don't allow two drags at the same time
            return;

        this.emit('drag-begin');
        this._dragging = true;

        // FIXME: we should only grab the specific device that originated
        // the event, but for some weird reason events are still delivered
        // outside the slider if using clutter_grab_pointer_for_device
        Clutter.grab_pointer(this._slider);
        this._releaseId = this._slider.connect('button-release-event', Lang.bind(this, this._endDragging));
        this._motionId = this._slider.connect('motion-event', Lang.bind(this, this._motionEvent));
        let absX, absY;
        [absX, absY] = event.get_coords();
        this._moveHandle(absX, absY);
    },

    _endDragging: function() {
        if (this._dragging) {
            this._slider.disconnect(this._releaseId);
            this._slider.disconnect(this._motionId);

            Clutter.ungrab_pointer();
            this._dragging = false;

            this.emit('drag-end');
        }
        return true;
    },

    _onScrollEvent: function (actor, event) {
        let direction = event.get_scroll_direction();

        if (direction == Clutter.ScrollDirection.DOWN) {
            this._value = Math.max(0, this._value - SLIDER_SCROLL_STEP);
        }
        else if (direction == Clutter.ScrollDirection.UP) {
            this._value = Math.min(1, this._value + SLIDER_SCROLL_STEP);
        }

        this._slider.queue_repaint();
        this.emit('value-changed', this._value);
    },

    _motionEvent: function(actor, event) {
        let absX, absY;
        [absX, absY] = event.get_coords();
        this._moveHandle(absX, absY);
        return true;
    },

    _moveHandle: function(absX, absY) {
        let relX, relY, sliderX, sliderY;
        [sliderX, sliderY] = this._slider.get_transformed_position();
        relX = absX - sliderX;
        relY = absY - sliderY;

        let width = this._slider.width;
        let handleRadius = this._slider.get_theme_node().get_length('-slider-handle-radius');

        let newvalue;
        if (relX < handleRadius)
            newvalue = 0;
        else if (relX > width - handleRadius)
            newvalue = 1;
        else
            newvalue = (relX - handleRadius) / (width - 2 * handleRadius);
        this._value = newvalue;
        this._slider.queue_repaint();
        this.emit('value-changed', this._value);
    },

    get value() {
        return this._value;
    },

    _onKeyPressEvent: function (actor, event) {
        let key = event.get_key_symbol();
        if (key == Clutter.KEY_Right || key == Clutter.KEY_Left) {
            let delta = key == Clutter.KEY_Right ? 0.1 : -0.1;
            this._value = Math.max(0, Math.min(this._value + delta, 1));
            this._slider.queue_repaint();
            this.emit('value-changed', this._value);
            this.emit('drag-end');
            return true;
        }
        return false;
    }
};

function Switch() {
    this._init.apply(this, arguments);
}

Switch.prototype = {
    _init: function(state) {
        this.actor = new St.Bin({ style_class: 'toggle-switch' ,
                                  accessible_role: Atk.Role.CHECK_BOX});
        // Translators: this MUST be either "toggle-switch-us"
        // (for toggle switches containing the English words
        // "ON" and "OFF") or "toggle-switch-intl" (for toggle
        // switches containing "O" and "|"). Other values will
        // simply result in invisible toggle switches.
        this.actor.add_style_class_name("toggle-switch-us");
        this.setToggleState(state);
    },

    setToggleState: function(state) {
        this.actor.change_style_pseudo_class('checked', state);
        this.state = state;
    },

    toggle: function() {
        this.setToggleState(!this.state);
    }
};

function PopupSwitchMenuItem() {
    this._init.apply(this, arguments);
}

PopupSwitchMenuItem.prototype = {
    __proto__: PopupBaseMenuItem.prototype,

    _init: function(text, active, params) {
        PopupBaseMenuItem.prototype._init.call(this, params);

        this.label = new St.Label({ text: text });
        this._statusLabel = new St.Label({ text: '', style_class: 'popup-inactive-menu-item' });

        this._switch = new Switch(active);

        this.addActor(this.label);
        this.addActor(this._statusLabel);

        this._statusBin = new St.Bin({ x_align: St.Align.END });
        this.addActor(this._statusBin, { expand: true, span: -1, align: St.Align.END });
        this._statusBin.child = this._switch.actor;
    },

    setStatus: function(text) {
        if (text != null) {
            this._statusLabel.set_text(text);
        } else {
            this._statusLabel.set_text('');
        }
    },

    activate: function(event) {
        if (this._switch.actor.mapped) {
            this.toggle();
        }

        PopupBaseMenuItem.prototype.activate.call(this, event, true);
    },

    toggle: function() {
        this._switch.toggle();
        this.emit('toggled', this._switch.state);
    },

    get state() {
        return this._switch.state;
    },

    setToggleState: function(state) {
        this._switch.setToggleState(state);
    }
};

/**
 * #PopupIconMenuItem:
 * @short_description: A menu item with an icon and a text.
 *
 * This is a popup menu item displaying an icon and a text. The icon is
 * displayed to the left of the text. #PopupImageMenuItem is a similar,
 * deprecated item, that displays the icon to the right of the text, which is
 * ugly in most cases. Do not use it. If you think you need to display the icon
 * on the right, make your own menu item (by copy and pasting the code found
 * below) because PopupImageMenuItem is deprecated and may disappear any time.
 */
function PopupIconMenuItem() {
    this._init.apply(this, arguments);
}

PopupIconMenuItem.prototype = {
    __proto__: PopupBaseMenuItem.prototype,

    /**
     * _init:
     * @text (string): text to display in the label
     * @iconName (string): name of the icon used
     * @iconType (St.IconType): the type of icon (usually #St.IconType.SYMBOLIC
     * or #St.IconType.FULLCOLOR)
     * @params (JSON): parameters to pass to %PopupMenu.PopupBaseMenuItem._init
     */
    _init: function (text, iconName, iconType, params) {
        PopupBaseMenuItem.prototype._init.call(this, params);

        this.label = new St.Label({text: text});
        this._icon = new St.Icon({ style_class: 'popup-menu-icon',
            icon_name: iconName,
            icon_type: iconType});
        this.addActor(this._icon, {span: 0});
        this.addActor(this.label);
    },

    /**
     * setIconSymbolicName:
     * @iconName (string): name of the icon
     *
     * Changes the icon to a symbolic icon with name @iconName.
     */
    setIconSymbolicName: function (iconName) {
        this._icon.set_icon_name(iconName);
        this._icon.set_icon_type(St.IconType.SYMBOLIC);
    },

    /**
     * setIconName:
     * @iconName (string): name of the icon
     *
     * Changes the icon to a full color icon with name @iconName.
     */
    setIconName: function (iconName) {
        this._icon.set_icon_name(iconName);
        this._icon.set_icon_type(St.IconType.FULLCOLOR);
    }
}

// Deprecated. Do not use
function PopupImageMenuItem() {
    this._init.apply(this, arguments);
}

PopupImageMenuItem.prototype = {
    __proto__: PopupBaseMenuItem.prototype,

    _init: function (text, iconName, params) {
        PopupBaseMenuItem.prototype._init.call(this, params);

        this.label = new St.Label({ text: text });
        this.addActor(this.label);
        this._icon = new St.Icon({ style_class: 'popup-menu-icon' });
        this.addActor(this._icon, { align: St.Align.END });

        this.setIcon(iconName);
    },

    setIcon: function(name) {
        this._icon.icon_name = name;
    }
};

/**
 * #PopupIndicatorMenuItem:
 * @short_description: A menu item with text, ornaments and accel.
 *
 * This is a popup menu item displaying an text, a accel, and a ornament. The ornament
 * is displayed to the left of the text and the accel will be displayed at the end of
 * the item. The default ornament is an icon,  but can be replace for a check button,
 * a radio button or empty.
 */
function PopupIndicatorMenuItem() {
    this._init.apply(this, arguments);
}

PopupIndicatorMenuItem.prototype = {
    __proto__: PopupBaseMenuItem.prototype,

    _init: function(text, params) {
        PopupBaseMenuItem.prototype._init.call(this, params);
        this.actor._delegate = this;
        this._displayIcon = false;

        this.label = new St.Label({ text: text });
        this._accel = new St.Label({ x_align: St.Align.END });
        this._ornament = new St.Bin();
        this._icon = new St.Icon({ style_class: 'popup-menu-icon', icon_type: St.IconType.FULLCOLOR });

        this._ornament.child = this._icon;
        this.addActor(this._ornament, {span: 0});
        this.addActor(this.label);
        this.addActor(this._accel, { align: St.Align.END });
    },

    setAccel: function(accel) {
        this._accel.set_text(accel);
    },

    haveIcon: function() {
        return ((this._icon)&&((this._icon.icon_name && this._icon.icon_name != "") || (this._icon.gicon)));
    },

    setIconName: function(name) {
        if (this._icon)
            this._icon.icon_name = name;
    },

    setGIcon: function(gicon) {
        if (this._icon)
            this._icon.gicon = gicon;
    },

    setOrnament: function(ornamentType, state) {
        switch (ornamentType) {
        case OrnamentType.CHECK:
            if ((this._ornament.child)&&(!(this._ornament.child._delegate instanceof CheckBox.CheckButton))) {
                this._ornament.child.destroy();
                this._ornament.child = null;
            }
            if (!this._ornament.child) {
                let switchOrn = new CheckBox.CheckButton(state);
                this._ornament.child = switchOrn.actor;
            } else {
                this._ornament.child._delegate.setToggleState(state);
            }
            this._icon = null;
            break;
        case OrnamentType.DOT:
            if ((this._ornament.child)&&(!(this._ornament.child._delegate instanceof RadioButton.RadioBox))) {
                this._ornament.child.destroy();
                this._ornament.child = null;
            }
            if (!this._ornament.child) {
                let radioOrn = new RadioButton.RadioBox(state);
                this._ornament.child = radioOrn.actor;
            } else {
                this._ornament.child._delegate.setToggleState(state);
            }
            this._icon = null;
            break;
        }
    },

    destroy: function() {
        if (this.actor) {
            PopupMenuItem.prototype.destroy.call(this);
            this.actor = null;
        }
    }
};

/**
 * #PopupMenuAbstractItem:
 * @short_description: A class to represent any abstract menu item.
 * 
 * This is an abstract class for create a binding between the PopupMenuItem class ,
 * and an abstract representation of a menu item. If you want to create a cinnamon
 * menu structure, you need to inherit from this class and implement the functions
 * getItemById and handleEvent. All instances of this class need to have a unique
 * id to represent a menu item.
 */
function PopupMenuAbstractItem() {
    throw new TypeError('Trying to instantiate abstract class PopupMenuAbstractItem');
}

PopupMenuAbstractItem.prototype = {
    _init: function(id, childrenIds, params) {
        this._id = id;
        this._childrenIds = childrenIds;
        if (!this._childrenIds)
            this._childrenIds = new Array();

        /*this._shellMenuSignalsHandlers = null;
        this._internalSignalsHandlers = new SignalManager.SignalManager(this);
        this._externalSignalsHandlers = new SignalManager.SignalManager(this);*/

        this._internalSignalsHandlers = new Array();
        this._externalSignalsHandlers = new Array();
        this._shellItemSignalsHandlers = null;
        this._shellMenuSignalsHandlers = null;

        this.shellItem = null;
        this.parent = null;

        // Properties
        params = Params.parse (params, { label: "",
                                         accel: "",
                                         sensitive: true,
                                         visible: true,
                                         toggleType: "",
                                         toggleState: false,
                                         iconName: "",
                                         iconData: null,
                                         action:"",
                                         paramType: "", // This is a variant for GTK, better remove it?
                                         type: FactoryClassTypes.MenuItemClass
                                       });
        this._label = params.label;
        this._accel = params.accel;
        this._sensitive = params.sensitive;
        this._visible = params.visible;
        this._toggleType = params.toggleType;
        this._toggleState = params.toggleState;
        this._iconName = params.iconName;
        this._iconData = params.iconData;
        this._type = params.type;
        this._action = params.action;
        this._paramType = params.paramType;
    },

    getItemById: function(id) {throw new Error('Trying to use abstract function getItemById');},
    handleEvent: function(event, params) {throw new Error('Trying to use abstract function handleEvent');},
    //FIXME: Will be intresting this function? We don't use it anyway...
    //is_root: function() {throw new Error('Trying to use abstract function is_root');},

    isVisible: function() {
        return this._visible;
    },

    setVisible: function(visible) {
        if (this._visible != visible) {
            this._visible = visible;
            this._updateVisible();
        }
    },

    isSensitive: function() {
        return this._sensitive;
    },

    setSensitive: function(sensitive) {
        if (this._sensitive != sensitive) {
            this._sensitive = sensitive;
            this._updateSensitive();
        }
    },

    getLabel: function() {
        return this._label; 
    },

    setLabel: function(label) {
        if (this._label != label) {
            this._label = label;
            this._updateLabel();
        }
    },

    getAction: function() {
        return this._action;
    },

    setAction: function(action) {
        if (this._action != action) {
            this._action = action;
        }
    },

    getParamType: function() {
        return this._paramType;
    },

    setParamType: function(paramType) {
        if (this._paramType != paramType) {
            this._paramType = paramType;
        }
    },

    getFactoryType: function() {
        return this._type;
    },

    setFactoryType: function(type) {
        if ((type) && (this._type != type)) {
            this._type = type;
            this._updateType();
        }
    },

    getIconName: function() {
        return this._iconName;
    },

    setIconName: function(iconName) {
        if (this._iconName != iconName) {
            this._iconName = iconName;
            this._updateImage();
        }
    },

    getGdkIcon: function() {
        return this._iconData;
    },

    setGdkIcon: function(iconData) {
        if (this._iconData != iconData) {
            this._iconData = iconData;
            this._updateImage();
        }
    },

    getToggleType: function() {
        return this._toggleType;
    },

    setToggleType: function(toggleType) {
        if (this._toggleType != toggleType) {
            this._toggleType = toggleType;
            this._updateOrnament();
        }
    },

    getToggleState: function() {
        return this._toggleState;
    },

    setToggleState: function(toggleState) {
        if (this._toggleState != toggleState) {
            this._toggleState = toggleState;
            this._updateOrnament();
        }
    },

    getAccel: function() {
        return this._accel;
    },

    setAccel: function(accel) {
        if (this._accel != accel) {
            this._accel = accel;
            this._updateAccel();
        }
    },

    setShellItem: function(shellItem, handlers) {
        if (this.shellItem != shellItem) {
            if (this.shellItem) {
                // FIXME: This create problems, why?
                //this.shellItem.destroy();
                global.logWarning("Attempt to override a shellItem, so we automatically destroy our original shellItem.");
            }
            this.shellItem = shellItem;

            if (this.shellItem) {
                // Initialize our state
                this._updateLabel();
                this._updateOrnament();
                this._updateAccel();
                this._updateImage();
                this._updateVisible();
                this._updateSensitive();

                /*for (let signal in handlers) {
                    this._internalSignalsHandlers.connect(this, signal, handlers[signal]);
                }*/
                this._connectAndSaveId(this, handlers, this._internalSignalsHandlers);

                this._shellItemSignalsHandlers = this._connectAndSaveId(this.shellItem, {
                    'activate':  Lang.bind(this, this._onActivate),
                    'destroy' :  Lang.bind(this, this._onShellItemDestroyed)
                });
                /*this._internalSignalsHandlers.connect(this.shellItem, 'activate', this._onActivate);
                this._internalSignalsHandlers.connect(this.shellItem, 'destroy', this._onShellItemDestroyed);*/

                if (this.shellItem.menu) {
                    /*this._shellMenuSignalsHandlers = new SignalManager.SignalManager(this);
                    this._shellMenuSignalsHandlers.connect(this.shellItem.menu, 'open-state-changed', this._onOpenStateChanged);
                    this._shellMenuSignalsHandlers.connect(this.shellItem.menu, 'destroy', this._onShellMenuDestroyed);*/
                    this._shellMenuSignalsHandlers = this._connectAndSaveId(this.shellItem.menu, {
                        'open-state-changed': Lang.bind(this, this._onOpenStateChanged),
                        'destroy'           : Lang.bind(this, this._onShellMenuDestroyed)
                    });
                } else {
                    //this._internalSignalsHandlers.connect(this.shellItem, 'open-state-changed', this._onOpenStateChanged);
                    this._connectAndSaveId(this.shellItem, {
                        'open-state-changed': Lang.bind(this, this._onOpenStateChanged),
                    }, this._shellItemSignalsHandlers);
                }
            }
        }
    },

    _updateLabel: function() {
        if ((this.shellItem)&&(this.shellItem.label)) {
            let label = this.getLabel();
            // The separator item might not even have a hidden label
            if (this.shellItem.label) 
                this.shellItem.label.set_text(label);
        }
    },

    _updateOrnament: function() {
        // Separators and alike might not have gotten the setOrnament function
        if ((this.shellItem)&&(this.shellItem.setOrnament)) { 
            if (this.getToggleType() == "checkmark") {
                this.shellItem.setOrnament(OrnamentType.CHECK, this.getToggleState());
            } else if (this.getToggleType() == "radio") {
                this.shellItem.setOrnament(OrnamentType.DOT, this.getToggleState());
            } else {
                this.shellItem.setOrnament(OrnamentType.NONE);
            }
        }
    },

    _updateAccel: function() {
        if ((this.shellItem)&&(this.shellItem._accel)) {
            let accel = this.getAccel();
            if (accel) {
                this.shellItem._accel.set_text(accel);
            }
        }
    },

    _updateImage: function() {
        // Might be missing on submenus / separators
        if ((this.shellItem)&&(this.shellItem._icon)) {
            let iconName = this.getIconName();
            if (iconName) {
                if (this.shellItem.setIconName)
                    this.shellItem.setIconName(iconName);
                else if (this.shellItem._icon) {
                    this.shellItem._icon.icon_name = iconName;
                    this.shellItem._icon.show();
                }
            } else {
                let gicon = this.getGdkIcon();
                if (gicon) {
                    if (this.shellItem.setGIcon)
                        this.shellItem.setGIcon(gicon);
                    else if (this.shellItem._icon) {
                        this.shellItem._icon.gicon = gicon;
                        this.shellItem._icon.show();
                    }
                }
            }
        }
    },

    _updateVisible: function() {
        if (this.shellItem) {
            this.shellItem.actor.visible = this.isVisible();
        }
    },

    _updateSensitive: function() {
        if ((this.shellItem)&&(this.shellItem.setSensitive)) {
            this.shellItem.setSensitive(this.isSensitive());
        }
    },

    _updateType: function() {
        this.emit('type-changed');
    },

    getShellItem: function() {
        return this.shellItem;
    },

    getId: function() {
        return this._id;
    },

    getChildrenIds: function() {
        // Clone it!
        return this._childrenIds.concat();
    },

    getChildren: function() {
        return this._childrenIds.map(function(child_id) {
            return this.getItemById(child_id);
        }, this);
    },

    getParent: function() {
        return this.parent;
    },

    setParent: function(parent) {
        this.parent = parent;
    },

    addChild: function(pos, child_id) {
        let factoryItem = this.getItemById(child_id);
        if (factoryItem) {
            // If our item is previusly asigned, so destroy first the shell item.
            factoryItem.destroyShellItem();
            factoryItem.setParent(this);
            this._childrenIds.splice(pos, 0, child_id);
            this.emit('child-added', factoryItem, pos);
        }
    },

    removeChild: function(child_id) {
        // Find it
        let pos = -1;
        for (let i = 0; i < this._childrenIds.length; ++i) {
            if (this._childrenIds[i] == child_id) {
                pos = i;
                break;
            }
        }

        if (pos < 0) {
            global.logError("Trying to remove child which doesn't exist");
        } else {
            this._childrenIds.splice(pos, 1);
            let factoryItem = this.getItemById(child_id);
            if (factoryItem) {
                let shellItem = factoryItem.getShellItem();
                this._destroyShellItem(shellItem);
                factoryItem.setParent(null);
                this.emit('child-removed', factoryItem);
            }
        }
        if (this._childrenIds.length == 0) {
            this.emit('childs-empty');
        }
    },

    moveChild: function(child_id, newpos) {
        // Find the old position
        let oldpos = -1;
        for (let i = 0; i < this._childrenIds.length; ++i) {
            if (this._childrenIds[i] == child_id) {
                oldpos = i;
                break;
            }
        }

        if (oldpos < 0) {
            global.logError("Tried to move child which wasn't in the list");
            return;
        }

        if (oldpos != newpos) {
            this._childrenIds.splice(oldpos, 1);
            this._childrenIds.splice(newpos, 0, child_id);
            this.emit('child-moved', this.getItemById(child_id), oldpos, newpos);
        }
    },

    // handlers = { "signal": handler }
    connectAndRemoveOnDestroy: function(handlers) {
        /*for (let signal in handlers) {
            this._externalSignalsHandlers.connect(this, signal, handlers[signal]);
        }*/
        this._connectAndSaveId(this, handlers, this._externalSignalsHandlers);
    },

    destroyShellItem: function() {
        this._destroyShellItem(this.shellItem);
    },

    // We try to not crash cinnamon if a shellItem will be destroyed and has the focus,
    // then we are moving the focus to the source actor.
    _destroyShellItem: function(shellItem) {
        if (shellItem) {
            let focus = global.stage.key_focus;
            if (shellItem.close)
                shellItem.close();
            if (shellItem.menu)
                shellItem.menu.close();
            if (focus && shellItem.actor && shellItem.actor.contains(focus)) {
                if (shellItem.sourceActor)
                    shellItem.sourceActor.grab_key_focus();
                else if ((shellItem.menu)&&(shellItem.menu.sourceActor))
                    shellItem.menu.sourceActor.grab_key_focus();
                else
                    global.stage.set_key_focus(null);
            }
            shellItem.destroy();
        }
    },

    // handlers = { "signal": handler }
    _connectAndSaveId: function(target, handlers , idArray) {
        idArray = typeof idArray != 'undefined' ? idArray : [];
        for (let signal in handlers) {
            idArray.push(target.connect(signal, handlers[signal]));
        }
        return idArray;
    },

    _disconnectSignals: function(obj, signals_handlers) {
        if ((obj)&&(signals_handlers)) {
            for (let pos in signals_handlers)
                obj.disconnect(signals_handlers[pos]);
        }
    },

    _onActivate: function(shellItem, event, keepMenu) {
        this.handleEvent("clicked");
    },

    _onOpenStateChanged: function(menu, open) {
        if (open) {
            this.handleEvent("opened");
        } else {
            this.handleEvent("closed");
        }
    },

    _onShellItemDestroyed: function(shellItem) {
        if ((this.shellItem)&&(this.shellItem == shellItem)) {
            this.shellItem = null;
            /*if (this._internalSignalsHandlers) {
                this._internalSignalsHandlers.disconnectAllSignals();
            }*/
            if (this._internalSignalsHandlers) {
                this._disconnectSignals(this, this._internalSignalsHandlers);
                this._internalSignalsHandlers = [];
            }
            if (this._shellItemSignalsHandlers) {
                this._disconnectSignals(shellItem, this._shellItemSignalsHandlers);
                this._shellItemSignalsHandlers = null;
            }
        } else if (this.shellItem) {
            global.logError("We are not conected with " + shellItem);
        } else {
            global.logWarning("We are not conected with any shellItem");
        }
    },

    _onShellMenuDestroyed: function(shellMenu) {
        /*if (this._shellMenuSignalsHandlers) {
            this._shellMenuSignalsHandlers.disconnectAllSignals();
            this._shellMenuSignalsHandlers = null;
        }*/
        if (this._shellMenuSignalsHandlers) {
            this._disconnectSignals(shellMenu, this._shellMenuSignalsHandlers);
            this._shellMenuSignalsHandlers = null;
        }
    },

    destroy: function() {
        if (this._externalSignalsHandlers) {
            // Emit the destroy signal first, to allow the external listener know about it,
            // then, disconnect the listener handler.
            this.emit("destroy");
            this.destroyShellItem();
            this.shellItem = null;
            //this._externalSignalsHandlers.disconnectAllSignals();
            this._disconnectSignals(this, this._externalSignalsHandlers);
            this._externalSignalsHandlers = null;
            this._internalSignalsHandlers = null;
        }
    }
};
Signals.addSignalMethods(PopupMenuAbstractItem.prototype);

/**
 * #PopupMenuBase
 * @short_description: The base class of all popup menus
 * @sourceActor (St.Widget): The actor that owns the popup menu
 * @box (St.BoxLayout): The box containing the popup menu widgets.
 * @isOpen (boolean): Whether the popup menu is open.
 * @blockSourceEvents (boolean): If set, we don't send events (including
 * crossing events) to the source actor for the menu which causes its prelight
 * state to freeze
 *
 * @passEvents (boolean): Can be set while a menu is up to let all events
 * through without special menu handling useful for scrollbars in menus, and
 * probably not otherwise.
 *
 * @firstMenuItem (PopupMenu.PopupBaseMenuItem): The first item in the popup
 * menu
 * @numMenuItems (int): The number of items in the popup menu.
 *
 * This is a base popup menu class for more sophisticated popup menus to
 * inherit. This cannot be instantiated.
 */
function PopupMenuBase() {
    throw new TypeError('Trying to instantiate abstract class PopupMenuBase');
}

PopupMenuBase.prototype = {
    /**
     * _init:
     * @sourceActor (St.Widget): the actor that owns the popup menu
     * @styleClass (string): (optional) the style class of the popup menu
     */
    _init: function(sourceActor, styleClass) {
        this.sourceActor = sourceActor;

        if (styleClass !== undefined) {
            this.box = new St.BoxLayout({ style_class: styleClass,
                                          vertical: true });
        } else {
            this.box = new St.BoxLayout({ vertical: true });
        }
        this.box.connect_after('queue-relayout', Lang.bind(this, this._menuQueueRelayout));
        this.length = 0;

        this.isOpen = false;
        this.blockSourceEvents = false;
        this.passEvents = false;

        this._activeMenuItem = null;
        this._childMenus = [];
    },

    /**
     * addAction:
     * @title (string): the text to display on the item
     * @callback (function): the function to call when clicked
     *
     * Adds a #PopupMenuItem with label @title to the menu. When the item is
     * clicked, @callback will be called.
     *
     * Returns (PopupMenu.PopupMenuItem): the menu item created.
     */
    addAction: function(title, callback) {
        let menuItem = new PopupMenuItem(title);
        this.addMenuItem(menuItem);
        menuItem.connect('activate', Lang.bind(this, function (menuItem, event) {
            callback(event);
        }));

        return menuItem;
    },

    /**
     * addSettingsAction:
     * @title (string): the text to display on the item
     * @module (string): the module to launch
     *
     * Adds a #PopupMenuItem with label @title to the menu. When the item is
     * clicked, Cinnamon Settings will be launched with the module @module
     * activated.
     *
     * Returns (PopupMenu.PopupMenuItem): the menu item created.
     */
    addSettingsAction: function(title, module) {		
        let menuItem = this.addAction(title, function() {
                           Util.spawnCommandLine("cinnamon-settings " + module);
                       });
        return menuItem;
    },

    /**
     * addCommandLineAction:
     * @title (string): the text to display on the item
     * @cmd (string): the command to call
     *
     * Adds a #PopupMenuItem with label @title to the menu. When the item is
     * clicked, the command @cmd will be executed.
     *
     * Returns (PopupMenu.PopupMenuItem): the menu item created.
     */
    addCommandlineAction: function(title, cmd) {
        let menuItem = this.addAction(title, function() {
                           Util.spawnCommandLine(cmd);
                       });
        return menuItem
    },

    /**
     * isChildMenu:
     * @menu (PopupMenu.PopupMenuBase): the menu of interest
     *
     * Returns: whether @menu is a submenu of this menu.
     */
    isChildMenu: function(menu) {
        return this._childMenus.indexOf(menu) != -1;
    },

    /**
     * addChildMenu:
     * @menu (PopupMenu.PopupMenuBase): the menu of interest
     *
     * Makes @menu a submenu of this menu.
     */
    addChildMenu: function(menu) {
        if (this.isChildMenu(menu))
            return;

        this._childMenus.push(menu);
        /**
         * SIGNAL:child-menu-added
         * @menu (PopupMenu.PopupMenuBase): The menu added
         *
         * Emitted when an menu is added as a submenu.
         */
        this.emit('child-menu-added', menu);
    },

    /**
     * removeChildMenu:
     * @menu (PopupMenuBase): the menu of interest
     *
     * Removes @menu from the current menu if it is a child.
     */
    removeChildMenu: function(menu) {
        let index = this._childMenus.indexOf(menu);

        if (index == -1)
            return;

        this._childMenus.splice(index, 1);
        this.emit('child-menu-removed', menu);
        /**
         * SIGNAL:child-menu-removed
         * @menu (PopupMenu.PopupMenuBase): The menu removed
         *
         * Emitted when an submenu is removed.
         */
    },

    _connectSubMenuSignals: function(object, menu) {
        /**
         * SIGNAL:activate
         * @menuItem (PopupBaseMenuItem): the item activated
         * @keepMenu (boolean): whether the menu should remain opened
         *
         * Emitted when an item of the menu is activated.
         */

        /**
         * SIGNAL:active-changed
         * @menuItem (PopupBaseMenuItem): the current active item (possibly null)
         *
         * Emitted when the active item of menu is changed.
         */

        object._subMenuActivateId = menu.connect('activate', Lang.bind(this, function(submenu, submenuItem, keepMenu) {
            this.emit('activate', submenuItem, keepMenu);
            if (!keepMenu){
                this.close(true);
            }
        }));
        object._subMenuActiveChangeId = menu.connect('active-changed', Lang.bind(this, function(submenu, submenuItem) {
            if (this._activeMenuItem && this._activeMenuItem != submenuItem)
                this._activeMenuItem.setActive(false);
            this._activeMenuItem = submenuItem;
            this.emit('active-changed', submenuItem);
        }));
    },

    _connectItemSignals: function(menuItem) {
        menuItem._activeChangeId = menuItem.connect('active-changed', Lang.bind(this, function (menuItem, active) {
            if (active && this._activeMenuItem != menuItem) {
                if (this._activeMenuItem)
                    this._activeMenuItem.setActive(false);
                this._activeMenuItem = menuItem;
                this.emit('active-changed', menuItem);
            } else if (!active && this._activeMenuItem == menuItem) {
                this._activeMenuItem = null;
                this.emit('active-changed', null);
            }
        }));
        menuItem._sensitiveChangeId = menuItem.connect('sensitive-changed', Lang.bind(this, function(menuItem, sensitive) {
            if (!sensitive && this._activeMenuItem == menuItem) {
                if (!this.actor.navigate_focus(menuItem.actor,
                                               Gtk.DirectionType.TAB_FORWARD,
                                               true))
                    this.actor.grab_key_focus();
            } else if (sensitive && this._activeMenuItem == null) {
                if (global.stage.get_key_focus() == this.actor)
                    menuItem.actor.grab_key_focus();
            }
        }));
        menuItem._activateId = menuItem.connect('activate', Lang.bind(this, function (menuItem, event, keepMenu) {
            this.emit('activate', menuItem, keepMenu);
            if (!keepMenu){
                this.close(true);
            }
        }));
        menuItem.connect('destroy', Lang.bind(this, function(emitter) {
            menuItem.disconnect(menuItem._activateId);
            menuItem.disconnect(menuItem._activeChangeId);
            menuItem.disconnect(menuItem._sensitiveChangeId);
            if (menuItem.menu) {
                menuItem.menu.disconnect(menuItem._subMenuActivateId);
                menuItem.menu.disconnect(menuItem._subMenuActiveChangeId);
                this.disconnect(menuItem._closingId);
            }
            if (menuItem == this._activeMenuItem)
                this._activeMenuItem = null;
            this.length--;
        }));
    },

    _updateSeparatorVisibility: function(menuItem) {
        let children = this.box.get_children();

        let index = children.indexOf(menuItem.actor);

        if (index < 0)
            return;

        let childBeforeIndex = index - 1;

        while (childBeforeIndex >= 0 && !children[childBeforeIndex].visible)
            childBeforeIndex--;

        if (childBeforeIndex < 0
            || children[childBeforeIndex]._delegate instanceof PopupSeparatorMenuItem) {
            menuItem.actor.hide();
            return;
        }

        let childAfterIndex = index + 1;

        while (childAfterIndex < children.length && !children[childAfterIndex].visible)
            childAfterIndex++;

        if (childAfterIndex >= children.length
            || children[childAfterIndex]._delegate instanceof PopupSeparatorMenuItem) {
            menuItem.actor.hide();
            return;
        }

        menuItem.actor.show();
    },

    /**
     * addMenuItem:
     * @menuItem (PopupMenu.PopupBaseMenuItem): the item to include (can also
     * be a #PopupMenuSection)
     * @position (int): (optional) position to add the item at (empty for end
     * of menu)
     *
     * Adds the @menuItem to the menu.
     */
    addMenuItem: function(menuItem, position) {
        let before_item = null;
        if (position == undefined) {
            this.box.add(menuItem.actor);
        } else {
            let items = this._getMenuItems();
            if (position < items.length) {
                before_item = items[position].actor;
                this.box.insert_before(menuItem.actor, before_item);
            } else
                this.box.add(menuItem.actor);
        }
        if (menuItem instanceof PopupMenuSection) {
            this._connectSubMenuSignals(menuItem, menuItem);
            menuItem.connect('destroy', Lang.bind(this, function() {
                menuItem.disconnect(menuItem._subMenuActivateId);
                menuItem.disconnect(menuItem._subMenuActiveChangeId);

                this.length--;
            }));
        } else if (menuItem instanceof PopupSubMenuMenuItem) {
            if (before_item == null)
                this.box.add(menuItem.menu.actor);
            else
                this.box.insert_before(menuItem.menu.actor, before_item);
            this._connectSubMenuSignals(menuItem, menuItem.menu);
            this._connectItemSignals(menuItem);
            menuItem._closingId = this.connect('open-state-changed', function(self, open) {
                if (!open)
                    menuItem.menu.close(false);
            });
        } else if (menuItem instanceof PopupSeparatorMenuItem) {
            this._connectItemSignals(menuItem);

            // updateSeparatorVisibility needs to get called any time the
            // separator's adjacent siblings change visibility or position.
            // open-state-changed isn't exactly that, but doing it in more
            // precise ways would require a lot more bookkeeping.
            this.connect('open-state-changed', Lang.bind(this, function() { this._updateSeparatorVisibility(menuItem); }));
            this.box.connect('allocation-changed', Lang.bind(this, function() { this._updateSeparatorVisibility(menuItem); }));
        } else if (menuItem instanceof PopupBaseMenuItem)
            this._connectItemSignals(menuItem);
        else
            throw TypeError("Invalid argument to PopupMenuBase.addMenuItem()");

        this.length++;
    },

    /**
     * getColumnWidths:
     *
     * Gets the width of each column this thing has. In popup menus, everything
     * is put into columns, and the columns of all items align. This is used
     * internally and shouldn't be fiddled with unless you are implementing
     * other popup menu items.
     */
    getColumnWidths: function() {
        let columnWidths = [];
        let items = this.box.get_children();
        for (let i = 0; i < items.length; i++) {
            if (!items[i].visible)
                continue;
            if (items[i]._delegate instanceof PopupBaseMenuItem || items[i]._delegate instanceof PopupMenuBase) {
                let itemColumnWidths = items[i]._delegate.getColumnWidths();
                for (let j = 0; j < itemColumnWidths.length; j++) {
                    if (j >= columnWidths.length || itemColumnWidths[j] > columnWidths[j])
                        columnWidths[j] = itemColumnWidths[j];
                }
            }
        }
        return columnWidths;
    },

    /**
     * setColumnWidths:
     * @widths (array): the widths of each column
     *
     * Sets the widths of each column according to @widths so that things can
     * align.
     */
    setColumnWidths: function(widths) {
        let items = this.box.get_children();
        for (let i = 0; i < items.length; i++) {
            if (items[i]._delegate instanceof PopupBaseMenuItem || items[i]._delegate instanceof PopupMenuBase)
                items[i]._delegate.setColumnWidths(widths);
        }
    },

    // Because of the above column-width funniness, we need to do a
    // queue-relayout on every item whenever the menu itself changes
    // size, to force clutter to drop its cached size requests. (The
    // menuitems will in turn call queue_relayout on their parent, the
    // menu, but that call will be a no-op since the menu already
    // has a relayout queued, so we won't get stuck in a loop.
    _menuQueueRelayout: function() {
        this.box.get_children().map(function (actor) { actor.queue_relayout(); });
    },

    addActor: function(actor) {
        this.box.add(actor);
    },

    _getMenuItems: function() {
        return this.box.get_children().map(function (actor) {
            return actor._delegate;
        }).filter(function(item) {
            return item instanceof PopupBaseMenuItem || item instanceof PopupMenuSection;
        });
    },

    get firstMenuItem() {
        let items = this._getMenuItems();
        if (items.length)
            return items[0];
        else
            return null;
    },

    get numMenuItems() {
        return this._getMenuItems().length;
    },

    /**
     * removeAll:
     *
     * Clears everything inside the menu.
     */
    removeAll: function() {
        let children = this._getMenuItems();
        for (let i = 0; i < children.length; i++) {
            let item = children[i];
            item.destroy();
        }
    },

    /**
     * toggle:
     *
     * Toggles the open/close state of the menu.
     */
    toggle: function() {
        if (this.isOpen)
            this.close(true);
        else
            this.open(true);
    },

    /**
     * toggle_with_options:
     * @animate (boolean): whether or not to animate the open/close.
     * @onComplete (function): the function to call when the toggle action
     * completes.
     *
     * Toggles the open/close state of the menu with extra parameters
     */
    toggle_with_options: function (animate, onComplete) {
        if (this.isOpen) {
            this.close(animate, onComplete);
        } else {
            this.open(animate, onComplete);
        }
    },

    /**
     * destroy:
     *
     * Destroys the popup menu completely.
     */
    destroy: function() {
        this.removeAll();
        this.actor.destroy();
        /**
         * SIGNAL:destroy
         *
         * Emitted when the menu is destroyed.
         */
        this.emit('destroy');
    }
};
Signals.addSignalMethods(PopupMenuBase.prototype);

/**
 * #PopupMenu
 * @short_description: An actual popup menu
 * @_boxPointer (Boxpointer.BoxPointer): The box pointer object that actually
 * draws the popup menu.
 * @actor (St.Bin): The actor of the popup menu, stolen from the %_boxPointer.
 * @animating (boolean): Whether the popup menu is currently performing the
 * open/close animation.
 */
function PopupMenu() {
    this._init.apply(this, arguments);
}

PopupMenu.prototype = {
    __proto__: PopupMenuBase.prototype,

    /**
     * _init:
     * @sourceActor (St.Widget): the actor that owns the popup menu
     * @arrowAlignment (real): the position of the popup menu arrow relative to
     * the popup menu. If 0.0, the arrow will be at the left of the popup menu.
     * If 1.0, the arrow will be at the right of the popup menu, and numbers in
     * between will put the arrow somewhere between the left and the right (if
     * the popup menu opens sideways, 0.0 and 1.0 correspond to top and bottom
     * respectively). Providing a value outside the range [0, 1] will cause
     * unexpected behaviour.
     * @arrowSide (St.Side): the arrow side of the menu. See %setArrowSide() for details
     */
    _init: function(sourceActor, arrowAlignment, arrowSide) {
        PopupMenuBase.prototype._init.call (this, sourceActor, 'popup-menu-content');

        this._arrowAlignment = arrowAlignment;
        this._arrowSide = arrowSide;

        this._boxPointer = new BoxPointer.BoxPointer(arrowSide,
                                                     { x_fill: true,
                                                       y_fill: true,
                                                       x_align: St.Align.START });
        this.actor = this._boxPointer.actor;
        this.actor._delegate = this;
        this.actor.style_class = 'popup-menu-boxpointer';
        this.actor.connect('key-press-event', Lang.bind(this, this._onKeyPressEvent));

        this._boxWrapper = new Cinnamon.GenericContainer();
        this._boxWrapper.connect('get-preferred-width', Lang.bind(this, this._boxGetPreferredWidth));
        this._boxWrapper.connect('get-preferred-height', Lang.bind(this, this._boxGetPreferredHeight));
        this._boxWrapper.connect('allocate', Lang.bind(this, this._boxAllocate));
        this._boxPointer.bin.set_child(this._boxWrapper);
        this._boxWrapper.add_actor(this.box);
        this.actor.add_style_class_name('popup-menu');

        this.paint_id = 0;
        this.paint_count = 0;
        this.animating = false;
        global.focus_manager.add_group(this.actor);
        this.actor.reactive = true;
    },

    /**
     * setArrowSide:
     * @side (St.Side): The new side of the menu
     * 
     * Sets the arrow side of the menu. Note that the side is the side
     * of the source actor, not the menu, e.g. If St.Side.TOP is set, 
     * then the menu will appear below the source actor (the source
     * actor will be on top of the menu)
     */
    setArrowSide: function(side) {
	this._arrowSide = side;
	this._boxPointer.setArrowSide(side);
    },

    _boxGetPreferredWidth: function (actor, forHeight, alloc) {
        let columnWidths = this.getColumnWidths();
        this.setColumnWidths(columnWidths);

        // Now they will request the right sizes
        [alloc.min_size, alloc.natural_size] = this.box.get_preferred_width(forHeight);
    },

    _boxGetPreferredHeight: function (actor, forWidth, alloc) {
        [alloc.min_size, alloc.natural_size] = this.box.get_preferred_height(forWidth);
    },

    _boxAllocate: function (actor, box, flags) {
        this.box.allocate(box, flags);
    },

    _onKeyPressEvent: function(actor, event) {
        if (event.get_key_symbol() == Clutter.Escape) {
            this.close(true);
            return true;
        }

        return false;
    },

    setArrowOrigin: function(origin) {
        this._boxPointer.setArrowOrigin(origin);
    },

    /**
     * setSourceAlignment:
     * @alignment (real): the position of the arrow relative to the source
     * actor.
     *
     * If set to 0.0, the arrow will appear at the left end of the source
     * actor; 1.0 for right (0.0/1.0 for top/bottom for sideways arrows). The
     * default value is 0.5, which means the arrow appears at the center of the
     * source actor.
     */
    setSourceAlignment: function(alignment) {
        this._boxPointer.setSourceAlignment(alignment);
    },

    /**
     * open:
     * @animate (boolean): whether the animate the open effect
     *
     * Opens the popup menu
     */
    open: function(animate) {
        if (this.isOpen)
            return;

        Main.popup_rendering_actor = this.actor;

        this.animating = animate;

        this.setMaxHeight();

        this.isOpen = true;
        
        if (global.menuStackLength == undefined)
            global.menuStackLength = 0;
        global.menuStackLength += 1;

        this._boxPointer.setPosition(this.sourceActor, this._arrowAlignment);

        this.paint_id = this.actor.connect("paint", Lang.bind(this, this.on_paint));

        this._boxPointer.show(animate, Lang.bind(this, function () {
            this.animating = false;
        }));

        this.actor.raise_top();

        this.emit('open-state-changed', true);
    },

    on_paint: function(actor) {
        if (this.paint_count < 2 || this.animating) {
            this.paint_count++;
            return;
        }

        if (this.paint_id > 0) {
            this.actor.disconnect(this.paint_id);
            this.paint_id = 0;
        }

        this.paint_count = 0;
        Main.popup_rendering_actor = null;
    },

    /**
     * setMaxHeight:
     *
     * This function is called internally to set the max-height and max-width
     * properties of the popup menu such that it does not grow to a size larger
     * than the monitor. Individual popup menus can override this method to
     * change the max height/width if they really want to.
     *
     * Note that setting the max-height won't do any good if the minimum height
     * of the menu is higher then the screen; it's useful if part of the menu
     * is scrollable so the minimum height is smaller than the natural height.
     */
    setMaxHeight: function() {
        let monitor = Main.layoutManager.findMonitorForActor(this.sourceActor)

        let maxHeight = monitor.height - this.actor.get_theme_node().get_length('-boxpointer-gap');

        let panels = Main.panelManager.getPanelsInMonitor(Main.layoutManager.monitors.indexOf(monitor));

        for (let panel of panels)
            maxHeight -= panel.actor.height;

        this.actor.style = 'max-height: ' + maxHeight / global.ui_scale + 'px; ' +
            'max-width: ' + (monitor.width - 20)/ global.ui_scale + 'px;';
        // PopupMenus have 10px margins      ^
    },

    /**
     * close:
     * @animate (boolean): whether the animate the close effect
     *
     * Closes the popup menu.
     */
    close: function(animate) {
        if (!this.isOpen)
            return;
            
        this.isOpen = false;
        global.menuStackLength -= 1;

        for (let i in Main.panelManager.panels) {
            if (Main.panelManager.panels[i])
                Main.panelManager.updatePanelsVisibility();
        }

        if (this._activeMenuItem)
            this._activeMenuItem.setActive(false);

        this._boxPointer.hide(animate);
        this.emit('open-state-changed', false);
    }
};

/**
 * #PopupSubMenu
 * @short_description: A submenu that can show and hide
 * @actor (St.ScrollView): The actor of the submenu.
 *
 * A submenu to be included in #PopupMenus/#PopupMenuSections. You usually
 * don't want to create these manually. Instead you want to create a
 * #PopupSubMenuMenuItem, which creates a #PopupSubMenu, and shows/hides the
 * menu when clicked.
 *
 * Since submenus are usually used to hide long lists of things, they are
 * automatically put into a #St.ScrollView such that their height will be limited
 * by the css max-height property.
 *
 * Inherits: PopupMenu.PopupMenuBase
 */
function PopupSubMenu() {
    this._init.apply(this, arguments);
}

PopupSubMenu.prototype = {
    __proto__: PopupMenuBase.prototype,

    /**
     * _init:
     * @sourceActor (St.Widget): the actor that owns the popup menu
     * @sourceArrow (St.Icon): (optional) a little arrow object inside the
     * #PopupSubMenuMenuItem. When the submenu opens, the arrow is rotated by
     * pi/2 clockwise to denote the status of the submenu.
     */
    _init: function(sourceActor, sourceArrow) {
        PopupMenuBase.prototype._init.call(this, sourceActor);

        this._arrow = sourceArrow;

        this.actor = new St.ScrollView({ style_class: 'popup-sub-menu',
                                         hscrollbar_policy: Gtk.PolicyType.NEVER,
                                         vscrollbar_policy: Gtk.PolicyType.NEVER });

        // StScrollbar plays dirty tricks with events, calling
        // clutter_set_motion_events_enabled (FALSE) during the scroll; this
        // confuses our event tracking, so we just turn it off during the
        // scroll.
        let vscroll = this.actor.get_vscroll_bar();
        vscroll.connect('scroll-start',
                        Lang.bind(this, function() {
                                      let topMenu = this._getTopMenu();
                                      if (topMenu)
                                          topMenu.passEvents = true;
                                  }));
        vscroll.connect('scroll-stop',
                        Lang.bind(this, function() {
                                      let topMenu = this._getTopMenu();
                                      if (topMenu)
                                          topMenu.passEvents = false;
                                  }));

        this.actor.add_actor(this.box);
        this.actor._delegate = this;
        this.actor.clip_to_allocation = true;
        this.actor.connect('key-press-event', Lang.bind(this, this._onKeyPressEvent));
        this.actor.hide();
    },

    _getTopMenu: function() {
        let actor = this.actor.get_parent();
        while (actor) {
            if (actor._delegate && actor._delegate instanceof PopupMenu)
                return actor._delegate;

            actor = actor.get_parent();
        }

        return null;
    },

    _needsScrollbar: function() {
        let topMenu = this._getTopMenu();
        if(!topMenu)
            return false;
        let [topMinHeight, topNaturalHeight] = topMenu.actor.get_preferred_height(-1);
        let topThemeNode = topMenu.actor.get_theme_node();

        let topMaxHeight = topThemeNode.get_max_height();
        return topMaxHeight >= 0 && topNaturalHeight >= topMaxHeight;
    },

    /**
     * open:
     * @animate (boolean): whether the animate the open effect
     *
     * Opens the submenu
     */
    open: function(animate) {
        if (this.isOpen)
            return;

        this.isOpen = true;

        this.actor.show();

        let needsScrollbar = this._needsScrollbar();

        // St.ScrollView always requests space horizontally for a possible vertical
        // scrollbar if in AUTOMATIC mode. Doing better would require implementation
        // of width-for-height in St.BoxLayout and St.ScrollView. This looks bad
        // when we *don't* need it, so turn off the scrollbar when that's true.
        // Dynamic changes in whether we need it aren't handled properly.
        this.actor.vscrollbar_policy =
            needsScrollbar ? Gtk.PolicyType.AUTOMATIC : Gtk.PolicyType.NEVER;

        // It looks funny if we animate with a scrollbar (at what point is
        // the scrollbar added?) so just skip that case
        animate = animate && !needsScrollbar

        let targetAngle = this.actor.text_direction == Clutter.TextDirection.RTL ? -90 : 90;

        if (animate) {
            let [minHeight, naturalHeight] = this.actor.get_preferred_height(-1);
            this.actor.height = 0;
            if (this._arrow)
                this.actor._arrowRotation = this._arrow.rotation_angle_z;
            else
                this.actor._arrowRotation = targetAngle;
            Tweener.addTween(this.actor,
                             { _arrowRotation: targetAngle,
                               height: naturalHeight,
                               time: 0.25,
                               onUpdateScope: this,
                               onUpdate: function() {
                                   if (this._arrow)
                                       this._arrow.rotation_angle_z = this.actor._arrowRotation;
                               },
                               onCompleteScope: this,
                               onComplete: function() {
                                   this.actor.set_height(-1);
                                   this.emit('open-state-changed', true);
                               }
                             });
        } else {
            if (this._arrow)
                this._arrow.rotation_angle_z = targetAngle;
            this.emit('open-state-changed', true);
        }
    },

    /**
     * close:
     * @animate (boolean): whether the animate the close effect
     *
     * Closes the submenu
     */
    close: function(animate) {
        if (!this.isOpen)
            return;

        this.isOpen = false;

        if (this._activeMenuItem)
            this._activeMenuItem.setActive(false);

        animate = animate && !this._needsScrollbar();

        if (animate) {
            if (this._arrow)
                this.actor._arrowRotation = this._arrow.rotation_angle_z;
            Tweener.addTween(this.actor,
                             { _arrowRotation: 0,
                               height: 0,
                               time: 0.25,
                               onCompleteScope: this,
                               onComplete: function() {
                                   this.actor.hide();
                                   this.actor.set_height(-1);

                                   this.emit('open-state-changed', false);
                               },
                               onUpdateScope: this,
                               onUpdate: function() {
                                   if (this._arrow)
                                       this._arrow.rotation_angle_z = this.actor._arrowRotation;
                               }
                             });
            } else {
                if (this._arrow)
                    this._arrow.rotation_angle_z = 0;
                this.actor.hide();

                this.isOpen = false;
                this.emit('open-state-changed', false);
            }
    },

    _onKeyPressEvent: function(actor, event) {
        // Move focus back to parent menu if the user types Left.

        if (this.isOpen && event.get_key_symbol() == Clutter.KEY_Left) {
            this.close(true);
            this.sourceActor._delegate.setActive(true);
            return true;
        }

        return false;
    }
};

/**
 * #PopupMenuSection:
 * @short_description: A section of a #PopupMenu that is transparent to user
 *
 * A section of a PopupMenu which is handled like a submenu (you can add and
 * remove items, you can destroy it, you can add it to another menu), but is
 * completely transparent to the user. This is helpful for grouping things
 * together so that you can manage them in bulk. A common use case might be to
 * let an object inherit a #PopupMenuSection and then add the whole object to a
 * popup menu.
 *
 * Note that you cannot close a #PopupMenuSection.
 *
 * Inherits: PopupMenu.PopupMenuBase
 */
function PopupMenuSection() {
    this._init.apply(this, arguments);
}

PopupMenuSection.prototype = {
    __proto__: PopupMenuBase.prototype,

    _init: function() {
        PopupMenuBase.prototype._init.call(this);

        this.actor = this.box;
        this.actor._delegate = this;
        this.isOpen = true;
    },

    // deliberately ignore any attempt to open() or close()
    open: function(animate) { },
    close: function() { },

}

function PopupSubMenuMenuItem() {
    this._init.apply(this, arguments);
}

PopupSubMenuMenuItem.prototype = {
    __proto__: PopupBaseMenuItem.prototype,

    _init: function(text) {
        PopupBaseMenuItem.prototype._init.call(this);

        this.actor.add_style_class_name('popup-submenu-menu-item');

        this.label = new St.Label({ text: text,
                                    y_expand: true,
                                    y_align: Clutter.ActorAlign.CENTER });
        this.addActor(this.label);
        this.actor.label_actor = this.label;

        this._triangleBin = new St.Bin({ x_align: St.Align.END });
        this.addActor(this._triangleBin, { expand: true,
                                           span: -1,
                                           align: St.Align.END });
        
        this._triangle = arrowIcon(St.Side.RIGHT);
        this._triangle.pivot_point = new Clutter.Point({ x: 0.5, y: 0.6 });
        this._triangleBin.child = this._triangle;

        this.menu = new PopupSubMenu(this.actor, this._triangle);
        this.menu.connect('open-state-changed', Lang.bind(this, this._subMenuOpenStateChanged));
    },

    _subMenuOpenStateChanged: function(menu, open) {
        this.actor.change_style_pseudo_class('open', open);
    },

    destroy: function() {
        this.menu.destroy();
        PopupBaseMenuItem.prototype.destroy.call(this);
    },

    _onKeyPressEvent: function(actor, event) {
        let symbol = event.get_key_symbol();

        if (symbol == Clutter.KEY_Right) {
            this.menu.open(true);
            this.menu.actor.navigate_focus(null, Gtk.DirectionType.DOWN, false);
            return true;
        } else if (symbol == Clutter.KEY_Left && this.menu.isOpen) {
            this.menu.close();
            return true;
        }

        return PopupBaseMenuItem.prototype._onKeyPressEvent.call(this, actor, event);
    },

    activate: function(event) {
        this.menu.open(true);
    },

    _onButtonReleaseEvent: function(actor) {
        this.menu.toggle();
    }
};

function PopupComboMenu() {
    this._init.apply(this, arguments);
}

PopupComboMenu.prototype = {
    __proto__: PopupMenuBase.prototype,

    _init: function(sourceActor) {
        PopupMenuBase.prototype._init.call(this,
                                           sourceActor, 'popup-combo-menu');
        this.actor = this.box;
        this.actor._delegate = this;
        this.actor.connect('key-press-event', Lang.bind(this, this._onKeyPressEvent));
        this.actor.connect('key-focus-in', Lang.bind(this, this._onKeyFocusIn));
        this._activeItemPos = -1;
        global.focus_manager.add_group(this.actor);
    },

    _onKeyPressEvent: function(actor, event) {
        if (event.get_key_symbol() == Clutter.Escape) {
            this.close(true);
            return true;
        }

        return false;
    },

    _onKeyFocusIn: function(actor) {
        let items = this._getMenuItems();
        let activeItem = items[this._activeItemPos];
        activeItem.actor.grab_key_focus();
    },

    open: function() {
        if (this.isOpen)
            return;

        this.isOpen = true;

        let activeItem = this._getMenuItems()[this._activeItemPos];

        let [sourceX, sourceY] = this.sourceActor.get_transformed_position();
        this.actor.set_position(Math.round(sourceX), Math.round(sourceY - activeItem.actor.y));

        this.actor.raise_top();

        this.actor.opacity = 0;
        this.actor.show();

        Tweener.addTween(this.actor,
                         { opacity: 255,
                           transition: 'linear',
                           time: BoxPointer.POPUP_ANIMATION_TIME });

        this.savedFocusActor = global.stage.get_key_focus();
        global.stage.set_key_focus(this.actor);
        this.emit('open-state-changed', true);
    },

    close: function() {
        if (!this.isOpen)
            return;

        this.isOpen = false;
        Tweener.addTween(this.actor,
                         { opacity: 0,
                           transition: 'linear',
                           time: BoxPointer.POPUP_ANIMATION_TIME,
                           onComplete: Lang.bind(this,
                               function() {
                                   this.actor.hide();
                               })
                         });

        this.emit('open-state-changed', false);
        global.stage.set_key_focus(this.savedFocusActor);
    },

    setActiveItem: function(position) {
        this._activeItemPos = position;
    },

    setItemVisible: function(position, visible) {
        if (!visible && position == this._activeItemPos) {
            log('Trying to hide the active menu item.');
            return;
        }

        this._getMenuItems()[position].actor.visible = visible;
    },

    getItemVisible: function(position) {
        return this._getMenuItems()[position].actor.visible;
    }
};

function PopupComboBoxMenuItem() {
    this._init.apply(this, arguments);
}

PopupComboBoxMenuItem.prototype = {
    __proto__: PopupBaseMenuItem.prototype,

    _init: function (params) {
        PopupBaseMenuItem.prototype._init.call(this, params);

        this._itemBox = new Cinnamon.Stack();

        this.actor.accessible_role = Atk.Role.COMBO_BOX;

        this.addActor(this._itemBox);

        let expander = new St.Label({ text: '\u2304' });
        this.addActor(expander, { align: St.Align.END,
                                  span: -1 });

        this._menu = new PopupComboMenu(this.actor);
        Main.uiGroup.add_actor(this._menu.actor);
        this._menu.actor.hide();

        if (params.style_class)
            this._menu.actor.add_style_class_name(params.style_class);

        this.actor.connect('scroll-event', Lang.bind(this, this._onScrollEvent));

        this._activeItemPos = -1;
        this._items = [];
    },

    _getTopMenu: function() {
        let actor = this.actor.get_parent();
        while (actor) {
            if (actor._delegate &&
                (actor._delegate instanceof PopupMenu ||
                 actor._delegate instanceof PopupComboMenu))
                return actor._delegate;

            actor = actor.get_parent();
        }

        return null;
    },

    _onScrollEvent: function(actor, event) {
        if (this._activeItemPos == -1)
            return;

        let position = this._activeItemPos;
        let direction = event.get_scroll_direction();
        if (direction == Clutter.ScrollDirection.DOWN) {
            while (position < this._items.length - 1) {
                position++;
                if (this._menu.getItemVisible(position))
                    break;
            }
        } else if (direction == Clutter.ScrollDirection.UP) {
            while (position > 0) {
                position--;
                if (this._menu.getItemVisible(position))
                    break;
            }
        }

        if (position == this._activeItemPos)
            return;

        this.setActiveItem(position);
        this.emit('active-item-changed', position);
    },

    activate: function(event) {
        let topMenu = this._getTopMenu();
        if (!topMenu)
            return;

        topMenu.addChildMenu(this._menu);
        this._menu.toggle();
    },

    addMenuItem: function(menuItem, position) {
        if (position === undefined)
            position = this._menu.numMenuItems;

        this._menu.addMenuItem(menuItem, position);
        _ensureStyle(this._menu.actor);

        let item = new St.BoxLayout({ style_class: 'popup-combobox-item' });

        let children = menuItem.actor.get_children();
        for (let i = 0; i < children.length; i++) {
            let clone = new Clutter.Clone({ source: children[i] });
            item.add(clone, { y_fill: false });
        }

        let oldItem = this._items[position];
        if (oldItem)
            this._itemBox.remove_actor(oldItem);

        this._items[position] = item;
        this._itemBox.add_actor(item);

        menuItem.connect('activate',
                         Lang.bind(this, this._itemActivated, position));
    },

    checkAccessibleLabel: function() {
        let activeItem = this._menu.getActiveItem();
        this.actor.label_actor = activeItem.label;
    },

    setActiveItem: function(position) {
        let item = this._items[position];
        if (!item)
            return;
        if (this._activeItemPos == position)
            return;
        this._menu.setActiveItem(position);
        this._activeItemPos = position;
        for (let i = 0; i < this._items.length; i++)
            this._items[i].visible = (i == this._activeItemPos);

        this.checkAccessibleLabel();
    },

    setItemVisible: function(position, visible) {
        this._menu.setItemVisible(position, visible);
    },

    _itemActivated: function(menuItem, event, position) {
        this.setActiveItem(position);
        this.emit('active-item-changed', position);
    }
};

/**
 * #PopupMenuFactory:
 * @short_description: A class to build a cinnamon menu using some abstract menu items.
 *
 * This class can build a cinnamon menu, using the instances of a heir of the
 * PopupMenuAbstractItem class. Please see the description of the PopupMenuAbstractItem
 * class to more details. To initialize the construction you need to provide the root 
 * instance of your abstract menu items.
 */
function PopupMenuFactory() {
    this._init.apply(this, arguments);
}

PopupMenuFactory.prototype = {

    _init: function() {
        this._menuLikend = new Array();
    },

    _createShellItem: function(factoryItem, launcher, orientation) {
        // Decide whether it's a submenu or not
        let shellItem = null;
        let item_type = factoryItem.getFactoryType();
        if (item_type == FactoryClassTypes.RootMenuClass)
            shellItem = new PopupMenu(launcher.actor, 0.0, orientation, 0);
        if (item_type == FactoryClassTypes.SubMenuMenuItemClass)
            shellItem = new PopupSubMenuMenuItem("FIXME");
        else if (item_type == FactoryClassTypes.MenuSectionMenuItemClass)
            shellItem = new PopupMenuSection();
        else if (item_type == FactoryClassTypes.SeparatorMenuItemClass)
            shellItem = new PopupSeparatorMenuItem('');
        else if (item_type == FactoryClassTypes.MenuItemClass)
            shellItem = new PopupIndicatorMenuItem("FIXME");
        return shellItem;
    },

    getShellMenu: function(factoryMenu) {
        let index = this._menuLikend.indexOf(factoryMenu);
        if (index != -1) {
            return factoryMenu.getShellItem();
        }
        return null;
    },

    buildShellMenu: function(client, launcher, orientation) {
        let factoryMenu = client.getRoot();
        if (!(factoryMenu instanceof PopupMenuAbstractItem)) {
            throw new Error("MenuFactory: can't construct an instance of \
                PopupMenu using a non instance of the class PopupMenuAbstractItem");
        }

        if (factoryMenu.shellItem)
            return factoryMenu.shellItem;
      
        // The shell menu
        let shellItem = this._createShellItem(factoryMenu, launcher, orientation);
        this._attachToMenu(shellItem, factoryMenu);
        return shellItem;
    },

    // This will attach the root factoryItem to an already existing menu that will be used as the root menu.
    // it will also connect the factoryItem to be automatically destroyed when the menu dies.
    _attachToMenu: function(shellItem, factoryItem) {
        // Cleanup: remove existing childs (just in case)
        shellItem.removeAll();

        // Fill the menu for the first time
        factoryItem.getChildren().forEach(function(child) {
            shellItem.addMenuItem(this._createItem(child));
        }, this);

        factoryItem.setShellItem(shellItem, {
            'child-added'   : Lang.bind(this, this._onChildAdded),
            'child-moved'   : Lang.bind(this, this._onChildMoved)
        });
        this._menuLikend.push(factoryItem);
        factoryItem.connectAndRemoveOnDestroy({
            'destroy'           : Lang.bind(this, this._onDestroyMainMenu)
        });
    },

    _onDestroyMainMenu: function(factoryItem) {
        let index = this._menuLikend.indexOf(factoryItem);
        if (index != -1) {
            this._menuLikend.splice(index, 1);
        }
    },

    _createItem: function(factoryItem) {
        // Don't allow to override previusly preasigned items, destroy the shell item first.
        factoryItem.destroyShellItem();
        let shellItem = this._createShellItem(factoryItem);

        // Initially create children on idle, to not stop cinnamon mainloop.
        Mainloop.idle_add(Lang.bind(this, this._createChildrens, factoryItem));

        // Now, connect various events
        factoryItem.setShellItem(shellItem, {
            'type-changed':       Lang.bind(this, this._onTypeChanged),
            'child-added':        Lang.bind(this, this._onChildAdded),
            'child-moved':        Lang.bind(this, this._onChildMoved)
        });
        return shellItem;
    },

    _createChildrens: function(factoryItem) {
        if (factoryItem) {
            let shellItem = factoryItem.getShellItem();
            if (shellItem instanceof PopupSubMenuMenuItem) {
                let children = factoryItem.getChildren();
                for (let i = 0; i < children.length; ++i) {
                    let ch_item = this._createItem(children[i]);
                    shellItem.menu.addMenuItem(ch_item);
                }
            } else if (shellItem instanceof PopupMenuSection) {
                let children = factoryItem.getChildren();
                for (let i = 0; i < children.length; ++i) {
                    let ch_item = this._createItem(children[i]);
                    shellItem.addMenuItem(ch_item);
                }
            }
        }
    },

    _onChildAdded: function(factoryItem, child, position) {
        let shellItem = factoryItem.getShellItem();
        if (shellItem) {
            if (shellItem instanceof PopupSubMenuMenuItem) {
                shellItem.menu.addMenuItem(this._createItem(child), position, "factor");
            } else if ((shellItem instanceof PopupMenuSection) ||
                       (shellItem instanceof PopupMenu)) {
                shellItem.addMenuItem(this._createItem(child), position);
            } else {
                global.logWarning("Tried to add a child to non-submenu item. Better recreate it as whole");
                this._onTypeChanged(factoryItem);
            }
        } else {
            global.logWarning("Tried to add a child shell item to non existing shell item.");
        }
    },

    _onChildMoved: function(factoryItem, child, oldpos, newpos) {
        let shellItem = factoryItem.getShellItem();
        if (shellItem) {
            if (shellItem instanceof PopupSubMenuMenuItem) {
                this._moveItemInMenu(shellItem.menu, child, newpos);
            } else if ((shellItem instanceof PopupMenuSection) ||
                       (shellItem instanceof PopupMenu)) {
                this._moveItemInMenu(shellItem, child, newpos);
            } else {
                global.logWarning("Tried to move a child in non-submenu item. Better recreate it as whole");
                this._onTypeChanged(factoryItem);
            }
        } else {
            global.logWarning("Tried to move a child shell item in non existing shell item.");
        }
    },

    // FIXME: If this function it is applied, this mean that our old shell Item
    // is not valid right now, so we can destroy it with all the obsolete submenu
    // structure and then create again for the new factoryItems source. Anyway
    // there are a lot of possible scenarios when this was called, sure we are
    // missing some of them.
    _onTypeChanged: function(factoryItem) {
        let shellItem = factoryItem.getShellItem();
        let factoryItemParent = factoryItem.getParent();
        let parentMenu = null;
        if (factoryItemParent) {
            let shellItemParent = factoryItemParent.getShellItem();
            if (shellItemParent instanceof PopupMenuSection)
                parentMenu = shellItemParent;
            else
                parentMenu = shellItemParent.menu;
        }
        // First, we need to find our old position
        let pos = -1;
        if ((parentMenu)&&(shellItem)) {
            let family = parentMenu._getMenuItems();
            for (let i = 0; i < family.length; ++i) {
                if (family[i] == shellItem)
                    pos = i;
            }
        }
        // if not insert the item in first position.
        if (pos < 0)
            pos = 0;
        // Now destroy our old self
        factoryItem.destroyShellItem();
        if (parentMenu) {
            // Add our new self
            let newShellItem = this._createItem(factoryItem);
            parentMenu.addMenuItem(newShellItem, pos);
        }
    },

    // FIXME: This is a HACK. We're really getting into the internals of the PopupMenu implementation.
    // First, find our wrapper. Children tend to lie. We do not trust the old positioning.
    // Will be better add this function inside the PopupMenuBase class?
    _moveItemInMenu: function(menu, factoryItem, newpos) {
        let shellItem = factoryItem.getShellItem();
        if (shellItem) {
            let family = menu._getMenuItems();
            for (let i = 0; i < family.length; ++i) {
                if (family[i] == shellItem) {
                    // Now, remove it
                    menu.box.remove_child(shellItem.actor);

                    // Add it again somewhere else
                    if (newpos < family.length && family[newpos] != shellItem)
                        menu.box.insert_child_below(shellItem.actor, family[newpos].actor);
                    else
                        menu.box.add(shellItem.actor);

                    // Skip the rest
                    break;
                }
            }
        }
    }
};

/* Basic implementation of a menu manager.
 * Call addMenu to add menus
 */
function PopupMenuManager(owner) {
    this._init(owner);
}

PopupMenuManager.prototype = {
    _init: function(owner) {
        this._owner = owner;
        this.grabbed = false;

        this._eventCaptureId = 0;
        this._enterEventId = 0;
        this._leaveEventId = 0;
        this._keyFocusNotifyId = 0;
        this._activeMenu = null;
        this._menus = [];
        this._menuStack = [];
        this._preGrabInputMode = null;
        this._grabbedFromKeynav = false;
        this._signals = new SignalManager.SignalManager(this);
    },

    addMenu: function(menu, position) {
        this._signals.connect(menu, 'open-state-changed', this._onMenuOpenState);
        this._signals.connect(menu, 'child-menu-added', this._onChildMenuAdded);
        this._signals.connect(menu, 'child-menu-removed', this._onChildMenuRemoved);
        this._signals.connect(menu, 'destroy', this._onMenuDestroy);

        let source = menu.sourceActor;

        if (source) {
            this._signals.connect(source, 'enter-event', function() { this._onMenuSourceEnter(menu); });
            this._signals.connect(source, 'key-focus-in', function() { this._onMenuSourceEnter(menu); });
        }

        if (position == undefined)
            this._menus.push(menu);
        else
            this._menus.splice(position, 0, menu);
    },

    removeMenu: function(menu) {
        if (menu == this._activeMenu)
            this._closeMenu();

        let position = this._menus.indexOf(menu);

        if (position == -1) // not a menu we manage
            return;

        this._signals.disconnect(null, menu);

        if (menu.sourceActor)
            this._signals.disconnect(menu.sourceActor);

        this._menus.splice(position, 1);
    },

    _grab: function() {
        if (!Main.pushModal(this._owner.actor)) {
            return;
        }
        this._signals.connect(global.stage, 'captured-event', this._onEventCapture);
        // captured-event doesn't see enter/leave events
        this._signals.connect(global.stage, 'enter-event', this._onEventCapture);
        this._signals.connect(global.stage, 'leave-event', this._onEventCapture);
        this._signals.connect(global.stage, 'notify::key-focus', this._onKeyFocusChanged);

        this.grabbed = true;
    },

    _ungrab: function() {
        if (!this.grabbed) {
            return;
        }

        this._signals.disconnect(null, global.stage);

        this.grabbed = false;
        Main.popModal(this._owner.actor);
    },

    _onMenuOpenState: function(menu, open) {
        if (open) {
            if (this._activeMenu && this._activeMenu.isChildMenu(menu)) {
                this._menuStack.push(this._activeMenu);
                menu.actor.grab_key_focus();
            }
            this._activeMenu = menu;
        } else {
            if (this._menuStack.length > 0) {
                this._activeMenu = this._menuStack.pop();
                if (menu.sourceActor)
                    menu.sourceActor.grab_key_focus();
                this._didPop = true;
            }
        }

        // Check what the focus was before calling pushModal/popModal
        let focus = global.stage.key_focus;
        let hadFocus = focus && this._activeMenuContains(focus);

        if (open) {
            if (!this.grabbed) {
                this._preGrabInputMode = global.stage_input_mode;
                this._grabbedFromKeynav = hadFocus;
                this._grab();
            }

            if (hadFocus)
                focus.grab_key_focus();
            else
                menu.actor.grab_key_focus();
        } else if (menu == this._activeMenu) {
            if (this.grabbed)
                this._ungrab();
            this._activeMenu = null;

            if (this._grabbedFromKeynav) {
                if (this._preGrabInputMode == Cinnamon.StageInputMode.FOCUSED)
                    global.stage_input_mode = Cinnamon.StageInputMode.FOCUSED;
                if (hadFocus && menu.sourceActor)
                    menu.sourceActor.grab_key_focus();
                else if (focus)
                    focus.grab_key_focus();
            }
        }
    },

    _onChildMenuAdded: function(menu, childMenu) {
        this.addMenu(childMenu);
    },

    _onChildMenuRemoved: function(menu, childMenu) {
        this.removeMenu(childMenu);
    },

    // change the currently-open menu without dropping grab
    _changeMenu: function(newMenu) {
        if (this._activeMenu) {
            // _onOpenMenuState will drop the grab if it sees
            // this._activeMenu being closed; so clear _activeMenu
            // before closing it to keep that from happening
            let oldMenu = this._activeMenu;
            this._activeMenu = null;
            for (let i = this._menuStack.length - 1; i >= 0; i--)
                this._menuStack[i].close(false);
            oldMenu.close(false);
            newMenu.open(false);
        } else
            newMenu.open(true);
    },

    _onMenuSourceEnter: function(menu) {
        if (!this.grabbed || menu == this._activeMenu)
            return false;

        if (this._activeMenu && this._activeMenu.isChildMenu(menu))
            return false;

        if (this._menuStack.indexOf(menu) != -1)
            return false;

        if (this._menuStack.length > 0 && this._menuStack[0].isChildMenu(menu))
            return false;

        this._changeMenu(menu);
        return false;
    },

    _onKeyFocusChanged: function() {
        if (!this.grabbed || !this._activeMenu || DND.isDragging())
            return;

        let focus = global.stage.key_focus;
        if (focus) {
            if (this._activeMenuContains(focus))
                return;
            if (this._menuStack.length > 0)
                return;
            if (focus._delegate && focus._delegate.menu &&
                this._menus.indexOf(focus._delegate.menu) != -1)
                return;
        }

        this._closeMenu();
    },

    _onMenuDestroy: function(menu) {
        this.removeMenu(menu);
    },

    _activeMenuContains: function(actor) {
        return this._activeMenu != null
                && (this._activeMenu.actor.contains(actor) ||
                    (this._activeMenu.sourceActor && this._activeMenu.sourceActor.contains(actor)));
    },

    _eventIsOnActiveMenu: function(event) {
        return this._activeMenuContains(event.get_source());
    },

    _shouldBlockEvent: function(event) {
        let src = event.get_source();

        if (this._activeMenu != null && this._activeMenu.actor.contains(src))
            return false;

        return (this._menus.find(x => x.sourceActor &&
                                      !x.blockSourceEvents &&
                                      x.sourceActor.contains(src)) === undefined);
    },

    _onEventCapture: function(actor, event) {
        if (!this.grabbed)
            return false;

        if (this._owner.menuEventFilter &&
            this._owner.menuEventFilter(event))
            return true;

        if (this._activeMenu != null && this._activeMenu.passEvents)
            return false;

        if (this._didPop) {
            this._didPop = false;
            return true;
        }

        let activeMenuContains = this._eventIsOnActiveMenu(event);
        let eventType = event.type();

        if (eventType == Clutter.EventType.BUTTON_RELEASE) {
            if (activeMenuContains) {
                return false;
            } else {
                this._closeMenu();
                return true;
            }
        } else if (eventType == Clutter.EventType.BUTTON_PRESS && !activeMenuContains) {
            this._closeMenu();
            return true;
        } else if (!this._shouldBlockEvent(event)) {
            return false;
        }

        return true;
    },

    _closeMenu: function() {
        if (this._activeMenu != null)
            this._activeMenu.close(true);
    }
};<|MERGE_RESOLUTION|>--- conflicted
+++ resolved
@@ -13,11 +13,8 @@
 const BoxPointer = imports.ui.boxpointer;
 const DND = imports.ui.dnd;
 const Main = imports.ui.main;
-<<<<<<< HEAD
-=======
 const Params = imports.misc.params;
 const SignalManager = imports.misc.signalManager;
->>>>>>> 3a493af5
 const Tweener = imports.ui.tweener;
 const CheckBox = imports.ui.checkBox;
 const RadioButton = imports.ui.radioButton;
