// -*- mode: js; js-indent-level: 4; indent-tabs-mode: nil -*-

const DBus = imports.dbus;
const Lang = imports.lang;

const Config = imports.misc.config;
const Flashspot = imports.ui.flashspot;
const Main = imports.ui.main;
<<<<<<< HEAD
=======
const Extension = imports.ui.extension;
const AppletManager = imports.ui.appletManager;
const DeskletManager = imports.ui.deskletManager;
>>>>>>> 74b2014e

const CinnamonIface = {
    name: 'org.Cinnamon',
    methods: [{ name: 'Eval',
                inSignature: 's',
                outSignature: 'bs'
              },
              { name: 'ScreenshotArea',
                inSignature: 'biiiibs',
                outSignature: ''
              },
              { name: 'ScreenshotWindow',
                inSignature: 'bbbs',
                outSignature: ''
              },
              { name: 'Screenshot',
                inSignature: 'bbs',
                outSignature: ''
              },
              {
                name: 'FlashArea',
                inSignature: 'iiii',
                outSignature: ''
              },
              {
                name: 'highlightApplet',
                inSignature: 'sb',
                outSignature: ''
              },
              {
                name: 'activateCallback',
                inSignature: 'ssb',
                outSignature: ''
              }
             ],
    signals: [],
    properties: [{ name: 'OverviewActive',
                   signature: 'b',
                   access: 'readwrite' },
                 { name: 'CinnamonVersion',
                   signature: 's',
                   access: 'read' }]
};

function Cinnamon() {
    this._init();
}

Cinnamon.prototype = {
    _init: function() {
        DBus.session.exportObject('/org/Cinnamon', this);
    },

    /**
     * Eval:
     * @code: A string containing JavaScript code
     *
     * This function executes arbitrary code in the main
     * loop, and returns a boolean success and
     * JSON representation of the object as a string.
     *
     * If evaluation completes without throwing an exception,
     * then the return value will be [true, JSON.stringify(result)].
     * If evaluation fails, then the return value will be
     * [false, JSON.stringify(exception)];
     *
     */
    Eval: function(code) {
        let returnValue;
        let success;
        try {
            returnValue = JSON.stringify(eval(code));
            // A hack; DBus doesn't have null/undefined
            if (returnValue == undefined)
                returnValue = '';
            success = true;
        } catch (e) {
            returnValue = JSON.stringify(e);
            success = false;
        }
        return [success, returnValue];
    },

    _onScreenshotComplete: function(obj, result, area, flash, invocation) {
        if (flash) {
            let flashspot = new Flashspot.Flashspot(area);
            flashspot.fire();
        }

        let retval = GLib.Variant.new('(b)', [result]);
        invocation.return_value(retval);
    },

    /**
     * ScreenshotArea:
     * @include_cursor: Whether to include the mouse cursor
     * @x: The X coordinate of the area
     * @y: The Y coordinate of the area
     * @width: The width of the area
     * @height: The height of the area
     * @flash: Whether to flash the edges of area
     * @filename: The filename for the screenshot
     *
     * Takes a screenshot of the passed in area and saves it
     * in @filename as png image, it returns a boolean
     * indicating whether the operation was successful or not.
     *
     */
    ScreenshotAreaAsync : function (params, invocation) {
        let [include_cursor, x, y, width, height, flash, filename, callback] = params;
        let screenshot = new Cinnamon.Screenshot();
        screenshot.screenshot_area (include_cursor, x, y, width, height, filename,
                                Lang.bind(this, this._onScreenshotComplete,
                                          flash, invocation));
    },

    /**
     * ScreenshotWindow:
     * @include_frame: Whether to include the frame or not
     * @include_cursor: Whether to include the mouse cursor
     * @flash: Whether to flash the edges of the window
     * @filename: The filename for the screenshot
     *
     * Takes a screenshot of the focused window (optionally omitting the frame)
     * and saves it in @filename as png image, it returns a boolean
     * indicating whether the operation was successful or not.
     *
     */
    ScreenshotWindowAsync : function (params, invocation) {
        let [include_frame, include_cursor, flash, filename] = params;
        let screenshot = new Cinnamon.Screenshot();
        screenshot.screenshot_window (include_frame, include_cursor, filename,
                                      Lang.bind(this, this._onScreenshotComplete,
                                                flash, invocation));
    },

    /**
     * Screenshot:
     * @include_cursor: Whether to include the mouse cursor
     * @flash: Whether to flash the edges of the screen
     * @filename: The filename for the screenshot
     *
     * Takes a screenshot of the whole screen and saves it
     * in @filename as png image, it returns a boolean
     * indicating whether the operation was successful or not.
     *
     */
    ScreenshotAsync : function (params, invocation) {
        let [include_cursor, flash, filename] = params;
        let screenshot = new Cinnamon.Screenshot();
        screenshot.screenshot(include_cursor, filename,
                          Lang.bind(this, this._onScreenshotComplete,
                                    flash, invocation));
    },

    FlashArea: function(x, y, width, height) {
        let flashspot = new Flashspot.Flashspot({ x : x, y : y, width: width, height: height});
        flashspot.fire();
    },

    get OverviewActive() {
        return Main.overview.visible;
    },

    set OverviewActive(visible) {
        if (visible)
            Main.overview.show();
        else
            Main.overview.hide();
    },

    _getXletObject: function(id, id_is_instance) {
        let obj = null;
        if (id_is_instance) {
            obj = AppletManager.get_object_for_instance(id)
            if (!obj)
                obj = DeskletManager.get_object_for_instance(id)
        } else {
            obj = AppletManager.get_object_for_uuid(id)
            if (!obj)
                obj = DeskletManager.get_object_for_uuid(id)
        }
        return obj
    },

    highlightApplet: function(id, id_is_instance) {
        let obj = this._getXletObject(id, id_is_instance);
        if (!obj)
            return;
        let actor = obj.actor;

        if (actor) {
            let [x, y] = actor.get_transformed_position();
            let [w, h] = actor.get_transformed_size();
            this.FlashArea(x, y, w, h)
        }
    },

    activateCallback: function(callback, id, id_is_instance) {
        let obj = this._getXletObject(id, id_is_instance);
        let cb = Lang.bind(obj, obj[callback]);
        cb();
    },

    CinnamonVersion: Config.PACKAGE_VERSION
};

DBus.conformExport(Cinnamon.prototype, CinnamonIface);
<|MERGE_RESOLUTION|>--- conflicted
+++ resolved
@@ -6,12 +6,6 @@
 const Config = imports.misc.config;
 const Flashspot = imports.ui.flashspot;
 const Main = imports.ui.main;
-<<<<<<< HEAD
-=======
-const Extension = imports.ui.extension;
-const AppletManager = imports.ui.appletManager;
-const DeskletManager = imports.ui.deskletManager;
->>>>>>> 74b2014e
 
 const CinnamonIface = {
     name: 'org.Cinnamon',
