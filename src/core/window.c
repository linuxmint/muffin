/* -*- mode: C; c-file-style: "gnu"; indent-tabs-mode: nil; -*- */

/*
 * Copyright (C) 2001 Havoc Pennington, Anders Carlsson
 * Copyright (C) 2002, 2003 Red Hat, Inc.
 * Copyright (C) 2003 Rob Adams
 * Copyright (C) 2004-2006 Elijah Newren
 *
 * This program is free software; you can redistribute it and/or
 * modify it under the terms of the GNU General Public License as
 * published by the Free Software Foundation; either version 2 of the
 * License, or (at your option) any later version.
 *
 * This program is distributed in the hope that it will be useful, but
 * WITHOUT ANY WARRANTY; without even the implied warranty of
 * MERCHANTABILITY or FITNESS FOR A PARTICULAR PURPOSE.  See the GNU
 * General Public License for more details.
 *
 * You should have received a copy of the GNU General Public License
 * along with this program; if not, write to the Free Software
 * Foundation, Inc., 51 Franklin Street - Suite 500, Boston, MA
 * 02110-1335, USA.
 */

/**
 * SECTION:window
 * @title: MetaWindow
 * @short_description: Muffin X managed windows
 */

#include <config.h>
#include "window-private.h"
#include "boxes-private.h"
#include "edge-resistance.h"
#include <meta/util.h>
#include "frame.h"
#include <meta/errors.h>
#include "workspace-private.h"
#include "stack.h"
#include "keybindings-private.h"
#include "ui.h"
#include "place.h"
#include "session.h"
#include <meta/prefs.h>
#include "resizepopup.h"
#include "xprops.h"
#include <meta/group.h>
#include "window-props.h"
#include "constraints.h"
#include "muffin-enum-types.h"
#include <clutter/clutter.h>

#include <X11/Xatom.h>
#include <X11/Xlibint.h> /* For display->resource_mask */
#include <string.h>
#include <math.h>

#ifdef HAVE_SHAPE
#include <X11/extensions/shape.h>
#endif
#include <X11/XKBlib.h>
#include <X11/extensions/Xcomposite.h>
#include <gdk/gdkx.h>

static int destroying_windows_disallowed = 0;


static void     update_sm_hints           (MetaWindow     *window);
static void     update_net_frame_extents  (MetaWindow     *window);
static void     recalc_window_type        (MetaWindow     *window);
static void     recalc_window_features    (MetaWindow     *window);
static void     invalidate_work_areas     (MetaWindow     *window);
static void     recalc_window_type        (MetaWindow     *window);
static void     set_wm_state_on_xwindow   (MetaDisplay    *display,
                                           Window          xwindow,
                                           int             state);
static void     set_wm_state              (MetaWindow     *window,
                                           int             state);
static void     set_net_wm_state          (MetaWindow     *window);
static void     meta_window_set_above     (MetaWindow     *window,
                                           gboolean        new_value);

static void     send_configure_notify     (MetaWindow     *window);
static gboolean process_property_notify   (MetaWindow     *window,
                                           XPropertyEvent *event);

static void     meta_window_force_placement (MetaWindow     *window);

static void     meta_window_show          (MetaWindow     *window);
static void     meta_window_hide          (MetaWindow     *window);

static gboolean meta_window_same_client (MetaWindow *window,
                                         MetaWindow *other_window);

static void     meta_window_save_rect         (MetaWindow    *window);
static void     save_user_window_placement    (MetaWindow    *window);
static void     force_save_user_window_placement (MetaWindow    *window);

static void meta_window_move_resize_internal (MetaWindow         *window,
                                              MetaMoveResizeFlags flags,
                                              int                 resize_gravity,
                                              int                 root_x_nw,
                                              int                 root_y_nw,
                                              int                 w,
                                              int                 h);

static void     ensure_mru_position_after (MetaWindow *window,
                                           MetaWindow *after_this_one);


static void meta_window_move_resize_now (MetaWindow  *window);

static void meta_window_unqueue (MetaWindow *window, guint queuebits);

static void     update_move           (MetaWindow   *window,
                                       gboolean      legacy_snap,
                                       gboolean      snap_mode,
                                       int           x,
                                       int           y);
static gboolean update_move_timeout   (gpointer data);
static void     update_resize         (MetaWindow   *window,
                                       gboolean      snap,
                                       int           x,
                                       int           y,
                                       gboolean      force);
static gboolean update_resize_timeout (gpointer data);
static gboolean should_be_on_all_workspaces (MetaWindow *window);

static void meta_window_flush_calc_showing   (MetaWindow *window);

static gboolean queue_calc_showing_func (MetaWindow *window,
                                         void       *data);

static void meta_window_apply_session_info (MetaWindow                  *window,
                                            const MetaWindowSessionInfo *info);
static void meta_window_move_between_rects (MetaWindow          *window,
                                            const MetaRectangle *old_area,
                                            const MetaRectangle *new_area);

static void unmaximize_window_before_freeing (MetaWindow        *window);
static void unminimize_window_and_all_transient_parents (MetaWindow *window);

static void normalize_tile_state (MetaWindow *window);

static unsigned int get_mask_from_snap_keysym (MetaWindow *window);

static void update_edge_constraints (MetaWindow *window);
static void update_gtk_edge_constraints (MetaWindow *window);

/* Idle handlers for the three queues (run with meta_later_add()). The
 * "data" parameter in each case will be a GINT_TO_POINTER of the
 * index into the queue arrays to use.
 *
 * TODO: Possibly there is still some code duplication among these, which we
 * need to sort out at some point.
 */
static gboolean idle_calc_showing (gpointer data);
static gboolean idle_move_resize (gpointer data);

G_DEFINE_TYPE (MetaWindow, meta_window, G_TYPE_OBJECT);

#define SNAP_DELAY 2000

enum {
  PROP_0,

  PROP_TITLE,
  PROP_DECORATED,
  PROP_FULLSCREEN,
  PROP_MAXIMIZED_HORIZONTALLY,
  PROP_MAXIMIZED_VERTICALLY,
  PROP_TILE_TYPE,
  PROP_MINIMIZED,
  PROP_WINDOW_TYPE,
  PROP_USER_TIME,
  PROP_DEMANDS_ATTENTION,
  PROP_URGENT,
  PROP_MUFFIN_HINTS,
  PROP_APPEARS_FOCUSED,
  PROP_RESIZEABLE,
  PROP_ABOVE,
  PROP_WM_CLASS,
  PROP_GTK_APPLICATION_ID,
  PROP_GTK_UNIQUE_BUS_NAME,
  PROP_GTK_APPLICATION_OBJECT_PATH,
  PROP_GTK_WINDOW_OBJECT_PATH,
  PROP_GTK_APP_MENU_OBJECT_PATH,
  PROP_GTK_MENUBAR_OBJECT_PATH,
  PROP_PROGRESS,
  PROP_PROGRESS_PULSE
};

enum
{
  WORKSPACE_CHANGED,
  FOCUS,
  RAISED,
  UNMANAGED,
  SIZE_CHANGED,
  POSITION_CHANGED,
  ICON_CHANGED,

  LAST_SIGNAL
};

typedef enum
{
    ZONE_TOP =      1 << 0,
    ZONE_RIGHT =    1 << 1,
    ZONE_BOTTOM =   1 << 2,
    ZONE_LEFT =     1 << 3,
    ZONE_ULC =      ZONE_TOP | ZONE_LEFT,
    ZONE_LLC =      ZONE_BOTTOM | ZONE_LEFT,
    ZONE_URC =      ZONE_TOP | ZONE_RIGHT,
    ZONE_LRC =      ZONE_BOTTOM | ZONE_RIGHT
} TileZone;

static guint window_signals[LAST_SIGNAL] = { 0 };

static void
prefs_changed_callback (MetaPreference pref,
                        gpointer       data)
{
  MetaWindow *window = data;

  if (pref != META_PREF_WORKSPACES_ONLY_ON_PRIMARY)
    return;

  meta_window_update_on_all_workspaces (window);

  meta_window_queue (window, META_QUEUE_CALC_SHOWING);
}

static void
meta_window_finalize (GObject *object)
{
  MetaWindow *window = META_WINDOW (object);

  if (window->icon)
    g_object_unref (G_OBJECT (window->icon));

  if (window->frame_bounds)
    cairo_region_destroy (window->frame_bounds);

  if (window->opaque_region)
    cairo_region_destroy (window->opaque_region);

  meta_icon_cache_free (&window->icon_cache);

<<<<<<< HEAD
  free (window->sm_client_id);
  free (window->wm_client_machine);
  free (window->startup_id);
  free (window->muffin_hints);
  free (window->role);
  free (window->res_class);
  free (window->res_name);
  free (window->title);
  free (window->icon_name);
  free (window->theme_icon_name);
  free (window->desc);
  free (window->gtk_theme_variant);
  free (window->gtk_application_id);
  free (window->gtk_unique_bus_name);
  free (window->gtk_application_object_path);
  free (window->gtk_window_object_path);
  free (window->gtk_app_menu_object_path);
  free (window->gtk_menubar_object_path);
=======
  free (window->client_area);
  g_free (window->sm_client_id);
  g_free (window->wm_client_machine);
  g_free (window->startup_id);
  g_free (window->muffin_hints);
  g_free (window->role);
  g_free (window->res_class);
  g_free (window->res_name);
  g_free (window->title);
  g_free (window->icon_name);
  g_free (window->theme_icon_name);
  g_free (window->desc);
  g_free (window->gtk_theme_variant);
  g_free (window->gtk_application_id);
  g_free (window->gtk_unique_bus_name);
  g_free (window->gtk_application_object_path);
  g_free (window->gtk_window_object_path);
  g_free (window->gtk_app_menu_object_path);
  g_free (window->gtk_menubar_object_path);
>>>>>>> 8e3c6029

  G_OBJECT_CLASS (meta_window_parent_class)->finalize (object);
}

static void
meta_window_get_property(GObject         *object,
                         guint            prop_id,
                         GValue          *value,
                         GParamSpec      *pspec)
{
  MetaWindow *win = META_WINDOW (object);

  switch (prop_id)
    {
    case PROP_TITLE:
      g_value_set_string (value, win->title);
      break;
    case PROP_DECORATED:
      g_value_set_boolean (value, win->decorated);
      break;
    case PROP_FULLSCREEN:
      g_value_set_boolean (value, win->fullscreen);
      break;
    case PROP_MAXIMIZED_HORIZONTALLY:
      g_value_set_boolean (value, win->maximized_horizontally);
      break;
    case PROP_MAXIMIZED_VERTICALLY:
      g_value_set_boolean (value, win->maximized_vertically);
      break;
    case PROP_TILE_TYPE:
      g_value_set_int (value, win->tile_type);
      break;
    case PROP_MINIMIZED:
      g_value_set_boolean (value, win->minimized);
      break;
    case PROP_WINDOW_TYPE:
      g_value_set_enum (value, win->type);
      break;
    case PROP_USER_TIME:
      g_value_set_uint (value, win->net_wm_user_time);
      break;
    case PROP_DEMANDS_ATTENTION:
      g_value_set_boolean (value, win->wm_state_demands_attention);
      break;
    case PROP_URGENT:
      g_value_set_boolean (value, win->wm_hints_urgent);
      break;
    case PROP_MUFFIN_HINTS:
      g_value_set_string (value, win->muffin_hints);
      break;
    case PROP_APPEARS_FOCUSED:
      g_value_set_boolean (value, meta_window_appears_focused (win));
      break;
    case PROP_WM_CLASS:
      g_value_set_string (value, win->res_class);
      break;
    case PROP_RESIZEABLE:
      g_value_set_boolean (value, win->has_resize_func);
      break;
    case PROP_ABOVE:
      g_value_set_boolean (value, win->wm_state_above);
      break;
    case PROP_GTK_APPLICATION_ID:
      g_value_set_string (value, win->gtk_application_id);
      break;
    case PROP_GTK_UNIQUE_BUS_NAME:
      g_value_set_string (value, win->gtk_unique_bus_name);
      break;
    case PROP_GTK_APPLICATION_OBJECT_PATH:
      g_value_set_string (value, win->gtk_application_object_path);
      break;
    case PROP_GTK_WINDOW_OBJECT_PATH:
      g_value_set_string (value, win->gtk_window_object_path);
      break;
    case PROP_GTK_APP_MENU_OBJECT_PATH:
      g_value_set_string (value, win->gtk_app_menu_object_path);
      break;
    case PROP_GTK_MENUBAR_OBJECT_PATH:
      g_value_set_string (value, win->gtk_menubar_object_path);
      break;
    case PROP_PROGRESS:
      g_value_set_uint (value, win->progress);
      break;
    case PROP_PROGRESS_PULSE:
      g_value_set_boolean (value, win->progress_pulse);
      break;
    default:
      G_OBJECT_WARN_INVALID_PROPERTY_ID (object, prop_id, pspec);
      break;
    }
}

static void
meta_window_set_property(GObject         *object,
                         guint            prop_id,
                         const GValue    *value,
                         GParamSpec      *pspec)
{
  switch (prop_id)
    {
    default:
      G_OBJECT_WARN_INVALID_PROPERTY_ID (object, prop_id, pspec);
      break;
    }
}

static void
meta_window_class_init (MetaWindowClass *klass)
{
  GObjectClass *object_class = G_OBJECT_CLASS (klass);

  object_class->finalize = meta_window_finalize;

  object_class->get_property = meta_window_get_property;
  object_class->set_property = meta_window_set_property;

  g_object_class_install_property (object_class,
                                   PROP_TITLE,
                                   g_param_spec_string ("title",
                                                        "Title",
                                                        "The title of the window",
                                                        NULL,
                                                        G_PARAM_READABLE));

  g_object_class_install_property (object_class,
                                   PROP_DECORATED,
                                   g_param_spec_boolean ("decorated",
                                                         "Decorated",
                                                         "Whether window is decorated",
                                                         TRUE,
                                                         G_PARAM_READABLE));

  g_object_class_install_property (object_class,
                                   PROP_FULLSCREEN,
                                   g_param_spec_boolean ("fullscreen",
                                                         "Fullscreen",
                                                         "Whether window is fullscreened",
                                                         FALSE,
                                                         G_PARAM_READABLE));

  g_object_class_install_property (object_class,
                                   PROP_MAXIMIZED_HORIZONTALLY,
                                   g_param_spec_boolean ("maximized-horizontally",
                                                         "Maximized horizontally",
                                                         "Whether window is maximized horizontally",
                                                         FALSE,
                                                         G_PARAM_READABLE));

  g_object_class_install_property (object_class,
                                   PROP_MAXIMIZED_VERTICALLY,
                                   g_param_spec_boolean ("maximized-vertically",
                                                         "Maximizing vertically",
                                                         "Whether window is maximized vertically",
                                                         FALSE,
                                                         G_PARAM_READABLE));

  g_object_class_install_property (object_class,
                                   PROP_TILE_TYPE,
                                   g_param_spec_int     ("tile-type",
                                                         "Window is tiled or snapped",
                                                         "Whether window is tiled or snapped",
                                                         META_WINDOW_TILE_TYPE_NONE,
                                                         META_WINDOW_TILE_TYPE_SNAPPED,
                                                         META_WINDOW_TILE_TYPE_NONE,
                                                         G_PARAM_READABLE));

  g_object_class_install_property (object_class,
                                   PROP_MINIMIZED,
                                   g_param_spec_boolean ("minimized",
                                                         "Minimizing",
                                                         "Whether window is minimized",
                                                         FALSE,
                                                         G_PARAM_READABLE));

  g_object_class_install_property (object_class,
                                   PROP_WINDOW_TYPE,
                                   g_param_spec_enum ("window-type",
                                                      "Window Type",
                                                      "The type of the window",
                                                      META_TYPE_WINDOW_TYPE,
                                                      META_WINDOW_NORMAL,
                                                      G_PARAM_READABLE));

  g_object_class_install_property (object_class,
                                   PROP_USER_TIME,
                                   g_param_spec_uint ("user-time",
                                                      "User time",
                                                      "Timestamp of last user interaction",
                                                      0,
                                                      G_MAXUINT,
                                                      0,
                                                      G_PARAM_READABLE));

  g_object_class_install_property (object_class,
                                   PROP_DEMANDS_ATTENTION,
                                   g_param_spec_boolean ("demands-attention",
                                                         "Demands Attention",
                                                         "Whether the window has _NET_WM_STATE_DEMANDS_ATTENTION set",
                                                         FALSE,
                                                         G_PARAM_READABLE));

  g_object_class_install_property (object_class,
                                   PROP_URGENT,
                                   g_param_spec_boolean ("urgent",
                                                         "Urgent",
                                                         "Whether the urgent flag of WM_HINTS is set",
                                                         FALSE,
                                                         G_PARAM_READABLE));

  g_object_class_install_property (object_class,
                                   PROP_MUFFIN_HINTS,
                                   g_param_spec_string ("muffin-hints",
                                                        "_MUFFIN_HINTS",
                                                        "Contents of the _MUFFIN_HINTS property of this window",
                                                        NULL,
                                                        G_PARAM_READABLE));
  g_object_class_install_property (object_class,
                                   PROP_APPEARS_FOCUSED,
                                   g_param_spec_boolean ("appears-focused",
                                                         "Appears focused",
                                                         "Whether the window is drawn as being focused",
                                                         FALSE,
                                                         G_PARAM_READABLE));

  g_object_class_install_property (object_class,
                                   PROP_RESIZEABLE,
                                   g_param_spec_boolean ("resizeable",
                                                         "Resizeable",
                                                         "Whether the window can be resized",
                                                         FALSE,
                                                         G_PARAM_READABLE));

  g_object_class_install_property (object_class,
                                   PROP_ABOVE,
                                   g_param_spec_boolean ("above",
                                                         "Above",
                                                         "Whether the window is shown as always-on-top",
                                                         FALSE,
                                                         G_PARAM_READABLE));

  g_object_class_install_property (object_class,
                                   PROP_WM_CLASS,
                                   g_param_spec_string ("wm-class",
                                                        "WM_CLASS",
                                                        "Contents of the WM_CLASS property of this window",
                                                        NULL,
                                                        G_PARAM_READABLE));

  g_object_class_install_property (object_class,
                                   PROP_GTK_APPLICATION_ID,
                                   g_param_spec_string ("gtk-application-id",
                                                        "_GTK_APPLICATION_ID",
                                                        "Contents of the _GTK_APPLICATION_ID property of this window",
                                                        NULL,
                                                        G_PARAM_READABLE));

  g_object_class_install_property (object_class,
                                   PROP_GTK_UNIQUE_BUS_NAME,
                                   g_param_spec_string ("gtk-unique-bus-name",
                                                        "_GTK_UNIQUE_BUS_NAME",
                                                        "Contents of the _GTK_UNIQUE_BUS_NAME property of this window",
                                                        NULL,
                                                        G_PARAM_READABLE));

  g_object_class_install_property (object_class,
                                   PROP_GTK_APPLICATION_OBJECT_PATH,
                                   g_param_spec_string ("gtk-application-object-path",
                                                        "_GTK_APPLICATION_OBJECT_PATH",
                                                        "Contents of the _GTK_APPLICATION_OBJECT_PATH property of this window",
                                                        NULL,
                                                        G_PARAM_READABLE));

  g_object_class_install_property (object_class,
                                   PROP_GTK_WINDOW_OBJECT_PATH,
                                   g_param_spec_string ("gtk-window-object-path",
                                                        "_GTK_WINDOW_OBJECT_PATH",
                                                        "Contents of the _GTK_WINDOW_OBJECT_PATH property of this window",
                                                        NULL,
                                                        G_PARAM_READABLE));

  g_object_class_install_property (object_class,
                                   PROP_GTK_APP_MENU_OBJECT_PATH,
                                   g_param_spec_string ("gtk-app-menu-object-path",
                                                        "_GTK_APP_MENU_OBJECT_PATH",
                                                        "Contents of the _GTK_APP_MENU_OBJECT_PATH property of this window",
                                                        NULL,
                                                        G_PARAM_READABLE));

  g_object_class_install_property (object_class,
                                   PROP_GTK_MENUBAR_OBJECT_PATH,
                                   g_param_spec_string ("gtk-menubar-object-path",
                                                        "_GTK_MENUBAR_OBJECT_PATH",
                                                        "Contents of the _GTK_MENUBAR_OBJECT_PATH property of this window",
                                                        NULL,
                                                        G_PARAM_READABLE));

  g_object_class_install_property (object_class,
                                   PROP_PROGRESS,
                                   g_param_spec_uint ("progress",
                                                      "Progress",
                                                      "The progress of some long-running operation",
                                                      0,
                                                      100,
                                                      0,
                                                      G_PARAM_READABLE));

  g_object_class_install_property (object_class,
                                   PROP_PROGRESS_PULSE,
                                   g_param_spec_boolean ("progress-pulse",
                                                         "Pulsing progress",
                                                         "Show indeterminate or ongoing progress of an operation.",
                                                         FALSE,
                                                         G_PARAM_READABLE));

  window_signals[WORKSPACE_CHANGED] =
    g_signal_new ("workspace-changed",
                  G_TYPE_FROM_CLASS (object_class),
                  G_SIGNAL_RUN_LAST,
                  G_STRUCT_OFFSET (MetaWindowClass, workspace_changed),
                  NULL, NULL, NULL,
                  G_TYPE_NONE, 1,
                  G_TYPE_INT);

  window_signals[FOCUS] =
    g_signal_new ("focus",
                  G_TYPE_FROM_CLASS (object_class),
                  G_SIGNAL_RUN_LAST,
                  G_STRUCT_OFFSET (MetaWindowClass, focus),
                  NULL, NULL, NULL,
                  G_TYPE_NONE, 0);

  window_signals[RAISED] =
    g_signal_new ("raised",
                  G_TYPE_FROM_CLASS (object_class),
                  G_SIGNAL_RUN_LAST,
                  G_STRUCT_OFFSET (MetaWindowClass, raised),
                  NULL, NULL, NULL,
                  G_TYPE_NONE, 0);

  window_signals[UNMANAGED] =
    g_signal_new ("unmanaged",
                  G_TYPE_FROM_CLASS (object_class),
                  G_SIGNAL_RUN_LAST,
                  G_STRUCT_OFFSET (MetaWindowClass, unmanaged),
                  NULL, NULL, NULL,
                  G_TYPE_NONE, 0);

  window_signals[POSITION_CHANGED] =
    g_signal_new ("position-changed",
                  G_TYPE_FROM_CLASS (object_class),
                  G_SIGNAL_RUN_LAST,
                  0,
                  NULL, NULL, NULL,
                  G_TYPE_NONE, 0);

  window_signals[SIZE_CHANGED] =
    g_signal_new ("size-changed",
                  G_TYPE_FROM_CLASS (object_class),
                  G_SIGNAL_RUN_LAST,
                  0,
                  NULL, NULL, NULL,
                  G_TYPE_NONE, 0);

  window_signals[ICON_CHANGED] =
    g_signal_new ("icon-changed",
                  G_TYPE_FROM_CLASS (object_class),
                  G_SIGNAL_RUN_LAST,
                  0,
                  NULL, NULL, NULL,
                  G_TYPE_NONE, 0);
}

static void
meta_window_init (MetaWindow *self)
{
  meta_prefs_add_listener (prefs_changed_callback, self);
}

#ifdef WITH_VERBOSE_MODE
static const char*
wm_state_to_string (int state)
{
  switch (state)
    {
    case NormalState:
      return "NormalState";
    case IconicState:
      return "IconicState";
    case WithdrawnState:
      return "WithdrawnState";
    }

  return "Unknown";
}
#endif

static gboolean
is_desktop_or_dock_foreach (MetaWindow *window,
                            void       *data)
{
  gboolean *result = data;

  *result =
    window->type == META_WINDOW_DESKTOP ||
    window->type == META_WINDOW_DOCK;
  if (*result)
    return FALSE; /* stop as soon as we find one */
  else
    return TRUE;
}

/* window is the window that's newly mapped provoking
 * the possible change
 */
static void
maybe_leave_show_desktop_mode (MetaWindow *window)
{
  gboolean is_desktop_or_dock;

  if (!window->screen->active_workspace->showing_desktop)
    return;

  /* If the window is a transient for the dock or desktop, don't
   * leave show desktop mode when the window opens. That's
   * so you can e.g. hide all windows, manipulate a file on
   * the desktop via a dialog, then unshow windows again.
   */
  is_desktop_or_dock = FALSE;
  is_desktop_or_dock_foreach (window,
                              &is_desktop_or_dock);

  meta_window_foreach_ancestor (window, is_desktop_or_dock_foreach,
                                &is_desktop_or_dock);

  if (!is_desktop_or_dock)
    {
      meta_screen_minimize_all_on_active_workspace_except (window->screen,
                                                           window);
      meta_screen_unshow_desktop (window->screen);
    }
}

static gboolean
client_window_should_be_mapped (MetaWindow *window)
{
  return !window->shaded;
}

static void
sync_client_window_mapped (MetaWindow *window)
{
  gboolean should_be_mapped = client_window_should_be_mapped (window);

  g_return_if_fail (!window->override_redirect);

  if (window->mapped == should_be_mapped)
    return;

  window->mapped = should_be_mapped;

  meta_error_trap_push (window->display);
  if (should_be_mapped)
    {
      XMapWindow (window->display->xdisplay, window->xwindow);
    }
  else
    {
      XUnmapWindow (window->display->xdisplay, window->xwindow);
      window->unmaps_pending ++;
    }
  meta_error_trap_pop (window->display);
}

LOCAL_SYMBOL MetaWindow*
meta_window_new (MetaDisplay *display,
                 Window       xwindow,
                 gboolean     must_be_viewable)
{
  XWindowAttributes attrs;
  MetaWindow *window;

  meta_display_grab (display);
  meta_error_trap_push (display); /* Push a trap over all of window
                                   * creation, to reduce XSync() calls
                                   */

  meta_error_trap_push_with_return (display);

  if (XGetWindowAttributes (display->xdisplay,xwindow, &attrs))
   {
      if(meta_error_trap_pop_with_return (display) != Success)
       {
          meta_verbose ("Failed to get attributes for window 0x%lx\n",
                        xwindow);
          meta_error_trap_pop (display);
          meta_display_ungrab (display);
          return NULL;
       }
      window = meta_window_new_with_attrs (display, xwindow,
                                           must_be_viewable,
                                           META_COMP_EFFECT_CREATE,
                                           &attrs);
   }
  else
   {
         meta_error_trap_pop_with_return (display);
         meta_verbose ("Failed to get attributes for window 0x%lx\n",
                        xwindow);
         meta_error_trap_pop (display);
         meta_display_ungrab (display);
         return NULL;
   }


  meta_error_trap_pop (display);
  meta_display_ungrab (display);

  return window;
}

/* The MUFFIN_WM_CLASS_FILTER environment variable is designed for
 * performance and regression testing environments where we want to do
 * tests with only a limited set of windows and ignore all other windows
 *
 * When it is set to a comma separated list of WM_CLASS class names, all
 * windows not matching the list will be ignored.
 *
 * Returns TRUE if window has been filtered out and should be ignored.
 */
static gboolean
maybe_filter_window (MetaDisplay       *display,
                     Window             xwindow,
                     gboolean           must_be_viewable,
                     XWindowAttributes *attrs)
{
  static char **filter_wm_classes = NULL;
  static gboolean initialized = FALSE;
  XClassHint class_hint;
  gboolean filtered;
  Status success;
  int i;

  if (!initialized)
    {
      const char *filter_string = g_getenv ("MUFFIN_WM_CLASS_FILTER");
      if (filter_string)
        filter_wm_classes = g_strsplit (filter_string, ",", -1);
      initialized = TRUE;
    }

  if (!filter_wm_classes || !filter_wm_classes[0])
    return FALSE;

  filtered = TRUE;

  meta_error_trap_push (display);
  success = XGetClassHint (display->xdisplay, xwindow, &class_hint);

  if (success)
    {
      for (i = 0; filter_wm_classes[i]; i++)
        {
          if (strcmp (class_hint.res_class, filter_wm_classes[i]) == 0)
            {
              filtered = FALSE;
              break;
            }
        }

      XFree (class_hint.res_name);
      XFree (class_hint.res_class);
    }

  if (filtered)
    {
      /* We want to try and get the window managed by the next WM that come along,
       * so we need to make sure that windows that are requested to be mapped while
       * Muffin is running (!must_be_viewable), or windows already viewable at startup
       * get a non-withdrawn WM_STATE property. Previously unmapped windows are left
       * with whatever WM_STATE property they had.
       */
      if (!must_be_viewable || attrs->map_state == IsViewable)
        {
          gulong old_state;

          if (!meta_prop_get_cardinal_with_atom_type (display, xwindow,
                                                      display->atom_WM_STATE,
                                                      display->atom_WM_STATE,
                                                      &old_state))
            old_state = WithdrawnState;

          if (old_state == WithdrawnState)
            set_wm_state_on_xwindow (display, xwindow, NormalState);
        }

      /* Make sure filtered windows are hidden from view */
      XUnmapWindow (display->xdisplay, xwindow);
    }

  meta_error_trap_pop (display);

  return filtered;
}

LOCAL_SYMBOL gboolean
meta_window_should_attach_to_parent (MetaWindow *window)
{
  MetaWindow *parent;

  if (!meta_prefs_get_attach_modal_dialogs () ||
      window->type != META_WINDOW_MODAL_DIALOG)
    return FALSE;

  parent = meta_window_get_transient_for (window);
  if (!parent)
    return FALSE;

  switch (parent->type)
    {
    case META_WINDOW_NORMAL:
    case META_WINDOW_DIALOG:
    case META_WINDOW_MODAL_DIALOG:
      return TRUE;

    default:
      return FALSE;
    }
}

static gboolean
emit_window_added (MetaWindow *window)
{
  if (window == NULL || window->screen == NULL || window->monitor == NULL)
    return FALSE;

  g_signal_emit_by_name (window->screen, "window-added", window, window->monitor->number);
  return FALSE;
}

LOCAL_SYMBOL LOCAL_SYMBOL MetaWindow*
meta_window_new_with_attrs (MetaDisplay       *display,
                            Window             xwindow,
                            gboolean           must_be_viewable,
                            MetaCompEffect     effect,
                            XWindowAttributes *attrs)
{
  MetaWindow *window;
  GSList *tmp;
  MetaWorkspace *space;
  gulong existing_wm_state;
  gulong event_mask;
  MetaMoveResizeFlags flags;
  gboolean has_shape;
  MetaScreen *screen;

  g_assert (attrs != NULL);

  meta_verbose ("Attempting to manage 0x%lx\n", xwindow);

  if (meta_display_xwindow_is_a_no_focus_window (display, xwindow))
    {
      meta_verbose ("Not managing no_focus_window 0x%lx\n",
                    xwindow);
      return NULL;
    }

  screen = NULL;
  for (tmp = display->screens; tmp != NULL; tmp = tmp->next)
    {
      MetaScreen *scr = tmp->data;

      if (scr->xroot == attrs->root)
        {
          screen = tmp->data;
          break;
        }
    }

  g_assert (screen);

  /* A black list of override redirect windows that we don't need to manage: */
  if (attrs->override_redirect &&
      (xwindow == screen->no_focus_window ||
       xwindow == screen->flash_window ||
       xwindow == screen->wm_sn_selection_window ||
       attrs->class == InputOnly ||
       /* any windows created via meta_create_offscreen_window: */
       (attrs->x == -100 && attrs->y == -100
	&& attrs->width == 1 && attrs->height == 1) ||
       xwindow == screen->wm_cm_selection_window ||
       xwindow == screen->guard_window ||
       xwindow == screen->composite_overlay_window
      )
     ) {
    meta_verbose ("Not managing our own windows\n");
    return NULL;
  }

  if (maybe_filter_window (display, xwindow, must_be_viewable, attrs))
    {
      meta_verbose ("Not managing filtered window\n");
      return NULL;
    }

  /* Grab server */
  meta_display_grab (display);
  meta_error_trap_push (display); /* Push a trap over all of window
                                   * creation, to reduce XSync() calls
                                   */

  meta_verbose ("must_be_viewable = %d attrs->map_state = %d (%s)\n",
                must_be_viewable,
                attrs->map_state,
                (attrs->map_state == IsUnmapped) ?
                "IsUnmapped" :
                (attrs->map_state == IsViewable) ?
                "IsViewable" :
                (attrs->map_state == IsUnviewable) ?
                "IsUnviewable" :
                "(unknown)");

  existing_wm_state = WithdrawnState;
  if (must_be_viewable && attrs->map_state != IsViewable)
    {
      /* Only manage if WM_STATE is IconicState or NormalState */
      gulong state;

      /* WM_STATE isn't a cardinal, it's type WM_STATE, but is an int */
      if (!(meta_prop_get_cardinal_with_atom_type (display, xwindow,
                                                   display->atom_WM_STATE,
                                                   display->atom_WM_STATE,
                                                   &state) &&
            (state == IconicState || state == NormalState)))
        {
          meta_verbose ("Deciding not to manage unmapped or unviewable window 0x%lx\n", xwindow);
          meta_error_trap_pop (display);
          meta_display_ungrab (display);
          return NULL;
        }

      existing_wm_state = state;
      meta_verbose ("WM_STATE of %lx = %s\n", xwindow,
                    wm_state_to_string (existing_wm_state));
    }

  meta_error_trap_push_with_return (display);

  /*
   * XAddToSaveSet can only be called on windows created by a different client.
   * with Muffin we want to be able to create manageable windows from within
   * the process (such as a dummy desktop window), so we do not want this
   * call failing to prevent the window from being managed -- wrap it in its
   * own error trap (we use the _with_return() version here to ensure that
   * XSync() is done on the pop, otherwise the error will not get caught).
   */
  meta_error_trap_push_with_return (display);
  XAddToSaveSet (display->xdisplay, xwindow);
  meta_error_trap_pop_with_return (display);

  event_mask =
    PropertyChangeMask | EnterWindowMask | LeaveWindowMask |
    FocusChangeMask | ColormapChangeMask;
  if (attrs->override_redirect)
    event_mask |= StructureNotifyMask;

  /* If the window is from this client (a menu, say) we need to augment
   * the event mask, not replace it. For windows from other clients,
   * attrs->your_event_mask will be empty at this point.
   */
  XSelectInput (display->xdisplay, xwindow, attrs->your_event_mask | event_mask);

  has_shape = FALSE;
#ifdef HAVE_SHAPE
  if (META_DISPLAY_HAS_SHAPE (display))
    {
      int x_bounding, y_bounding, x_clip, y_clip;
      unsigned w_bounding, h_bounding, w_clip, h_clip;
      int bounding_shaped, clip_shaped;

      XShapeSelectInput (display->xdisplay, xwindow, ShapeNotifyMask);

      XShapeQueryExtents (display->xdisplay, xwindow,
                          &bounding_shaped, &x_bounding, &y_bounding,
                          &w_bounding, &h_bounding,
                          &clip_shaped, &x_clip, &y_clip,
                          &w_clip, &h_clip);

      has_shape = bounding_shaped != FALSE;

      meta_topic (META_DEBUG_SHAPES,
                  "Window has_shape = %d extents %d,%d %u x %u\n",
                  has_shape, x_bounding, y_bounding,
                  w_bounding, h_bounding);
    }
#endif

  /* Get rid of any borders */
  if (attrs->border_width != 0)
    XSetWindowBorderWidth (display->xdisplay, xwindow, 0);

  /* Get rid of weird gravities */
  if (attrs->win_gravity != NorthWestGravity)
    {
      XSetWindowAttributes set_attrs;

      set_attrs.win_gravity = NorthWestGravity;

      XChangeWindowAttributes (display->xdisplay,
                               xwindow,
                               CWWinGravity,
                               &set_attrs);
    }

  if (meta_error_trap_pop_with_return (display) != Success)
    {
      meta_verbose ("Window 0x%lx disappeared just as we tried to manage it\n",
                    xwindow);
      meta_error_trap_pop (display);
      meta_display_ungrab (display);
      return NULL;
    }


  window = g_object_new (META_TYPE_WINDOW, NULL);

  window->constructing = TRUE;

  window->dialog_pid = -1;

  window->xwindow = xwindow;

  /* this is in window->screen->display, but that's too annoying to
   * type
   */
  window->display = display;
  window->workspace = NULL;

#ifdef HAVE_XSYNC
  window->sync_request_counter = None;
  window->sync_request_serial = 0;
  window->sync_request_timeout_id = 0;
  window->sync_request_alarm = None;
#endif

  window->screen = screen;

  window->desc = g_strdup_printf ("0x%lx", window->xwindow);

  window->override_redirect = attrs->override_redirect;

  /* avoid tons of stack updates */
  meta_stack_freeze (window->screen->stack);

  window->has_shape = has_shape;

  window->rect.x = attrs->x;
  window->rect.y = attrs->y;
  window->rect.width = attrs->width;
  window->rect.height = attrs->height;

  window->client_area = g_new (cairo_rectangle_int_t, 1);

  /* And border width, size_hints are the "request" */
  window->border_width = attrs->border_width;
  window->size_hints.x = attrs->x;
  window->size_hints.y = attrs->y;
  window->size_hints.width = attrs->width;
  window->size_hints.height = attrs->height;
  /* initialize the remaining size_hints as if size_hints.flags were zero */
  meta_set_normal_hints (window, NULL);

  /* And this is our unmaximized size */
  window->saved_rect = window->rect;
  window->user_rect = window->rect;
  window->snapped_rect = window->rect;

  window->depth = attrs->depth;
  window->xvisual = attrs->visual;
  window->colormap = attrs->colormap;

  window->title = NULL;
  window->icon_name = NULL;
  window->icon = NULL;
  window->icon_size = -1;
  meta_icon_cache_init (&window->icon_cache);
  window->theme_icon_name = NULL;
  window->wm_hints_pixmap = None;
  window->wm_hints_mask = None;
  window->wm_hints_urgent = FALSE;

  window->frame = NULL;
  window->has_focus = FALSE;
  window->attached_focus_window = NULL;

  window->hide_titlebar_when_maximized = FALSE;

  window->maximized_horizontally = FALSE;
  window->maximized_vertically = FALSE;
  window->tile_type = META_WINDOW_TILE_TYPE_NONE;
  window->snap_queued = FALSE;
  window->current_proximity_zone = 0;
  window->mouse_on_edge = FALSE;
  window->resizing_tile_type = META_WINDOW_TILE_TYPE_NONE;
  window->custom_snap_size = FALSE;
  window->zone_queued = ZONE_NONE;
  window->maximize_horizontally_after_placement = FALSE;
  window->maximize_vertically_after_placement = FALSE;
  window->minimize_after_placement = FALSE;
  window->tile_after_placement = FALSE;
  window->move_after_placement = FALSE;
  window->fullscreen = FALSE;
  window->fullscreen_after_placement = FALSE;
  window->fullscreen_monitors[0] = -1;
  window->require_fully_onscreen = TRUE;
  window->require_on_single_monitor = TRUE;
  window->require_titlebar_visible = TRUE;
  window->on_all_workspaces = FALSE;
  window->on_all_workspaces_requested = FALSE;
  window->tile_mode = META_TILE_NONE;
  window->last_tile_mode = META_TILE_NONE;
  window->resize_tile_mode = META_TILE_NONE;
  window->maybe_retile_maximize = FALSE;
  window->tile_monitor_number = -1;
  window->shaded = FALSE;
  window->initially_iconic = FALSE;
  window->minimized = FALSE;
  window->tab_unminimized = FALSE;
  window->iconic = FALSE;
  window->mapped = attrs->map_state != IsUnmapped;
  window->hidden = FALSE;
  window->visible_to_compositor = FALSE;
  window->pending_compositor_effect = effect;
  /* if already mapped, no need to worry about focus-on-first-time-showing */
  window->showing_for_first_time = !window->mapped;
  /* if already mapped we don't want to do the placement thing;
   * override-redirect windows are placed by the app */
  window->placed = ((window->mapped && !window->hidden) || window->override_redirect);
  if (window->placed)
    meta_topic (META_DEBUG_PLACEMENT,
                "Not placing window 0x%lx since it's already mapped\n",
                xwindow);
  window->force_save_user_rect = TRUE;
  window->denied_focus_and_not_transient = FALSE;
  window->unmanaging = FALSE;
  window->is_in_queues = 0;
  window->keys_grabbed = FALSE;
  window->grab_on_frame = FALSE;
  window->all_keys_grabbed = FALSE;
  window->withdrawn = FALSE;
  window->initial_workspace_set = FALSE;
  window->initial_timestamp_set = FALSE;
  window->net_wm_user_time_set = FALSE;
  window->user_time_window = None;
  window->take_focus = FALSE;
  window->delete_window = FALSE;
  window->net_wm_ping = FALSE;
  window->input = TRUE;
  window->calc_placement = FALSE;
  window->shaken_loose = FALSE;
  window->have_focus_click_grab = FALSE;
  window->disable_sync = FALSE;

  window->unmaps_pending = 0;

  window->mwm_decorated = TRUE;
  window->mwm_border_only = FALSE;
  window->mwm_has_close_func = TRUE;
  window->mwm_has_minimize_func = TRUE;
  window->mwm_has_maximize_func = TRUE;
  window->mwm_has_move_func = TRUE;
  window->mwm_has_resize_func = TRUE;

  window->decorated = TRUE;
  window->has_close_func = TRUE;
  window->has_minimize_func = TRUE;
  window->has_maximize_func = TRUE;
  window->has_move_func = TRUE;
  window->has_resize_func = TRUE;

  window->has_shade_func = TRUE;

  window->has_fullscreen_func = TRUE;

  window->always_sticky = FALSE;

  window->wm_state_modal = FALSE;
  window->skip_taskbar = FALSE;
  window->skip_pager = FALSE;
  window->wm_state_skip_taskbar = FALSE;
  window->wm_state_skip_pager = FALSE;
  window->wm_state_above = FALSE;
  window->wm_state_below = FALSE;
  window->wm_state_demands_attention = FALSE;

  window->res_class = NULL;
  window->res_name = NULL;
  window->role = NULL;
  window->sm_client_id = NULL;
  window->wm_client_machine = NULL;
  window->startup_id = NULL;

  window->net_wm_pid = -1;

  window->xtransient_for = None;
  window->xclient_leader = None;
  window->transient_parent_is_root_window = FALSE;

  window->type = META_WINDOW_NORMAL;
  window->type_atom = None;

  window->struts = NULL;

  window->using_net_wm_name              = FALSE;
  window->using_net_wm_visible_name      = FALSE;
  window->using_net_wm_icon_name         = FALSE;
  window->using_net_wm_visible_icon_name = FALSE;

  window->need_reread_icon = TRUE;

  window->layer = META_LAYER_LAST; /* invalid value */
  window->stack_position = -1;
  window->initial_workspace = 0; /* not used */
  window->initial_timestamp = 0; /* not used */

  window->compositor_private = NULL;

  window->monitor = meta_screen_get_monitor_for_rect (window->screen, &window->outer_rect);

  window->tile_match = NULL;

  if (window->override_redirect)
    {
      window->decorated = FALSE;
      window->always_sticky = TRUE;
      window->has_close_func = FALSE;
      window->has_shade_func = FALSE;
      window->has_move_func = FALSE;
      window->has_resize_func = FALSE;
    }

  meta_display_register_x_window (display, &window->xwindow, window);

  /* Assign this #MetaWindow a sequence number which can be used
   * for sorting.
   */
  window->stable_sequence = ++display->window_sequence_counter;

  /* assign the window to its group, or create a new group if needed
   */
  window->group = NULL;
  window->xgroup_leader = None;
  meta_window_compute_group (window);

  meta_window_load_initial_properties (window);

  if (!window->override_redirect)
    {
      update_sm_hints (window); /* must come after transient_for */

      meta_window_update_role (window);
    }

  meta_window_update_net_wm_type (window);

  if (window->decorated)
    meta_window_ensure_frame (window);

  if (window->initially_iconic)
    {
      /* WM_HINTS said minimized */
      window->minimized = TRUE;
      meta_verbose ("Window %s asked to start out minimized\n", window->desc);
    }

  if (existing_wm_state == IconicState)
    {
      /* WM_STATE said minimized */
      window->minimized = TRUE;
      meta_verbose ("Window %s had preexisting WM_STATE = IconicState, minimizing\n",
                    window->desc);

      /* Assume window was previously placed, though perhaps it's
       * been iconic its whole life, we have no way of knowing.
       */
      window->placed = TRUE;
    }

  /* Apply any window attributes such as initial workspace
   * based on startup notification
   */
  meta_screen_apply_startup_properties (window->screen, window);

  /* Try to get a "launch timestamp" for the window.  If the window is
   * a transient, we'd like to be able to get a last-usage timestamp
   * from the parent window.  If the window has no parent, there isn't
   * much we can do...except record the current time so that any children
   * can use this time as a fallback.
   */
  if (!window->override_redirect && !window->net_wm_user_time_set) {
    MetaWindow *parent = NULL;
    if (window->xtransient_for)
      parent = meta_display_lookup_x_window (window->display,
                                             window->xtransient_for);

    /* First, maybe the app was launched with startup notification using an
     * obsolete version of the spec; use that timestamp if it exists.
     */
    if (window->initial_timestamp_set)
      /* NOTE: Do NOT toggle net_wm_user_time_set to true; this is just
       * being recorded as a fallback for potential transients
       */
      window->net_wm_user_time = window->initial_timestamp;
    else if (parent != NULL)
      meta_window_set_user_time(window, parent->net_wm_user_time);
    else
      /* NOTE: Do NOT toggle net_wm_user_time_set to true; this is just
       * being recorded as a fallback for potential transients
       */
      window->net_wm_user_time =
        meta_display_get_current_time_roundtrip (window->display);
  }

  window->attached = meta_window_should_attach_to_parent (window);
  if (window->attached)
    recalc_window_features (window);

  meta_window_grab_keys (window);
  if (window->type != META_WINDOW_DOCK && !window->override_redirect)
    {
      meta_display_grab_window_buttons (window->display, window->xwindow);
      meta_display_grab_focus_window_button (window->display, window);
    }

  if (window->type == META_WINDOW_DESKTOP ||
      window->type == META_WINDOW_DOCK)
    {
      /* Change the default, but don't enforce this if the user
       * focuses the dock/desktop and unsticks it using key shortcuts.
       * Need to set this before adding to the workspaces so the MRU
       * lists will be updated.
       */
      window->on_all_workspaces_requested = TRUE;
    }

  window->on_all_workspaces = should_be_on_all_workspaces (window);

  /* For the workspace, first honor hints,
   * if that fails put transients with parents,
   * otherwise put window on active space
   */

  if (window->initial_workspace_set)
    {
      if (window->initial_workspace == (int) 0xFFFFFFFF)
        {
          meta_topic (META_DEBUG_PLACEMENT,
                      "Window %s is initially on all spaces\n",
                      window->desc);

	  /* need to set on_all_workspaces first so that it will be
	   * added to all the MRU lists
	   */
          window->on_all_workspaces_requested = TRUE;
          window->on_all_workspaces = TRUE;
          meta_workspace_add_window (window->screen->active_workspace, window);
        }
      else
        {
          meta_topic (META_DEBUG_PLACEMENT,
                      "Window %s is initially on space %d\n",
                      window->desc, window->initial_workspace);

          space =
            meta_screen_get_workspace_by_index (window->screen,
                                                window->initial_workspace);

          if (space)
            meta_workspace_add_window (space, window);
        }
    }

  /* override-redirect windows are subtly different from other windows
   * with window->on_all_workspaces == TRUE. Other windows are part of
   * some workspace (so they can return to that if the flag is turned off),
   * but appear on other workspaces. override-redirect windows are part
   * of no workspace.
   */
  if (!window->override_redirect)
    {
      if (window->workspace == NULL &&
          window->xtransient_for != None)
        {
          /* Try putting dialog on parent's workspace */
          MetaWindow *parent;

          parent = meta_display_lookup_x_window (window->display,
                                                 window->xtransient_for);

          if (parent && parent->workspace)
            {
              meta_topic (META_DEBUG_PLACEMENT,
                          "Putting window %s on same workspace as parent %s\n",
                          window->desc, parent->desc);

              if (parent->on_all_workspaces_requested)
                {
                  window->on_all_workspaces_requested = TRUE;
                  window->on_all_workspaces = TRUE;
                }

              /* this will implicitly add to the appropriate MRU lists
               */
              meta_workspace_add_window (parent->workspace, window);
            }
        }

      if (window->workspace == NULL)
        {
          meta_topic (META_DEBUG_PLACEMENT,
                      "Putting window %s on active workspace\n",
                      window->desc);

          space = window->screen->active_workspace;

          meta_workspace_add_window (space, window);
        }

      /* for the various on_all_workspaces = TRUE possible above */
      meta_window_set_current_workspace_hint (window);

      meta_window_update_struts (window);
    }

  g_signal_emit_by_name (window->screen, "window-entered-monitor", window->monitor->number, window);
  clutter_threads_add_timeout (20, (GSourceFunc) emit_window_added, window);

  /* Must add window to stack before doing move/resize, since the
   * window might have fullscreen size (i.e. should have been
   * fullscreen'd; acrobat is one such braindead case; it withdraws
   * and remaps its window whenever trying to become fullscreen...)
   * and thus constraints may try to auto-fullscreen it which also
   * means restacking it.
   */
  if (!window->override_redirect)
    meta_stack_add (window->screen->stack,
                    window);
  else
    window->layer = META_LAYER_OVERRIDE_REDIRECT; /* otherwise set by MetaStack */

  /* Put our state back where it should be,
   * passing TRUE for is_configure_request, ICCCM says
   * initial map is handled same as configure request
   */
  flags =
    META_IS_CONFIGURE_REQUEST | META_IS_MOVE_ACTION | META_IS_RESIZE_ACTION;
  if (!window->override_redirect)
    meta_window_move_resize_internal (window,
                                      flags,
                                      window->size_hints.win_gravity,
                                      window->size_hints.x,
                                      window->size_hints.y,
                                      window->size_hints.width,
                                      window->size_hints.height);

  /* Now try applying saved stuff from the session */
  {
    const MetaWindowSessionInfo *info;

    info = meta_window_lookup_saved_state (window);

    if (info)
      {
        meta_window_apply_session_info (window, info);
        meta_window_release_saved_state (info);
      }
  }

  if (!window->override_redirect)
    {
      /* FIXME we have a tendency to set this then immediately
       * change it again.
       */
      set_wm_state (window, window->iconic ? IconicState : NormalState);
      set_net_wm_state (window);
    }

  meta_compositor_add_window (screen->display->compositor, window);

  /* Sync stack changes */
  meta_stack_thaw (window->screen->stack);

  /* Usually the we'll have queued a stack sync anyways, because we've
   * added a new frame window or restacked. But if an undecorated
   * window is mapped, already stacked in the right place, then we
   * might need to do this explicitly.
   */
  meta_stack_tracker_queue_sync_stack (window->screen->stack_tracker);

  /* disable show desktop mode unless we're a desktop component */
  maybe_leave_show_desktop_mode (window);

  meta_window_queue (window, META_QUEUE_CALC_SHOWING);
  /* See bug 303284; a transient of the given window can already exist, in which
   * case we think it should probably be shown.
   */
  meta_window_foreach_transient (window,
                                 queue_calc_showing_func,
                                 NULL);
  /* See bug 334899; the window may have minimized ancestors
   * which need to be shown.
   *
   * However, we shouldn't unminimize windows here when opening
   * a new display because that breaks passing _NET_WM_STATE_HIDDEN
   * between window managers when replacing them; see bug 358042.
   *
   * And we shouldn't unminimize windows if they were initially
   * iconic.
   */
  if (!window->override_redirect &&
      !display->display_opening &&
      !window->initially_iconic)
    unminimize_window_and_all_transient_parents (window);

  meta_error_trap_pop (display); /* pop the XSync()-reducing trap */
  meta_display_ungrab (display);

  window->constructing = FALSE;

  meta_display_notify_window_created (display, window);

  if (window->wm_state_demands_attention)
    g_signal_emit_by_name (window->display, "window-demands-attention", window);

  if (window->wm_hints_urgent)
    g_signal_emit_by_name (window->display, "window-marked-urgent", window);

  return window;
}

/* This function should only be called from the end of meta_window_new_with_attrs () */
static void
meta_window_apply_session_info (MetaWindow *window,
                                const MetaWindowSessionInfo *info)
{
  if (info->stack_position_set)
    {
      meta_topic (META_DEBUG_SM,
                  "Restoring stack position %d for window %s\n",
                  info->stack_position, window->desc);

      /* FIXME well, I'm not sure how to do this. */
    }

  if (info->minimized_set)
    {
      meta_topic (META_DEBUG_SM,
                  "Restoring minimized state %d for window %s\n",
                  info->minimized, window->desc);

      if (window->has_minimize_func && info->minimized)
        meta_window_minimize (window);
    }

  if (info->maximized_set)
    {
      meta_topic (META_DEBUG_SM,
                  "Restoring maximized state %d for window %s\n",
                  info->maximized, window->desc);

      if (window->has_maximize_func && info->maximized)
        {
          meta_window_maximize (window,
                                META_MAXIMIZE_HORIZONTAL |
                                META_MAXIMIZE_VERTICAL);

          if (info->saved_rect_set)
            {
              meta_topic (META_DEBUG_SM,
                          "Restoring saved rect %d,%d %dx%d for window %s\n",
                          info->saved_rect.x,
                          info->saved_rect.y,
                          info->saved_rect.width,
                          info->saved_rect.height,
                          window->desc);

              window->saved_rect.x = info->saved_rect.x;
              window->saved_rect.y = info->saved_rect.y;
              window->saved_rect.width = info->saved_rect.width;
              window->saved_rect.height = info->saved_rect.height;
            }
	}
    }

  if (info->on_all_workspaces_set)
    {
      window->on_all_workspaces_requested = info->on_all_workspaces;
      meta_window_update_on_all_workspaces (window);
      meta_topic (META_DEBUG_SM,
                  "Restoring sticky state %d for window %s\n",
                  window->on_all_workspaces_requested, window->desc);
    }

  if (info->workspace_indices)
    {
      GSList *tmp;
      GSList *spaces;

      spaces = NULL;

      tmp = info->workspace_indices;
      while (tmp != NULL)
        {
          MetaWorkspace *space;

          space =
            meta_screen_get_workspace_by_index (window->screen,
                                                GPOINTER_TO_INT (tmp->data));

          if (space)
            spaces = g_slist_prepend (spaces, space);

          tmp = tmp->next;
        }

      if (spaces)
        {
          /* This briefly breaks the invariant that we are supposed
           * to always be on some workspace. But we paranoically
           * ensured that one of the workspaces from the session was
           * indeed valid, so we know we'll go right back to one.
           */
          if (window->workspace)
            meta_workspace_remove_window (window->workspace, window);

          /* Only restore to the first workspace if the window
           * happened to be on more than one, since we have replaces
           * window->workspaces with window->workspace
           */
          meta_workspace_add_window (spaces->data, window);

          meta_topic (META_DEBUG_SM,
                      "Restoring saved window %s to workspace %d\n",
                      window->desc,
                      meta_workspace_index (spaces->data));

          g_slist_free (spaces);
        }
    }

  if (info->geometry_set)
    {
      int x, y, w, h;
      MetaMoveResizeFlags flags;

      window->placed = TRUE; /* don't do placement algorithms later */

      x = info->rect.x;
      y = info->rect.y;

      w = window->size_hints.base_width +
        info->rect.width * window->size_hints.width_inc;
      h = window->size_hints.base_height +
        info->rect.height * window->size_hints.height_inc;

      /* Force old gravity, ignoring anything now set */
      window->size_hints.win_gravity = info->gravity;

      meta_topic (META_DEBUG_SM,
                  "Restoring pos %d,%d size %d x %d for %s\n",
                  x, y, w, h, window->desc);

      flags = META_DO_GRAVITY_ADJUST | META_IS_MOVE_ACTION | META_IS_RESIZE_ACTION;
      meta_window_move_resize_internal (window,
                                        flags,
                                        window->size_hints.win_gravity,
                                        x, y, w, h);
    }
}

static gboolean
detach_foreach_func (MetaWindow *window,
                     void       *data)
{
  GList **children = data;
  MetaWindow *parent;

  if (window->attached)
    {
      /* Only return the immediate children of the window being unmanaged */
      parent = meta_window_get_transient_for (window);
      if (parent->unmanaging)
        *children = g_list_prepend (*children, window);
    }

  return TRUE;
}

LOCAL_SYMBOL void
meta_window_unmanage (MetaWindow  *window,
                      guint32      timestamp)
{
  GList *tmp;

  meta_verbose ("Unmanaging 0x%lx\n", window->xwindow);

  meta_display_set_all_obscured ();

  if (window->compositor_private &&
      (window->visible_to_compositor || meta_window_is_attached_dialog (window)))
    meta_window_actor_hide (window->compositor_private, META_COMP_EFFECT_DESTROY);

  meta_compositor_remove_window (window->display->compositor, window);

  if (window->display->window_with_menu == window)
    {
      meta_ui_window_menu_free (window->display->window_menu);
      window->display->window_menu = NULL;
      window->display->window_with_menu = NULL;
    }

  if (destroying_windows_disallowed > 0)
    meta_bug ("Tried to destroy window %s while destruction was not allowed\n",
              window->desc);

  window->unmanaging = TRUE;

  if (meta_prefs_get_attach_modal_dialogs ())
    {
      GList *attached_children = NULL, *iter;

      /* Detach any attached dialogs by unmapping and letting them
       * be remapped after @window is destroyed.
       */
      meta_window_foreach_transient (window,
                                     detach_foreach_func,
                                     &attached_children);
      for (iter = attached_children; iter; iter = iter->next)
        meta_window_unmanage (iter->data, timestamp);
      g_list_free (attached_children);
    }

  if (window->fullscreen)
    {
      MetaGroup *group;

      /* If the window is fullscreen, it may be forcing
       * other windows in its group to a higher layer
       */

      meta_stack_freeze (window->screen->stack);
      group = meta_window_get_group (window);
      if (group)
        meta_group_update_layers (group);
      meta_stack_thaw (window->screen->stack);
    }

  meta_window_shutdown_group (window); /* safe to do this early as
                                        * group.c won't re-add to the
                                        * group if window->unmanaging
                                        */

  /* If we have the focus, focus some other window.
   * This is done first, so that if the unmap causes
   * an EnterNotify the EnterNotify will have final say
   * on what gets focused, maintaining sloppy focus
   * invariants.
   */
  if (meta_window_appears_focused (window))
    meta_window_propagate_focus_appearance (window, FALSE);
  if (window->has_focus)
    {
      meta_topic (META_DEBUG_FOCUS,
                  "Focusing default window since we're unmanaging %s\n",
                  window->desc);
      meta_workspace_focus_default_window (window->screen->active_workspace,
                                           window,
                                           timestamp);
    }
  else if (window->display->expected_focus_window == window)
    {
      meta_topic (META_DEBUG_FOCUS,
                  "Focusing default window since expected focus window freed %s\n",
                  window->desc);
      window->display->expected_focus_window = NULL;
      meta_workspace_focus_default_window (window->screen->active_workspace,
                                           window,
                                           timestamp);
    }
  else
    {
      meta_topic (META_DEBUG_FOCUS,
                  "Unmanaging window %s which doesn't currently have focus\n",
                  window->desc);
    }

  if (window->struts)
    {
      meta_free_gslist_and_elements (window->struts);
      window->struts = NULL;

      meta_topic (META_DEBUG_WORKAREA,
                  "Unmanaging window %s which has struts, so invalidating work areas\n",
                  window->desc);
      invalidate_work_areas (window);
    }

  if (window->sync_request_timeout_id)
    {
      g_source_remove (window->sync_request_timeout_id);
      window->sync_request_timeout_id = 0;
    }

  if (window->display->grab_window == window)
    meta_display_end_grab_op (window->display, timestamp);

  g_assert (window->display->grab_window != window);

  if (window->display->focus_window == window)
    {
      window->display->focus_window = NULL;
      g_object_notify (G_OBJECT (window->display), "focus-window");
    }

  if (window->maximized_horizontally || window->maximized_vertically ||
      window->tile_type != META_WINDOW_TILE_TYPE_NONE)
    unmaximize_window_before_freeing (window);

  meta_window_unqueue (window, META_QUEUE_CALC_SHOWING |
                               META_QUEUE_MOVE_RESIZE);
  meta_window_free_delete_dialog (window);

  if (window->workspace)
    meta_workspace_remove_window (window->workspace, window);

  g_assert (window->workspace == NULL);

#ifndef G_DISABLE_CHECKS
  tmp = window->screen->workspaces;
  while (tmp != NULL)
    {
      MetaWorkspace *workspace = tmp->data;

      g_assert (g_list_find (workspace->windows, window) == NULL);
      g_assert (g_list_find (workspace->mru_list, window) == NULL);

      tmp = tmp->next;
    }
#endif

  if (window->monitor)
    {
      g_signal_emit_by_name (window->screen, "window-left-monitor",
                             window->monitor->number, window);
      window->monitor = NULL;
    }

  if (!window->override_redirect)
    meta_stack_remove (window->screen->stack, window);

  meta_window_destroy_sync_request_alarm (window);

  /* If an undecorated window is being withdrawn, that will change the
   * stack as presented to the compositing manager, without actually
   * changing the stacking order of X windows.
   */
  meta_stack_tracker_queue_sync_stack (window->screen->stack_tracker);

  if (window->withdrawn)
    {
      /* We need to clean off the window's state so it
       * won't be restored if the app maps it again.
       */
      meta_error_trap_push (window->display);
      meta_verbose ("Cleaning state from window %s\n", window->desc);
      XDeleteProperty (window->display->xdisplay,
                       window->xwindow,
                       window->display->atom__NET_WM_DESKTOP);
      XDeleteProperty (window->display->xdisplay,
                       window->xwindow,
                       window->display->atom__NET_WM_STATE);
      XDeleteProperty (window->display->xdisplay,
                       window->xwindow,
                       window->display->atom__NET_WM_FULLSCREEN_MONITORS);
      set_wm_state (window, WithdrawnState);
      meta_error_trap_pop (window->display);
    }
  else
    {
      /* We need to put WM_STATE so that others will understand it on
       * restart.
       */
      if (!window->minimized)
        {
          meta_error_trap_push (window->display);
          set_wm_state (window, NormalState);
          meta_error_trap_pop (window->display);
        }

      /* If we're unmanaging a window that is not withdrawn, then
       * either (a) muffin is exiting, in which case we need to map
       * the window so the next WM will know that it's not Withdrawn,
       * or (b) we want to create a new MetaWindow to replace the
       * current one, which will happen automatically if we re-map
       * the X Window.
       */
      meta_error_trap_push (window->display);
      XMapWindow (window->display->xdisplay,
                  window->xwindow);
      meta_error_trap_pop (window->display);
    }

  meta_window_ungrab_keys (window);
  meta_display_ungrab_window_buttons (window->display, window->xwindow);
  meta_display_ungrab_focus_window_button (window->display, window);

  meta_display_unregister_x_window (window->display, window->xwindow);


  meta_error_trap_push (window->display);

  /* Put back anything we messed up */
  if (window->border_width != 0)
    XSetWindowBorderWidth (window->display->xdisplay,
                           window->xwindow,
                           window->border_width);

  /* No save set */
  XRemoveFromSaveSet (window->display->xdisplay,
                      window->xwindow);

  /* Even though the window is now unmanaged, we can't unselect events. This
   * window might be a window from this process, like a GdkMenu, in
   * which case it will have pointer events and so forth selected
   * for it by GDK. There's no way to disentangle those events from the events
   * we've selected. Even for a window from a different X client,
   * GDK could also have selected events for it for IPC purposes, so we
   * can't unselect in that case either.
   *
   * Similarly, we can't unselected for events on window->user_time_window.
   * It might be our own GDK focus window, or it might be a window that a
   * different client is using for multiple different things:
   * _NET_WM_USER_TIME_WINDOW and IPC, perhaps.
   */

  if (window->user_time_window != None)
    {
      meta_display_unregister_x_window (window->display,
                                        window->user_time_window);
      window->user_time_window = None;
    }

#ifdef HAVE_SHAPE
  if (META_DISPLAY_HAS_SHAPE (window->display))
    XShapeSelectInput (window->display->xdisplay, window->xwindow, NoEventMask);
#endif

  meta_error_trap_pop (window->display);

  meta_prefs_remove_listener (prefs_changed_callback, window);

  meta_screen_queue_check_fullscreen (window->screen);

  if (window->frame)
    {
      /* The XReparentWindow call in meta_window_destroy_frame() moves the
       * window so we need to send a configure notify; see bug 399552.  (We
       * also do this just in case a window got unmaximized.)
       */
      send_configure_notify (window);

      meta_window_destroy_frame (window);
    }

  g_signal_emit (window, window_signals[UNMANAGED], 0);
  g_signal_emit_by_name (window->screen, "window-removed", window);

  g_object_unref (window);
}

static gboolean
should_be_on_all_workspaces (MetaWindow *window)
{
  return
    window->on_all_workspaces_requested ||
    window->override_redirect ||
    (meta_prefs_get_workspaces_only_on_primary () &&
     !meta_window_is_on_primary_monitor (window));
}

LOCAL_SYMBOL void
meta_window_update_on_all_workspaces (MetaWindow *window)
{
  gboolean old_value;

  old_value = window->on_all_workspaces;

  window->on_all_workspaces = should_be_on_all_workspaces (window);

  if (window->on_all_workspaces != old_value &&
      !window->override_redirect)
    {
      if (window->on_all_workspaces)
        {
          GList* tmp = window->screen->workspaces;

          /* Add to all MRU lists */
          while (tmp)
            {
              MetaWorkspace* work = (MetaWorkspace*) tmp->data;
              if (!g_list_find (work->mru_list, window))
                work->mru_list = g_list_prepend (work->mru_list, window);

              tmp = tmp->next;
            }
        }
      else
        {
          GList* tmp = window->screen->workspaces;

          /* Remove from MRU lists except the window's workspace */
          while (tmp)
            {
              MetaWorkspace* work = (MetaWorkspace*) tmp->data;
              if (work != window->workspace)
                work->mru_list = g_list_remove (work->mru_list, window);
              tmp = tmp->next;
            }
        }
      meta_window_set_current_workspace_hint (window);
    }
    meta_screen_update_snapped_windows (window->screen);
}

static void
set_wm_state_on_xwindow (MetaDisplay *display,
                         Window       xwindow,
                         int          state)
{
  unsigned long data[2];

  /* Muffin doesn't use icon windows, so data[1] should be None
   * according to the ICCCM 2.0 Section 4.1.3.1.
   */
  data[0] = state;
  data[1] = None;

  meta_error_trap_push (display);
  XChangeProperty (display->xdisplay, xwindow,
                   display->atom_WM_STATE,
                   display->atom_WM_STATE,
                   32, PropModeReplace, (guchar*) data, 2);
  meta_error_trap_pop (display);
}

static void
set_wm_state (MetaWindow *window,
              int         state)
{
  meta_verbose ("Setting wm state %s on %s\n",
                wm_state_to_string (state), window->desc);

  set_wm_state_on_xwindow (window->display, window->xwindow, state);
}

static void
set_net_wm_state (MetaWindow *window)
{
  int i;
  unsigned long data[14];

  i = 0;
  if (window->shaded)
    {
      data[i] = window->display->atom__NET_WM_STATE_SHADED;
      ++i;
    }
  if (window->wm_state_modal)
    {
      data[i] = window->display->atom__NET_WM_STATE_MODAL;
      ++i;
    }
  if (window->skip_pager)
    {
      data[i] = window->display->atom__NET_WM_STATE_SKIP_PAGER;
      ++i;
    }
  if (window->skip_taskbar)
    {
      data[i] = window->display->atom__NET_WM_STATE_SKIP_TASKBAR;
      ++i;
    }
  if (window->maximized_horizontally)
    {
      data[i] = window->display->atom__NET_WM_STATE_MAXIMIZED_HORZ;
      ++i;
    }
  /* As of 3.10, Gtk considers _NET_WM_STATE_MAXIMIZED_VERT to be a tiled window also */
  if (window->maximized_vertically || window->tile_type != META_WINDOW_TILE_TYPE_NONE)
    {
      data[i] = window->display->atom__NET_WM_STATE_MAXIMIZED_VERT;
      ++i;
    }
  if (window->tile_type != META_WINDOW_TILE_TYPE_NONE)
    {
      data[i] = window->display->atom__NET_WM_STATE_TILED;
      ++i;
    }
  if (window->fullscreen)
    {
      data[i] = window->display->atom__NET_WM_STATE_FULLSCREEN;
      ++i;
    }
  if (!meta_window_showing_on_its_workspace (window) || window->shaded)
    {
      data[i] = window->display->atom__NET_WM_STATE_HIDDEN;
      ++i;
    }
  if (window->wm_state_above)
    {
      data[i] = window->display->atom__NET_WM_STATE_ABOVE;
      ++i;
    }
  if (window->wm_state_below)
    {
      data[i] = window->display->atom__NET_WM_STATE_BELOW;
      ++i;
    }
  if (window->wm_state_demands_attention)
    {
      data[i] = window->display->atom__NET_WM_STATE_DEMANDS_ATTENTION;
      ++i;
    }
  if (window->on_all_workspaces_requested)
    {
      data[i] = window->display->atom__NET_WM_STATE_STICKY;
      ++i;
    }
  if (meta_window_appears_focused (window))
    {
      data[i] = window->display->atom__NET_WM_STATE_FOCUSED;
      ++i;
    }

  meta_verbose ("Setting _NET_WM_STATE with %d atoms\n", i);

  meta_error_trap_push (window->display);
  XChangeProperty (window->display->xdisplay, window->xwindow,
                   window->display->atom__NET_WM_STATE,
                   XA_ATOM,
                   32, PropModeReplace, (guchar*) data, i);
  meta_error_trap_pop (window->display);

  if (window->fullscreen)
    {
      data[0] = window->fullscreen_monitors[0];
      data[1] = window->fullscreen_monitors[1];
      data[2] = window->fullscreen_monitors[2];
      data[3] = window->fullscreen_monitors[3];

      meta_verbose ("Setting _NET_WM_FULLSCREEN_MONITORS\n");
      meta_error_trap_push (window->display);
      XChangeProperty (window->display->xdisplay,
                       window->xwindow,
                       window->display->atom__NET_WM_FULLSCREEN_MONITORS,
                       XA_CARDINAL, 32, PropModeReplace,
                       (guchar*) data, 4);
      meta_error_trap_pop (window->display);
    }

  if (window->tile_type != META_WINDOW_TILE_TYPE_NONE)
  {
    data[0] = (unsigned long) window->tile_mode;
    data[1] = (unsigned long) window->tile_type;
    data[2] = (unsigned long) window->outer_rect.x;
    data[3] = (unsigned long) window->outer_rect.y;
    data[4] = (unsigned long) window->outer_rect.width;
    data[5] = (unsigned long) window->outer_rect.height;
    data[6] = (unsigned long) window->tile_monitor_number;
    data[7] = (unsigned long) window->custom_snap_size ? 1 : 0;

    meta_error_trap_push (window->display);
    XChangeProperty (window->display->xdisplay, window->xwindow,
                     window->display->atom__NET_WM_WINDOW_TILE_INFO,
                     XA_CARDINAL,
                     32, PropModeReplace, (guchar*) data, 8);
    meta_error_trap_pop (window->display);
  } else {
    meta_error_trap_push (window->display);
    XDeleteProperty (window->display->xdisplay,
                     window->xwindow,
                     window->display->atom__NET_WM_WINDOW_TILE_INFO);
    meta_error_trap_pop (window->display);
  }

  meta_error_trap_push (window->display);
  update_gtk_edge_constraints (window);
  meta_error_trap_pop (window->display);
}

LOCAL_SYMBOL gboolean
meta_window_located_on_workspace (MetaWindow    *window,
                                  MetaWorkspace *workspace)
{
  return (window->on_all_workspaces && window->screen == workspace->screen) ||
    (window->workspace == workspace);
}

static gboolean
is_minimized_foreach (MetaWindow *window,
                      void       *data)
{
  gboolean *result = data;

  *result = window->minimized;
  if (*result)
    return FALSE; /* stop as soon as we find one */
  else
    return TRUE;
}

static gboolean
ancestor_is_minimized (MetaWindow *window)
{
  gboolean is_minimized;

  is_minimized = FALSE;

  meta_window_foreach_ancestor (window, is_minimized_foreach, &is_minimized);

  return is_minimized;
}

/**
 * meta_window_showing_on_its_workspace:
 * @window: A #MetaWindow
 *
 * Returns: %TRUE if window would be visible, if its workspace was current
 */
gboolean
meta_window_showing_on_its_workspace (MetaWindow *window)
{
  gboolean is_desktop_or_dock;
  MetaWorkspace* workspace_of_window;

  /* 1. See if we're minimized */
  if (window->minimized)
    return FALSE;

  /* 2. See if we're in "show desktop" mode */
  is_desktop_or_dock = FALSE;
  is_desktop_or_dock_foreach (window,
                              &is_desktop_or_dock);

  meta_window_foreach_ancestor (window, is_desktop_or_dock_foreach,
                                &is_desktop_or_dock);

  if (window->on_all_workspaces)
    workspace_of_window = window->screen->active_workspace;
  else if (window->workspace)
    workspace_of_window = window->workspace;
  else /* This only seems to be needed for startup */
    workspace_of_window = NULL;

  if (workspace_of_window && workspace_of_window->showing_desktop &&
      !is_desktop_or_dock)
    return FALSE;

  /* 3. See if an ancestor is minimized (note that
   *    ancestor's "mapped" field may not be up to date
   *    since it's being computed in this same idle queue)
   */

  if (ancestor_is_minimized (window))
    return FALSE;

  return TRUE;
}

LOCAL_SYMBOL gboolean
meta_window_should_be_showing (MetaWindow  *window)
{
  gboolean on_workspace;

  meta_verbose ("Should be showing for window %s\n", window->desc);

  /* See if we're on the workspace */
  on_workspace = meta_window_located_on_workspace (window,
                                                   window->screen->active_workspace);

  if (!on_workspace)
    meta_verbose ("Window %s is not on workspace %d\n",
                  window->desc,
                  meta_workspace_index (window->screen->active_workspace));
  else
    meta_verbose ("Window %s is on the active workspace %d\n",
                  window->desc,
                  meta_workspace_index (window->screen->active_workspace));

  if (window->on_all_workspaces)
    meta_verbose ("Window %s is on all workspaces\n", window->desc);

  return on_workspace && meta_window_showing_on_its_workspace (window);
}

static void
implement_showing (MetaWindow *window,
                   gboolean    showing)
{
  /* Actually show/hide the window */
  meta_verbose ("Implement showing = %d for window %s\n",
                showing, window->desc);

  if (!showing)
    {
      /* When we manage a new window, we normally delay placing it
       * until it is is first shown, but if we're previewing hidden
       * windows we might want to know where they are on the screen,
       * so we should place the window even if we're hiding it rather
       * than showing it.
       */
      if (!window->placed)
        meta_window_force_placement (window);

      meta_window_hide (window);
    }
  else
    meta_window_show (window);

  if (!window->override_redirect)
    sync_client_window_mapped (window);

  window->pending_compositor_effect = META_COMP_EFFECT_NONE;
}

static void
meta_window_calc_showing (MetaWindow  *window)
{
  implement_showing (window, meta_window_should_be_showing (window));
}

static guint queue_later[NUMBER_OF_QUEUES] = {0, 0, 0};
static GSList *queue_pending[NUMBER_OF_QUEUES] = {NULL, NULL, NULL};

static int
stackcmp (gconstpointer a, gconstpointer b)
{
  MetaWindow *aw = (gpointer) a;
  MetaWindow *bw = (gpointer) b;

  if (aw->screen != bw->screen)
    return 0; /* don't care how they sort with respect to each other */
  else
    return meta_stack_windows_cmp (aw->screen->stack,
                                   aw, bw);
}

static gboolean
idle_calc_showing (gpointer data)
{
  GSList *tmp;
  GSList *copy;
  GSList *should_show;
  GSList *should_hide;
  GSList *unplaced;
  GSList *displays;
  MetaWindow *first_window;
  guint queue_index = GPOINTER_TO_INT (data);

  g_return_val_if_fail (queue_pending[queue_index] != NULL, FALSE);

  meta_topic (META_DEBUG_WINDOW_STATE,
              "Clearing the calc_showing queue\n");

  /* Work with a copy, for reentrancy. The allowed reentrancy isn't
   * complete; destroying a window while we're in here would result in
   * badness. But it's OK to queue/unqueue calc_showings.
   */
  copy = g_slist_copy (queue_pending[queue_index]);
  g_slist_free (queue_pending[queue_index]);
  queue_pending[queue_index] = NULL;
  queue_later[queue_index] = 0;

  destroying_windows_disallowed += 1;

  /* We map windows from top to bottom and unmap from bottom to
   * top, to avoid extra expose events. The exception is
   * for unplaced windows, which have to be mapped from bottom to
   * top so placement works.
   */
  should_show = NULL;
  should_hide = NULL;
  unplaced = NULL;
  displays = NULL;

  tmp = copy;
  while (tmp != NULL)
    {
      MetaWindow *window;

      window = tmp->data;

      if (!window->placed)
        unplaced = g_slist_prepend (unplaced, window);
      else if (meta_window_should_be_showing (window))
        should_show = g_slist_prepend (should_show, window);
      else
        should_hide = g_slist_prepend (should_hide, window);

      tmp = tmp->next;
    }

  /* bottom to top */
  unplaced = g_slist_sort (unplaced, stackcmp);
  should_hide = g_slist_sort (should_hide, stackcmp);
  /* top to bottom */
  should_show = g_slist_sort (should_show, stackcmp);
  should_show = g_slist_reverse (should_show);

  first_window = copy->data;

  meta_display_grab (first_window->display);

  tmp = unplaced;
  while (tmp != NULL)
    {
      MetaWindow *window;

      window = tmp->data;

      meta_window_calc_showing (window);

      tmp = tmp->next;
    }

  tmp = should_show;
  while (tmp != NULL)
    {
      MetaWindow *window;

      window = tmp->data;

      implement_showing (window, TRUE);

      tmp = tmp->next;
    }

  tmp = should_hide;
  while (tmp != NULL)
    {
      MetaWindow *window;

      window = tmp->data;

      implement_showing (window, FALSE);

      tmp = tmp->next;
    }

  tmp = copy;
  while (tmp != NULL)
    {
      MetaWindow *window;

      window = tmp->data;

      /* important to set this here for reentrancy -
       * if we queue a window again while it's in "copy",
       * then queue_calc_showing will just return since
       * we are still in the calc_showing queue
       */
      window->is_in_queues &= ~META_QUEUE_CALC_SHOWING;

      tmp = tmp->next;
    }

  if (meta_prefs_get_focus_mode () != C_DESKTOP_FOCUS_MODE_CLICK)
    {
      /* When display->mouse_mode is false, we want to ignore
       * EnterNotify events unless they come from mouse motion.  To do
       * that, we set a sentinel property on the root window if we're
       * not in mouse_mode.
       */
      tmp = should_show;
      while (tmp != NULL)
        {
          MetaWindow *window = tmp->data;

          if (!window->display->mouse_mode)
            meta_display_increment_focus_sentinel (window->display);

          tmp = tmp->next;
        }
    }

  meta_display_ungrab (first_window->display);

  g_slist_free (copy);

  g_slist_free (unplaced);
  g_slist_free (should_show);
  g_slist_free (should_hide);
  g_slist_free (displays);

  destroying_windows_disallowed -= 1;

  return FALSE;
}

#ifdef WITH_VERBOSE_MODE
static const gchar* meta_window_queue_names[NUMBER_OF_QUEUES] =
  {"calc_showing", "move_resize", "update_icon"};
#endif

static void
meta_window_unqueue (MetaWindow *window, guint queuebits)
{
  gint queuenum;

  for (queuenum=0; queuenum<NUMBER_OF_QUEUES; queuenum++)
    {
      if ((queuebits & 1<<queuenum) /* they have asked to unqueue */
          &&
          (window->is_in_queues & 1<<queuenum)) /* it's in the queue */
        {

          meta_topic (META_DEBUG_WINDOW_STATE,
              "Removing %s from the %s queue\n",
              window->desc,
              meta_window_queue_names[queuenum]);

          /* Note that window may not actually be in the queue
           * because it may have been in "copy" inside the idle handler
           */
          queue_pending[queuenum] = g_slist_remove (queue_pending[queuenum], window);
          window->is_in_queues &= ~(1<<queuenum);

          /* Okay, so maybe we've used up all the entries in the queue.
           * In that case, we should kill the function that deals with
           * the queue, because there's nothing left for it to do.
           */
          if (queue_pending[queuenum] == NULL && queue_later[queuenum] != 0)
            {
              meta_later_remove (queue_later[queuenum]);
              queue_later[queuenum] = 0;
            }
        }
    }
}

static void
meta_window_flush_calc_showing (MetaWindow *window)
{
  if (window->is_in_queues & META_QUEUE_CALC_SHOWING)
    {
      meta_window_unqueue (window, META_QUEUE_CALC_SHOWING);
      meta_window_calc_showing (window);
    }
}

LOCAL_SYMBOL void
meta_window_queue (MetaWindow *window, guint queuebits)
{
  guint queuenum;

  /* Easier to debug by checking here rather than in the idle */
  g_return_if_fail (!window->override_redirect || (queuebits & META_QUEUE_MOVE_RESIZE) == 0);

  for (queuenum=0; queuenum<NUMBER_OF_QUEUES; queuenum++)
    {
      if (queuebits & 1<<queuenum)
        {
          /* Data which varies between queues.
           * Yes, these do look a lot like associative arrays:
           * I seem to be turning into a Perl programmer.
           */

          const MetaLaterType window_queue_later_when[NUMBER_OF_QUEUES] =
            {
              META_LATER_CALC_SHOWING,  /* CALC_SHOWING */
              META_LATER_RESIZE,        /* MOVE_RESIZE */
            };

          const GSourceFunc window_queue_later_handler[NUMBER_OF_QUEUES] =
            {
              idle_calc_showing,
              idle_move_resize
            };

          /* If we're about to drop the window, there's no point in putting
           * it on a queue.
           */
          if (window->unmanaging)
            break;

          /* If the window already claims to be in that queue, there's no
           * point putting it in the queue.
           */
          if (window->is_in_queues & 1<<queuenum)
            break;

          meta_topic (META_DEBUG_WINDOW_STATE,
              "Putting %s in the %s queue\n",
              window->desc,
              meta_window_queue_names[queuenum]);

          /* So, mark it as being in this queue. */
          window->is_in_queues |= 1<<queuenum;

          /* There's not a lot of point putting things into a queue if
           * nobody's on the other end pulling them out. Therefore,
           * let's check to see whether an idle handler exists to do
           * that. If not, we'll create one.
           */

          if (queue_later[queuenum] == 0)
            queue_later[queuenum] = meta_later_add
              (
                window_queue_later_when[queuenum],
                window_queue_later_handler[queuenum],
                GUINT_TO_POINTER(queuenum),
                NULL
              );

          /* And now we actually put it on the queue. */
          queue_pending[queuenum] = g_slist_prepend (queue_pending[queuenum],
                                                     window);
      }
  }
}

static gboolean
intervening_user_event_occurred (MetaWindow *window)
{
  guint32 compare;
  MetaWindow *focus_window;

  focus_window = window->display->focus_window;

  meta_topic (META_DEBUG_STARTUP,
              "COMPARISON:\n"
              "  net_wm_user_time_set : %d\n"
              "  net_wm_user_time     : %u\n"
              "  initial_timestamp_set: %d\n"
              "  initial_timestamp    : %u\n",
              window->net_wm_user_time_set,
              window->net_wm_user_time,
              window->initial_timestamp_set,
              window->initial_timestamp);
  if (focus_window != NULL)
    {
      meta_topic (META_DEBUG_STARTUP,
                  "COMPARISON (continued):\n"
                  "  focus_window             : %s\n"
                  "  fw->net_wm_user_time_set : %d\n"
                  "  fw->net_wm_user_time     : %u\n",
                  focus_window->desc,
                  focus_window->net_wm_user_time_set,
                  focus_window->net_wm_user_time);
    }

  /* We expect the most common case for not focusing a new window
   * to be when a hint to not focus it has been set.  Since we can
   * deal with that case rapidly, we use special case it--this is
   * merely a preliminary optimization.  :)
   */
  if ( ((window->net_wm_user_time_set == TRUE) &&
       (window->net_wm_user_time == 0))
      ||
       ((window->initial_timestamp_set == TRUE) &&
       (window->initial_timestamp == 0)))
    {
      meta_topic (META_DEBUG_STARTUP,
                  "window %s explicitly requested no focus\n",
                  window->desc);
      return TRUE;
    }

  if (!(window->net_wm_user_time_set) && !(window->initial_timestamp_set))
    {
      meta_topic (META_DEBUG_STARTUP,
                  "no information about window %s found\n",
                  window->desc);
      return FALSE;
    }

  if (focus_window != NULL &&
      !focus_window->net_wm_user_time_set)
    {
      meta_topic (META_DEBUG_STARTUP,
                  "focus window, %s, doesn't have a user time set yet!\n",
                  window->desc);
      return FALSE;
    }

  /* To determine the "launch" time of an application,
   * startup-notification can set the TIMESTAMP and the
   * application (usually via its toolkit such as gtk or qt) can
   * set the _NET_WM_USER_TIME.  If both are set, we need to be
   * using the newer of the two values.
   *
   * See http://bugzilla.gnome.org/show_bug.cgi?id=573922
   */
  compare = 0;
  if (window->net_wm_user_time_set &&
      window->initial_timestamp_set)
    compare =
      XSERVER_TIME_IS_BEFORE (window->net_wm_user_time,
                              window->initial_timestamp) ?
      window->initial_timestamp : window->net_wm_user_time;
  else if (window->net_wm_user_time_set)
    compare = window->net_wm_user_time;
  else if (window->initial_timestamp_set)
    compare = window->initial_timestamp;

  if ((focus_window != NULL) &&
      XSERVER_TIME_IS_BEFORE (compare, focus_window->net_wm_user_time))
    {
      meta_topic (META_DEBUG_STARTUP,
                  "window %s focus prevented by other activity; %u < %u\n",
                  window->desc,
                  compare,
                  focus_window->net_wm_user_time);
      return TRUE;
    }
  else
    {
      meta_topic (META_DEBUG_STARTUP,
                  "new window %s with no intervening events\n",
                  window->desc);
      return FALSE;
    }
}

/* This function is an ugly hack.  It's experimental in nature and ought to be
 * replaced by a real hint from the app to the WM if we decide the experimental
 * behavior is worthwhile.  The basic idea is to get more feedback about how
 * usage scenarios of "strict" focus users and what they expect.  See #326159.
 */
LOCAL_SYMBOL gboolean
__window_is_terminal (MetaWindow *window)
{
  if (window == NULL || window->res_class == NULL)
    return FALSE;

  /*
   * Compare res_class, which is not user-settable, and thus theoretically
   * a more-reliable indication of term-ness.
   */

  /* gnome-terminal -- if you couldn't guess */
  if (strcmp (window->res_class, "Gnome-terminal") == 0)
    return TRUE;
  /* xterm, rxvt, aterm */
  else if (strcmp (window->res_class, "XTerm") == 0)
    return TRUE;
  /* konsole, KDE's terminal program */
  else if (strcmp (window->res_class, "Konsole") == 0)
    return TRUE;
  /* rxvt-unicode */
  else if (strcmp (window->res_class, "URxvt") == 0)
    return TRUE;
  /* eterm */
  else if (strcmp (window->res_class, "Eterm") == 0)
    return TRUE;
  /* KTerm -- some terminal not KDE based; so not like Konsole */
  else if (strcmp (window->res_class, "KTerm") == 0)
    return TRUE;
  /* Multi-gnome-terminal */
  else if (strcmp (window->res_class, "Multi-gnome-terminal") == 0)
    return TRUE;
  /* mlterm ("multi lingual terminal emulator on X") */
  else if (strcmp (window->res_class, "mlterm") == 0)
    return TRUE;
  /* Terminal -- XFCE Terminal */
  else if (strcmp (window->res_class, "Terminal") == 0)
    return TRUE;

  return FALSE;
}

/* This function determines what state the window should have assuming that it
 * and the focus_window have no relation
 */
static void
window_state_on_map (MetaWindow *window,
                     gboolean *takes_focus,
                     gboolean *places_on_top)
{
  gboolean intervening_events;

  intervening_events = intervening_user_event_occurred (window);

  *takes_focus = !intervening_events;
  *places_on_top = *takes_focus;

  /* don't initially focus windows that are intended to not accept
   * focus
   */
  if (!(window->input || window->take_focus))
    {
      *takes_focus = FALSE;
      return;
    }

  /* Terminal usage may be different; some users intend to launch
   * many apps in quick succession or to just view things in the new
   * window while still interacting with the terminal.  In that case,
   * apps launched from the terminal should not take focus.  This
   * isn't quite the same as not allowing focus to transfer from
   * terminals due to new window map, but the latter is a much easier
   * approximation to enforce so we do that.
   */
  if (*takes_focus &&
      meta_prefs_get_focus_new_windows () == C_DESKTOP_FOCUS_NEW_WINDOWS_STRICT &&
      !window->display->allow_terminal_deactivation &&
      __window_is_terminal (window->display->focus_window) &&
      !meta_window_is_ancestor_of_transient (window->display->focus_window,
                                             window))
    {
      meta_topic (META_DEBUG_FOCUS,
                  "focus_window is terminal; not focusing new window.\n");
      *takes_focus = FALSE;
      *places_on_top = FALSE;
    }

  switch (window->type)
    {
    case META_WINDOW_UTILITY:
    case META_WINDOW_TOOLBAR:
      *takes_focus = FALSE;
      *places_on_top = FALSE;
      break;
    case META_WINDOW_DOCK:
    case META_WINDOW_DESKTOP:
    case META_WINDOW_SPLASHSCREEN:
    case META_WINDOW_MENU:
    /* override redirect types: */
    case META_WINDOW_DROPDOWN_MENU:
    case META_WINDOW_POPUP_MENU:
    case META_WINDOW_TOOLTIP:
    case META_WINDOW_NOTIFICATION:
    case META_WINDOW_COMBO:
    case META_WINDOW_DND:
    case META_WINDOW_OVERRIDE_OTHER:
      /* don't focus any of these; places_on_top may be irrelevant for some of
       * these (e.g. dock)--but you never know--the focus window might also be
       * of the same type in some weird situation...
       */
      *takes_focus = FALSE;
      break;
    case META_WINDOW_NORMAL:
    case META_WINDOW_DIALOG:
    case META_WINDOW_MODAL_DIALOG:
      /* The default is correct for these */
      break;
    }
}

/* Returns whether a new window would be covered by any
 * existing window on the same workspace that is set
 * to be "above" ("always on top").  A window that is not
 * set "above" would be underneath the new window anyway.
 *
 * We take "covered" to mean even partially covered, but
 * some people might prefer entirely covered.  I think it
 * is more useful to behave this way if any part of the
 * window is covered, because a partial coverage could be
 * (say) ninety per cent and almost indistinguishable from total.
 */
static gboolean
window_would_be_covered (const MetaWindow *newbie)
{
  MetaWorkspace *workspace = newbie->workspace;
  GList *tmp, *windows;

  windows = meta_workspace_list_windows (workspace);

  tmp = windows;
  while (tmp != NULL)
    {
      MetaWindow *w = tmp->data;

      if (w->wm_state_above && w != newbie)
        {
          /* We have found a window that is "above". Perhaps it overlaps. */
          if (meta_rectangle_overlap (&w->outer_rect, &newbie->outer_rect))
            {
              g_list_free (windows); /* clean up... */
              return TRUE; /* yes, it does */
            }
        }

      tmp = tmp->next;
    }

  g_list_free (windows);
  return FALSE; /* none found */
}

static void
meta_window_force_placement (MetaWindow *window)
{
  if (window->placed)
    return;

  /* We have to recalc the placement here since other windows may
   * have been mapped/placed since we last did constrain_position
   */

  /* calc_placement is an efficiency hack to avoid
   * multiple placement calculations before we finally
   * show the window.
   */
  window->calc_placement = TRUE;
  meta_window_move_resize_now (window);
  window->calc_placement = FALSE;

  /* don't ever do the initial position constraint thing again.
   * This is toggled here so that initially-iconified windows
   * still get placed when they are ultimately shown.
   */
  window->placed = TRUE;

  /* Don't want to accidentally reuse the fact that we had been denied
   * focus in any future constraints unless we're denied focus again.
   */
  window->denied_focus_and_not_transient = FALSE;
}

static void
meta_window_show (MetaWindow *window)
{
  gboolean did_show;
  gboolean takes_focus_on_map;
  gboolean place_on_top_on_map;
  gboolean needs_stacking_adjustment;
  MetaWindow *focus_window;
  gboolean notify_demands_attention = FALSE;

  meta_topic (META_DEBUG_WINDOW_STATE,
              "Showing window %s, shaded: %d iconic: %d placed: %d\n",
              window->desc, window->shaded, window->iconic, window->placed);

  focus_window = window->display->focus_window;  /* May be NULL! */
  did_show = FALSE;
  window_state_on_map (window, &takes_focus_on_map, &place_on_top_on_map);
  needs_stacking_adjustment = FALSE;

  meta_topic (META_DEBUG_WINDOW_STATE,
              "Window %s %s focus on map, and %s place on top on map.\n",
              window->desc,
              takes_focus_on_map ? "does" : "does not",
              place_on_top_on_map ? "does" : "does not");

  /* Now, in some rare cases we should *not* put a new window on top.
   * These cases include certain types of windows showing for the first
   * time, and any window which would be covered because of another window
   * being set "above" ("always on top").
   *
   * FIXME: Although "place_on_top_on_map" and "takes_focus_on_map" are
   * generally based on the window type, there is a special case when the
   * focus window is a terminal for them both to be false; this should
   * probably rather be a term in the "if" condition below.
   */

  if ( focus_window != NULL && window->showing_for_first_time &&
      ( (!place_on_top_on_map && !takes_focus_on_map) ||
      window_would_be_covered (window) )
    ) {
      if (!meta_window_is_ancestor_of_transient (focus_window, window))
        {
          needs_stacking_adjustment = TRUE;
          if (!window->placed)
            window->denied_focus_and_not_transient = TRUE;
        }
    }

  if (!window->placed)
    {
      meta_window_force_placement (window);
    }

  if (needs_stacking_adjustment)
    {
      gboolean overlap;

      /* This window isn't getting focus on map.  We may need to do some
       * special handing with it in regards to
       *   - the stacking of the window
       *   - the MRU position of the window
       *   - the demands attention setting of the window
       *
       * Firstly, set the flag so we don't give the window focus anyway
       * and confuse people.
       */

      takes_focus_on_map = FALSE;

      overlap = meta_rectangle_overlap (&window->outer_rect, &focus_window->outer_rect);

      /* We want alt tab to go to the denied-focus window */
      ensure_mru_position_after (window, focus_window);

      /* We don't want the denied-focus window to obscure the focus
       * window, and if we're in both click-to-focus mode and
       * raise-on-click mode then we want to maintain the invariant
       * that MRU order == stacking order.  The need for this if
       * comes from the fact that in sloppy/mouse focus the focus
       * window may not overlap other windows and also can be
       * considered "below" them; this combination means that
       * placing the denied-focus window "below" the focus window
       * in the stack when it doesn't overlap it confusingly places
       * that new window below a lot of other windows.
       */
      if (overlap ||
          (meta_prefs_get_focus_mode () == C_DESKTOP_FOCUS_MODE_CLICK &&
           meta_prefs_get_raise_on_click ()))
        meta_window_stack_just_below (window, focus_window);

      /* If the window will be obscured by the focus window, then the
       * user might not notice the window appearing so set the
       * demands attention hint.
       *
       * We set the hint ourselves rather than calling
       * meta_window_set_demands_attention() because that would cause
       * a recalculation of overlap, and a call to set_net_wm_state()
       * which we are going to call ourselves here a few lines down.
       */
      if (overlap)
        {
          if (!window->wm_state_demands_attention)
            {
              window->wm_state_demands_attention = TRUE;
              notify_demands_attention = TRUE;
            }
        }
    }

  if (window->hidden)
    {
      meta_stack_freeze (window->screen->stack);
      window->hidden = FALSE;
      meta_stack_thaw (window->screen->stack);
      did_show = TRUE;
    }

  if (window->iconic)
    {
      window->iconic = FALSE;
      set_wm_state (window, NormalState);
    }

  if (!window->visible_to_compositor)
    {
      meta_window_update_outer_rect (window);
      meta_window_update_client_area_rect (window);
      meta_window_update_monitor (window);

      window->visible_to_compositor = TRUE;

      MetaCompEffect effect = META_COMP_EFFECT_NONE;

      switch (window->pending_compositor_effect)
        {
        case META_COMP_EFFECT_CREATE:
        case META_COMP_EFFECT_UNMINIMIZE:
          effect = window->pending_compositor_effect;
          break;
        case META_COMP_EFFECT_NONE:
        case META_COMP_EFFECT_DESTROY:
        case META_COMP_EFFECT_MINIMIZE:
          break;
        }

      if (window->compositor_private)
        meta_window_actor_show (window->compositor_private, effect);
    }

  /* We don't want to worry about all cases from inside
   * implement_showing(); we only want to worry about focus if this
   * window has not been shown before.
   */
  if (window->showing_for_first_time)
    {
      window->showing_for_first_time = FALSE;
      if (takes_focus_on_map)
        {
          guint32     timestamp;

          timestamp = meta_display_get_current_time_roundtrip (window->display);

          meta_window_focus (window, timestamp);

          if (window->move_after_placement)
            {
              timestamp = meta_display_get_current_time_roundtrip (window->display);
              meta_window_begin_grab_op(window, META_GRAB_OP_KEYBOARD_MOVING,
                                        FALSE, timestamp);
              window->move_after_placement = FALSE;
            }
        }
      else
        {
          /* Prevent EnterNotify events in sloppy/mouse focus from
           * erroneously focusing the window that had been denied
           * focus.  FIXME: This introduces a race; I have a couple
           * ideas for a better way to accomplish the same thing, but
           * they're more involved so do it this way for now.
           */
          meta_display_increment_focus_sentinel (window->display);
        }
    }

  set_net_wm_state (window);

  if (did_show && window->struts)
    {
      meta_topic (META_DEBUG_WORKAREA,
                  "Mapped window %s with struts, so invalidating work areas\n",
                  window->desc);
      invalidate_work_areas (window);
    }

  if (did_show)
    meta_screen_queue_check_fullscreen (window->screen);

  /*
   * Now that we have shown the window, we no longer want to consider the
   * initial timestamp in any subsequent deliberations whether to focus this
   * window or not, so clear the flag.
   *
   * See http://bugzilla.gnome.org/show_bug.cgi?id=573922
   */
  window->initial_timestamp_set = FALSE;

  if (notify_demands_attention)
    {
      g_object_notify (G_OBJECT (window), "demands-attention");
      g_signal_emit_by_name (window->display, "window-demands-attention",
                             window);
    }
}

static void
meta_window_hide (MetaWindow *window)
{
  gboolean did_hide;

  meta_topic (META_DEBUG_WINDOW_STATE,
              "Hiding window %s\n", window->desc);

  if (window->visible_to_compositor)
    {
      window->visible_to_compositor = FALSE;

      MetaCompEffect effect = META_COMP_EFFECT_NONE;

      switch (window->pending_compositor_effect)
        {
        case META_COMP_EFFECT_CREATE:
        case META_COMP_EFFECT_UNMINIMIZE:
        case META_COMP_EFFECT_NONE:
          break;
        case META_COMP_EFFECT_DESTROY:
        case META_COMP_EFFECT_MINIMIZE:
          effect = window->pending_compositor_effect;
          break;
        }

      if (window->compositor_private)
        meta_window_actor_hide (window->compositor_private, effect);
    }

  did_hide = FALSE;

  if (!window->hidden)
    {
      meta_stack_freeze (window->screen->stack);
      window->hidden = TRUE;
      meta_stack_thaw (window->screen->stack);

      did_hide = TRUE;
    }

  if (!window->iconic)
    {
      window->iconic = TRUE;
      set_wm_state (window, IconicState);
    }

  set_net_wm_state (window);

  if (did_hide && window->struts)
    {
      meta_topic (META_DEBUG_WORKAREA,
                  "Unmapped window %s with struts, so invalidating work areas\n",
                  window->desc);
      invalidate_work_areas (window);
    }

  /* The check on expected_focus_window is a temporary workaround for
   *  https://bugzilla.gnome.org/show_bug.cgi?id=597352
   * We may have already switched away from this window but not yet
   * gotten FocusIn/FocusOut events. A more complete comprehensive
   * fix for these type of issues is described in the bug.
   */
  if (window->has_focus &&
      window == window->display->expected_focus_window)
    {
      MetaWindow *not_this_one = NULL;
      MetaWorkspace *my_workspace = meta_window_get_workspace (window);
      guint32 timestamp = meta_display_get_current_time_roundtrip (window->display);

      /*
       * If this window is modal, passing the not_this_one window to
       * _focus_default_window() makes the focus to be given to this window's
       * ancestor. This can only be the case if the window is on the currently
       * active workspace; when it is not, we need to pass in NULL, so as to
       * focus the default window for the active workspace (this scenario
       * arises when we are switching workspaces).
       */
      if (window->type == META_WINDOW_MODAL_DIALOG &&
          my_workspace == window->screen->active_workspace)
        not_this_one = window;

      meta_workspace_focus_default_window (window->screen->active_workspace,
                                           not_this_one,
                                           timestamp);
    }

  if (did_hide)
    meta_screen_queue_check_fullscreen (window->screen);
}

static gboolean
queue_calc_showing_func (MetaWindow *window,
                         void       *data)
{
  meta_window_queue(window, META_QUEUE_CALC_SHOWING);
  return TRUE;
}

void
meta_window_minimize (MetaWindow  *window)
{
  g_return_if_fail (!window->override_redirect);

  meta_display_set_all_obscured ();

  if (!window->minimized)
    {
      window->minimized = TRUE;
      window->pending_compositor_effect = META_COMP_EFFECT_MINIMIZE;
      meta_window_queue(window, META_QUEUE_CALC_SHOWING);

      meta_window_foreach_transient (window,
                                     queue_calc_showing_func,
                                     NULL);

      if (window->has_focus)
        {
          meta_topic (META_DEBUG_FOCUS,
                      "Focusing default window due to minimization of focus window %s\n",
                      window->desc);
        }
      else
        {
          meta_topic (META_DEBUG_FOCUS,
                      "Minimizing window %s which doesn't have the focus\n",
                      window->desc);
        }
      g_object_notify (G_OBJECT (window), "minimized");
    }

  meta_screen_update_snapped_windows (window->screen);
}

void
meta_window_unminimize (MetaWindow  *window)
{
  g_return_if_fail (!window->override_redirect);

  meta_display_set_all_obscured ();

  if (window->minimized)
    {
      window->minimized = FALSE;
      window->pending_compositor_effect = META_COMP_EFFECT_UNMINIMIZE;
      meta_window_queue(window, META_QUEUE_CALC_SHOWING);

      meta_window_foreach_transient (window,
                                     queue_calc_showing_func,
                                     NULL);
      g_object_notify (G_OBJECT (window), "minimized");
    }

  meta_screen_update_snapped_windows (window->screen);
}

static void
ensure_size_hints_satisfied (MetaRectangle    *rect,
                             const XSizeHints *size_hints)
{
  int minw, minh, maxw, maxh;   /* min/max width/height                      */
  int basew, baseh, winc, hinc; /* base width/height, width/height increment */
  int extra_width, extra_height;

  minw  = size_hints->min_width;  minh  = size_hints->min_height;
  maxw  = size_hints->max_width;  maxh  = size_hints->max_height;
  basew = size_hints->base_width; baseh = size_hints->base_height;
  winc  = size_hints->width_inc;  hinc  = size_hints->height_inc;

  /* First, enforce min/max size constraints */
  rect->width  = CLAMP (rect->width,  minw, maxw);
  rect->height = CLAMP (rect->height, minh, maxh);

  /* Now, verify size increment constraints are satisfied, or make them be */
  extra_width  = (rect->width  - basew) % winc;
  extra_height = (rect->height - baseh) % hinc;

  rect->width  -= extra_width;
  rect->height -= extra_height;

  /* Adjusting width/height down, as done above, may violate minimum size
   * constraints, so one last fix.
   */
  if (rect->width  < minw)
    rect->width  += ((minw - rect->width)/winc  + 1)*winc;
  if (rect->height < minh)
    rect->height += ((minh - rect->height)/hinc + 1)*hinc;
}

static void
meta_window_save_rect (MetaWindow *window)
{
  if (!(META_WINDOW_MAXIMIZED (window) || META_WINDOW_TILED_OR_SNAPPED (window) || window->fullscreen))
    {
      /* save size/pos as appropriate args for move_resize */
      if (!window->maximized_horizontally)
        {
          window->saved_rect.x      = window->rect.x;
          window->saved_rect.width  = window->rect.width;
          if (window->frame)
            window->saved_rect.x   += window->frame->rect.x;
        }
      if (!window->maximized_vertically)
        {
          window->saved_rect.y      = window->rect.y;
          window->saved_rect.height = window->rect.height;
          if (window->frame)
            window->saved_rect.y   += window->frame->rect.y;
        }
    }
}

/*
 * Save the user_rect regardless of whether the window is maximized or
 * fullscreen. See save_user_window_placement() for most uses.
 *
 * \param window  Store current position of this window for future reference
 */
static void
force_save_user_window_placement (MetaWindow *window)
{
  meta_window_get_client_root_coords (window, &window->user_rect);
}

/*
 * Save the user_rect, but only if the window is neither maximized nor
 * fullscreen, otherwise the window may snap back to those dimensions
 * (bug #461927).
 *
 * \param window  Store current position of this window for future reference
 */
static void
save_user_window_placement (MetaWindow *window)
{
  if (!(META_WINDOW_MAXIMIZED (window) || META_WINDOW_TILED_OR_SNAPPED (window) || window->fullscreen))
    {
      MetaRectangle user_rect;

      meta_window_get_client_root_coords (window, &user_rect);

      if (!window->maximized_horizontally)
	{
	  window->user_rect.x     = user_rect.x;
	  window->user_rect.width = user_rect.width;
	}
      if (!window->maximized_vertically)
	{
	  window->user_rect.y      = user_rect.y;
	  window->user_rect.height = user_rect.height;
	}
    }
}

LOCAL_SYMBOL void
meta_window_maximize_internal (MetaWindow        *window,
                               MetaMaximizeFlags  directions,
                               MetaRectangle     *saved_rect)
{
  /* At least one of the two directions ought to be set */
  gboolean maximize_horizontally, maximize_vertically;
  maximize_horizontally = directions & META_MAXIMIZE_HORIZONTAL;
  maximize_vertically   = directions & META_MAXIMIZE_VERTICAL;
  g_assert (maximize_horizontally || maximize_vertically);

  meta_topic (META_DEBUG_WINDOW_OPS,
              "Maximizing %s%s\n",
              window->desc,
              maximize_horizontally && maximize_vertically ? "" :
                maximize_horizontally ? " horizontally" :
                  maximize_vertically ? " vertically" : "BUGGGGG");

  if (saved_rect != NULL)
    window->saved_rect = *saved_rect;
  else
    meta_window_save_rect (window);

  meta_window_set_tile_type (window, META_WINDOW_TILE_TYPE_NONE);
  window->tile_mode = META_TILE_NONE;
  normalize_tile_state (window);

  window->maximized_horizontally =
    window->maximized_horizontally || maximize_horizontally;
  window->maximized_vertically =
    window->maximized_vertically   || maximize_vertically;
  if (maximize_horizontally || maximize_vertically)
    window->force_save_user_rect = FALSE;

  if (window->maximized_horizontally && window->maximized_vertically)
  {
    window->saved_maximize = TRUE;
  }

  /* Update the edge constraints */
  update_edge_constraints (window);;

  recalc_window_features (window);
  set_net_wm_state (window);

  if (window->monitor->in_fullscreen)
    meta_screen_queue_check_fullscreen (window->screen);

  g_object_freeze_notify (G_OBJECT (window));
  g_object_notify (G_OBJECT (window), "maximized-horizontally");
  g_object_notify (G_OBJECT (window), "maximized-vertically");
  g_object_thaw_notify (G_OBJECT (window));
}

void
meta_window_maximize (MetaWindow        *window,
                      MetaMaximizeFlags  directions)
{
  MetaRectangle *saved_rect = NULL;
  gboolean maximize_horizontally, maximize_vertically;

  g_return_if_fail (!window->override_redirect);

  /* At least one of the two directions ought to be set */
  maximize_horizontally = directions & META_MAXIMIZE_HORIZONTAL;
  maximize_vertically   = directions & META_MAXIMIZE_VERTICAL;
  g_assert (maximize_horizontally || maximize_vertically);

  /* Only do something if the window isn't already maximized in the
   * given direction(s).
   */
  if ((maximize_horizontally && !window->maximized_horizontally) ||
      (maximize_vertically   && !window->maximized_vertically))
    {
      if (window->shaded && maximize_vertically)
        {
          /* Shading sucks anyway; I'm not adding a timestamp argument
           * to this function just for this niche usage & corner case.
           */
          guint32 timestamp =
            meta_display_get_current_time_roundtrip (window->display);
          meta_window_unshade (window, timestamp);
        }

      /* if the window hasn't been placed yet, we'll maximize it then
       */
      if (!window->placed)
	{
	  window->maximize_horizontally_after_placement =
            window->maximize_horizontally_after_placement ||
            maximize_horizontally;
	  window->maximize_vertically_after_placement =
            window->maximize_vertically_after_placement ||
            maximize_vertically;
	  return;
	}

    if ((window->tile_mode != META_TILE_NONE ||
        window->last_tile_mode != META_TILE_NONE) &&
        window->tile_mode != META_TILE_MAXIMIZE)
      {
        saved_rect = &window->saved_rect;

        window->maximized_vertically = FALSE;
      }

    meta_window_maximize_internal (window,
                                   directions,
                                   saved_rect);

    MetaRectangle old_rect;
    gboolean desktop_effects = meta_prefs_get_desktop_effects ();

    if (desktop_effects)
      old_rect = window->outer_rect;

    meta_window_move_resize_now (window);

    if (desktop_effects && window->compositor_private)
      {
        meta_window_actor_maximize (window->compositor_private,
                                    &old_rect,
                                    &window->outer_rect);
      }
    }

  meta_screen_tile_preview_hide (window->screen);
  normalize_tile_state (window);
}

/**
 * meta_window_get_maximized:
 *
 * Gets the current maximization state of the window, as combination
 * of the %META_MAXIMIZE_HORIZONTAL and %META_MAXIMIZE_VERTICAL flags;
 *
 * Return value: current maximization state
 */
MetaMaximizeFlags
meta_window_get_maximized (MetaWindow *window)
{
  return ((window->maximized_horizontally ? META_MAXIMIZE_HORIZONTAL : 0) |
          (window->maximized_vertically ? META_MAXIMIZE_VERTICAL : 0));
}

/**
 * meta_window_is_fullscreen:
 *
 * Return value: %TRUE if the window is currently fullscreen
 */
gboolean
meta_window_is_fullscreen (MetaWindow *window)
{
  return window->fullscreen;
}

/**
 * meta_window_get_all_monitors:
 * @window: The #MetaWindow
 * @length: (out caller-allocates): gint holding the length, may be %NULL to
 *                                  ignore
 *
 * Returns: (array length=length) (element-type gint) (transfer container):
 *           List of the monitor indices the window is on.
 */
gint *
meta_window_get_all_monitors (MetaWindow *window, gsize *length)
{
  GArray *monitors;
  MetaRectangle window_rect;
  int i;

  monitors = g_array_new (FALSE, FALSE, sizeof (int));

  if (window->has_custom_frame_extents)
    {
      window_rect = window->rect;
    }
  else
    {
      if (window->fullscreen)
        meta_window_update_outer_rect (window);

      window_rect = window->outer_rect;
    }

  for (i = 0; i < window->screen->n_monitor_infos; i++)
    {
      MetaRectangle *monitor_rect = &window->screen->monitor_infos[i].rect;

      if (window->fullscreen)
        {
          if (meta_rectangle_contains_rect (&window_rect, monitor_rect))
            {
              g_array_append_val (monitors, i);
            }
        }
      else
        {
          if (meta_rectangle_overlap (&window_rect, monitor_rect))
            {
              g_array_append_val (monitors, i);
            }
        }
    }

  if (length)
    *length = monitors->len;

  i = -1;
  g_array_append_val (monitors, i);

  return (gint*) g_array_free (monitors, FALSE);
}

/**
* meta_window_is_monitor_sized:
 *
 * Return value: %TRUE if the window is occupies an entire monitor or
 *               the whole screen.
 */
gboolean
meta_window_is_monitor_sized (MetaWindow *window)
{
  if (window->fullscreen)
    return TRUE;

  if (window->override_redirect)
    {
      MetaScreen *screen = window->screen;
      MetaRectangle *outer_rect = &window->outer_rect;

      if (outer_rect->x == 0 && outer_rect->y == 0 &&
          outer_rect->width == screen->rect.width &&
          outer_rect->height == screen->rect.height)
        return TRUE;

      MetaRectangle *monitor_rect = &window->monitor->rect;

      if (monitor_rect->width == outer_rect->width &&
          monitor_rect->height == outer_rect->height &&
          monitor_rect->x == outer_rect->x &&
          monitor_rect->y == outer_rect->y)
        return TRUE;
    }

  return FALSE;
}

/**
 * meta_window_is_on_primary_monitor:
 *
 * Return value: %TRUE if the window is on the primary monitor
 */
gboolean
meta_window_is_on_primary_monitor (MetaWindow *window)
{
  return window->monitor->is_primary;
}

/**
 * meta_window_requested_bypass_compositor:
 *
 * Return value: %TRUE if the window requested to bypass the compositor
 */
gboolean
meta_window_requested_bypass_compositor (MetaWindow *window)
{
  return window->bypass_compositor == _NET_WM_BYPASS_COMPOSITOR_HINT_ON;
}

/**
 * meta_window_requested_dont_bypass_compositor:
 *
 * Return value: %TRUE if the window requested to opt out of unredirecting
 */
gboolean
meta_window_requested_dont_bypass_compositor (MetaWindow *window)
{
  return window->bypass_compositor == _NET_WM_BYPASS_COMPOSITOR_HINT_OFF;
}

static void
normalize_tile_state (MetaWindow *window)
{
  window->snap_queued = FALSE;
  window->resize_tile_mode = META_TILE_NONE;
  window->resizing_tile_type = META_WINDOW_TILE_TYPE_NONE;
  meta_screen_update_snapped_windows (window->screen);
}

LOCAL_SYMBOL void
meta_window_real_tile (MetaWindow *window, gboolean force)
{
/* Don't do anything if no tiling is requested or we're already tiled */
  if (window->tile_mode == META_TILE_NONE || (META_WINDOW_TILED_OR_SNAPPED (window) && !force))
    return;

  meta_display_set_all_obscured ();

  if (window->last_tile_mode == META_TILE_NONE &&
      window->resizing_tile_type == META_WINDOW_TILE_TYPE_NONE &&
      !META_WINDOW_MAXIMIZED (window))
  {
     meta_window_save_rect (window);
  }

  window->maximized_horizontally = FALSE;
  window->maximized_vertically = FALSE;

  if (window->tile_mode != META_TILE_NONE) {
      if (window->snap_queued || window->resizing_tile_type == META_WINDOW_TILE_TYPE_SNAPPED) {
        meta_window_set_tile_type (window, META_WINDOW_TILE_TYPE_SNAPPED);
      } else {
        meta_window_set_tile_type (window, META_WINDOW_TILE_TYPE_TILED);
      }
  } else {
      meta_window_set_tile_type (window, META_WINDOW_TILE_TYPE_NONE);
  }

  recalc_window_features (window);

  meta_screen_tile_preview_update (window->screen, FALSE);

  if (window->resize_tile_mode == META_TILE_NONE)
    {
      MetaRectangle old_rect;
      MetaRectangle new_rect;
      gboolean desktop_effects = meta_prefs_get_desktop_effects ();

      if (desktop_effects)
        meta_window_get_input_rect (window, &old_rect);

      meta_window_move_resize_now (window);

      if (desktop_effects && window->compositor_private)
        {
          meta_window_get_input_rect (window, &new_rect);
          meta_window_actor_tile (window->compositor_private, &old_rect, &new_rect);
        }

      if (window->frame)
        meta_ui_queue_frame_draw (window->screen->ui,
                                  window->frame->xwindow);
    }
  else
    {
      /* move_resize with new tiling constraints
       */
      meta_window_queue (window, META_QUEUE_MOVE_RESIZE);
    }

  normalize_tile_state (window);

  set_net_wm_state (window);

  meta_screen_tile_preview_hide (window->screen);
  window->snapped_rect = window->outer_rect;
}

static gboolean
meta_window_can_tile_maximized (MetaWindow *window)
{
  return window->has_maximize_func;
}

LOCAL_SYMBOL gboolean
meta_window_can_tile_side_by_side (MetaWindow *window)
{
  int monitor;
  MetaRectangle tile_area;
  MetaFrameBorders borders;

  if (!meta_window_can_tile_maximized (window))
    return FALSE;

  monitor = meta_screen_get_current_monitor (window->screen);
  meta_window_get_work_area_for_monitor (window, monitor, &tile_area);

  tile_area.width /= 2;

  meta_frame_calc_borders (window->frame, &borders);
  meta_window_unextend_by_frame (window, &tile_area, &borders);

  return tile_area.width >= window->size_hints.min_width &&
         tile_area.height >= window->size_hints.min_height;
}

LOCAL_SYMBOL gboolean
meta_window_can_tile_top_bottom (MetaWindow *window)
{
  int monitor;
  MetaRectangle tile_area;
  MetaFrameBorders borders;

  if (!meta_window_can_tile_maximized (window))
    return FALSE;

  monitor = meta_screen_get_current_monitor (window->screen);
  meta_window_get_work_area_for_monitor (window, monitor, &tile_area);

  tile_area.height /= 2;

  meta_frame_calc_borders (window->frame, &borders);
  meta_window_unextend_by_frame (window, &tile_area, &borders);

  return tile_area.width >= window->size_hints.min_width &&
         tile_area.height >= window->size_hints.min_height;
}

LOCAL_SYMBOL gboolean
meta_window_can_tile_corner (MetaWindow *window)
{
  int monitor;
  MetaRectangle tile_area;
  MetaFrameBorders borders;

  if (!meta_window_can_tile_maximized (window))
    return FALSE;

  monitor = meta_screen_get_current_monitor (window->screen);
  meta_window_get_work_area_for_monitor (window, monitor, &tile_area);

  tile_area.width /= 2;
  tile_area.height /= 2;

  meta_frame_calc_borders (window->frame, &borders);
  meta_window_unextend_by_frame (window, &tile_area, &borders);

  return tile_area.width >= window->size_hints.min_width &&
         tile_area.height >= window->size_hints.min_height;
}

static void
unmaximize_window_before_freeing (MetaWindow        *window)
{
  meta_topic (META_DEBUG_WINDOW_OPS,
              "Unmaximizing %s just before freeing\n",
              window->desc);

  window->maximized_horizontally = FALSE;
  window->maximized_vertically = FALSE;
  window->custom_snap_size = FALSE;
  if (window->tile_type != META_WINDOW_TILE_TYPE_NONE) {
    meta_window_set_tile_type (window, META_WINDOW_TILE_TYPE_NONE);
    meta_screen_update_snapped_windows (window->screen);
  }

  if (window->withdrawn)                /* See bug #137185 */
    {
      window->rect = window->saved_rect;
      set_net_wm_state (window);
    }
  else if (window->screen->closing)     /* See bug #358042 */
    {
      /* Do NOT update net_wm_state: this screen is closing,
       * it likely will be managed by another window manager
       * that will need the current _NET_WM_STATE atoms.
       * Moreover, it will need to know the unmaximized geometry,
       * therefore move_resize the window to saved_rect here
       * before closing it. */
      meta_window_move_resize (window,
                               FALSE,
                               window->saved_rect.x,
                               window->saved_rect.y,
                               window->saved_rect.width,
                               window->saved_rect.height);
    }
}

static void
meta_window_unmaximize_internal (MetaWindow        *window,
                                 MetaMaximizeFlags  directions,
                                 MetaRectangle     *desired_rect,
                                 int                gravity)
{
  gboolean unmaximize_horizontally, unmaximize_vertically;
  g_return_if_fail (!window->override_redirect);

  /* At least one of the two directions ought to be set */
  unmaximize_horizontally = directions & META_MAXIMIZE_HORIZONTAL;
  unmaximize_vertically   = directions & META_MAXIMIZE_VERTICAL;

  if (unmaximize_horizontally && unmaximize_vertically)
    window->saved_maximize = FALSE;

  /* Only do something if the window isn't already maximized in the
   * given direction(s).
   */
  if ((unmaximize_horizontally && window->maximized_horizontally) ||
      (unmaximize_vertically   && window->maximized_vertically) ||
      window->tile_type == META_WINDOW_TILE_TYPE_NONE ||
      window->tile_mode == META_TILE_NONE)
    {
      MetaRectangle target_rect;
      MetaRectangle work_area;

      window->last_tile_mode = META_TILE_NONE;
      window->tile_mode = META_TILE_NONE;
      window->resizing_tile_type = META_WINDOW_TILE_TYPE_NONE;
      meta_window_set_tile_type (window, META_WINDOW_TILE_TYPE_NONE);

      meta_window_get_work_area_for_monitor (window, window->monitor->number, &work_area);

      meta_topic (META_DEBUG_WINDOW_OPS,
                  "Unmaximizing %s%s\n",
                  window->desc,
                  unmaximize_horizontally && unmaximize_vertically ? "" :
                    unmaximize_horizontally ? " horizontally" :
                      unmaximize_vertically ? " vertically" : "BUGGGGG");

      window->maximized_horizontally =
        window->maximized_horizontally && !unmaximize_horizontally;
      window->maximized_vertically =
        window->maximized_vertically   && !unmaximize_vertically;

      /* Update the edge constraints */
      update_edge_constraints (window);

      /* recalc_features() will eventually clear the cached frame
       * extents, but we need the correct frame extents in the code below,
       * so invalidate the old frame extents manually up front.
       */
      meta_window_frame_size_changed (window);

      /* Unmaximize to the saved_rect position in the direction(s)
       * being unmaximized.
       */
      meta_window_get_client_root_coords (window, &target_rect);

      if (unmaximize_horizontally)
        {
          target_rect.x     = desired_rect->x;
          target_rect.width = desired_rect->width;
        }
      if (unmaximize_vertically)
        {
          target_rect.y      = desired_rect->y;
          target_rect.height = desired_rect->height;
        }

      /* Window's size hints may have changed while maximized, making
       * saved_rect invalid.  #329152
       */
      ensure_size_hints_satisfied (&target_rect, &window->size_hints);

      if (window->resizing_tile_type == META_WINDOW_TILE_TYPE_NONE)
        {
          MetaRectangle old_rect;
          gboolean desktop_effects = meta_prefs_get_desktop_effects ();

          if (desktop_effects)
            old_rect = window->outer_rect;

          meta_window_move_resize_internal (window,
                                            META_IS_MOVE_ACTION | META_IS_RESIZE_ACTION,
                                            gravity,
                                            target_rect.x,
                                            target_rect.y,
                                            target_rect.width,
                                            target_rect.height);

          if (desktop_effects && window->compositor_private)
            {
              meta_window_actor_unmaximize (window->compositor_private,
                                            &old_rect,
                                            &window->outer_rect);
            }
        }
      else
        {
          meta_window_move_resize_internal (window,
                                            META_IS_MOVE_ACTION | META_IS_RESIZE_ACTION,
                                            gravity,
                                            target_rect.x,
                                            target_rect.y,
                                            target_rect.width,
                                            target_rect.height);
        }

      /* Make sure user_rect is current.
       */
      force_save_user_window_placement (window);

      /* When we unmaximize, if we're doing a mouse move also we could
       * get the window suddenly jumping to the upper left corner of
       * the workspace, since that's where it was when the grab op
       * started.  So we need to update the grab state. We have to do
       * it after the actual operation, as the window may have been moved
       * by constraints.
       */
      if (meta_grab_op_is_moving (window->display->grab_op) &&
          window->display->grab_window == window)
        {
          window->display->grab_anchor_window_pos = window->user_rect;
        }

      if (window->resizing_tile_type == META_WINDOW_TILE_TYPE_NONE)
          window->custom_snap_size = FALSE;

      meta_screen_update_snapped_windows (window->screen);

      recalc_window_features (window);
      set_net_wm_state (window);
      if (!window->monitor->in_fullscreen)
        meta_screen_queue_check_fullscreen (window->screen);
    }

    g_object_freeze_notify (G_OBJECT (window));
    g_object_notify (G_OBJECT (window), "maximized-horizontally");
    g_object_notify (G_OBJECT (window), "maximized-vertically");
    g_object_thaw_notify (G_OBJECT (window));
}

void
meta_window_unmaximize (MetaWindow        *window,
                        MetaMaximizeFlags  directions)
{
  /* Restore tiling if necessary */
  if (window->tile_mode == META_TILE_LEFT ||
      window->tile_mode == META_TILE_RIGHT)
    {
      window->maximized_horizontally = FALSE;
      meta_window_real_tile (window, FALSE);
      return;
    }

  meta_display_set_all_obscured ();

  meta_window_unmaximize_internal (window, directions, &window->saved_rect,
                                   NorthWestGravity);
}

/* Like meta_window_unmaximize(), but instead of unmaximizing to the
 * saved position, we give the new desired size, and the gravity that
 * determines the positioning relationship between the area occupied
 * maximized and the new are. The arguments are similar to
 * meta_window_resize_with_gravity().
 * Unlike meta_window_unmaximize(), tiling is not restored for windows
 * with a tile mode other than META_TILE_NONE.
 */
LOCAL_SYMBOL void
meta_window_unmaximize_with_gravity (MetaWindow        *window,
                                     MetaMaximizeFlags  directions,
                                     int                new_width,
                                     int                new_height,
                                     int                gravity)
{
  MetaRectangle desired_rect;

  meta_window_get_position (window, &desired_rect.x, &desired_rect.y);
  desired_rect.width = new_width;
  desired_rect.height = new_height;

  meta_window_unmaximize_internal (window, directions, &desired_rect, gravity);
}

LOCAL_SYMBOL void
meta_window_make_above (MetaWindow  *window)
{
  g_return_if_fail (!window->override_redirect);

  meta_window_set_above (window, TRUE);
  meta_window_raise (window);
}

LOCAL_SYMBOL void
meta_window_unmake_above (MetaWindow  *window)
{
  g_return_if_fail (!window->override_redirect);

  meta_window_set_above (window, FALSE);
  meta_window_raise (window);
}

static void
meta_window_set_above (MetaWindow *window,
                       gboolean    new_value)
{
  new_value = new_value != FALSE;
  if (new_value == window->wm_state_above)
    return;

  window->wm_state_above = new_value;
  meta_window_update_layer (window);
  set_net_wm_state (window);
  meta_window_frame_size_changed (window);
  g_object_notify (G_OBJECT (window), "above");
}

LOCAL_SYMBOL LOCAL_SYMBOL void
meta_window_make_fullscreen_internal (MetaWindow  *window)
{
  if (!window->fullscreen)
    {
      meta_topic (META_DEBUG_WINDOW_OPS,
                  "Fullscreening %s\n", window->desc);

      if (window->shaded)
        {
          /* Shading sucks anyway; I'm not adding a timestamp argument
           * to this function just for this niche usage & corner case.
           */
          guint32 timestamp =
            meta_display_get_current_time_roundtrip (window->display);
          meta_window_unshade (window, timestamp);
        }

      meta_window_save_rect (window);

      window->fullscreen = TRUE;
      window->force_save_user_rect = FALSE;

      meta_stack_freeze (window->screen->stack);

      meta_window_raise (window);
      meta_stack_thaw (window->screen->stack);

      recalc_window_features (window);
      set_net_wm_state (window);

      /* For the auto-minimize feature, if we fail to get focus */
      meta_screen_queue_check_fullscreen (window->screen);

      meta_stack_tracker_queue_sync_stack (window->screen->stack_tracker);
      g_object_notify (G_OBJECT (window), "fullscreen");
    }
}

LOCAL_SYMBOL void
meta_window_make_fullscreen (MetaWindow  *window)
{
  g_return_if_fail (!window->override_redirect);

  if (!window->fullscreen)
    {
      meta_window_make_fullscreen_internal (window);
      /* move_resize with new constraints
       */
      meta_window_queue(window, META_QUEUE_MOVE_RESIZE);
    }
}

LOCAL_SYMBOL void
meta_window_unmake_fullscreen (MetaWindow  *window)
{
  g_return_if_fail (!window->override_redirect);

  if (window->fullscreen)
    {
      MetaRectangle target_rect;

      meta_topic (META_DEBUG_WINDOW_OPS,
                  "Unfullscreening %s\n", window->desc);

      window->fullscreen = FALSE;
      target_rect = window->saved_rect;

      /* Window's size hints may have changed while maximized, making
       * saved_rect invalid.  #329152
       */
      ensure_size_hints_satisfied (&target_rect, &window->size_hints);

      /* Need to update window->has_resize_func before we move_resize()
       */
      recalc_window_features (window);
      set_net_wm_state (window);

      meta_window_move_resize (window,
                               FALSE,
                               target_rect.x,
                               target_rect.y,
                               target_rect.width,
                               target_rect.height);

      /* Make sure user_rect is current.
       */
      force_save_user_window_placement (window);

      meta_screen_queue_check_fullscreen (window->screen);

      meta_stack_tracker_queue_sync_stack (window->screen->stack_tracker);
      g_object_notify (G_OBJECT (window), "fullscreen");
    }
}

LOCAL_SYMBOL void
meta_window_update_fullscreen_monitors (MetaWindow    *window,
                                        unsigned long  top,
                                        unsigned long  bottom,
                                        unsigned long  left,
                                        unsigned long  right)
{
  if ((int)top < window->screen->n_monitor_infos &&
      (int)bottom < window->screen->n_monitor_infos &&
      (int)left < window->screen->n_monitor_infos &&
      (int)right < window->screen->n_monitor_infos)
    {
      window->fullscreen_monitors[0] = top;
      window->fullscreen_monitors[1] = bottom;
      window->fullscreen_monitors[2] = left;
      window->fullscreen_monitors[3] = right;
    }
  else
    {
      window->fullscreen_monitors[0] = -1;
    }

  if (window->fullscreen)
    {
      meta_window_queue(window, META_QUEUE_MOVE_RESIZE);
    }
}

LOCAL_SYMBOL void
meta_window_shade (MetaWindow  *window,
                   guint32      timestamp)
{
  g_return_if_fail (!window->override_redirect);

  meta_topic (META_DEBUG_WINDOW_OPS,
              "Shading %s\n", window->desc);
  if (!window->shaded)
    {
      window->shaded = TRUE;

      meta_window_queue(window, META_QUEUE_MOVE_RESIZE | META_QUEUE_CALC_SHOWING);
      meta_window_frame_size_changed (window);

      /* After queuing the calc showing, since _focus flushes it,
       * and we need to focus the frame
       */
      meta_topic (META_DEBUG_FOCUS,
                  "Re-focusing window %s after shading it\n",
                  window->desc);
      meta_window_focus (window, timestamp);

      set_net_wm_state (window);
    }
}

LOCAL_SYMBOL void
meta_window_unshade (MetaWindow  *window,
                     guint32      timestamp)
{
  g_return_if_fail (!window->override_redirect);

  meta_topic (META_DEBUG_WINDOW_OPS,
              "Unshading %s\n", window->desc);
  if (window->shaded)
    {
      window->shaded = FALSE;
      meta_window_queue(window, META_QUEUE_MOVE_RESIZE | META_QUEUE_CALC_SHOWING);
      meta_window_frame_size_changed (window);

      /* focus the window */
      meta_topic (META_DEBUG_FOCUS,
                  "Focusing window %s after unshading it\n",
                  window->desc);
      meta_window_focus (window, timestamp);

      set_net_wm_state (window);
    }
}

#define OPACITY_STEP 32

LOCAL_SYMBOL void
meta_window_adjust_opacity (MetaWindow   *window,
                            gboolean      increase)
{
  MetaWindowActor *actor = META_WINDOW_ACTOR (window->compositor_private);

  int current_opacity, new_opacity;

  current_opacity = meta_window_actor_get_opacity (actor);

  if (increase) {
    new_opacity = MIN (current_opacity + OPACITY_STEP, 255);
  } else {
    new_opacity = MAX (current_opacity - OPACITY_STEP, MAX (0, meta_prefs_get_min_win_opacity ()));
  }

  if (new_opacity != current_opacity)
    meta_window_actor_set_opacity (actor, new_opacity);
}

void
meta_window_reset_opacity (MetaWindow *window)
{
  meta_window_actor_set_opacity (META_WINDOW_ACTOR (window->compositor_private), 255);
}

static gboolean
unminimize_func (MetaWindow *window,
                 void       *data)
{
  meta_window_unminimize (window);
  return TRUE;
}

static void
unminimize_window_and_all_transient_parents (MetaWindow *window)
{
  meta_window_unminimize (window);
  meta_window_foreach_ancestor (window, unminimize_func, NULL);
}

static void
window_activate (MetaWindow     *window,
                 guint32         timestamp,
                 MetaClientType  source_indication,
                 MetaWorkspace  *workspace)
{
  meta_topic (META_DEBUG_FOCUS,
              "_NET_ACTIVE_WINDOW message sent for %s at time %u "
              "by client type %u.\n",
              window->desc, timestamp, source_indication);

  if (timestamp != 0 &&
      XSERVER_TIME_IS_BEFORE (timestamp, window->display->last_user_time))
    {
      meta_topic (META_DEBUG_FOCUS,
                  "last_user_time (%u) is more recent; ignoring "
                  " _NET_ACTIVE_WINDOW message.\n",
                  window->display->last_user_time);
      meta_window_set_demands_attention(window);
      return;
    }

  if (timestamp == 0)
    timestamp = meta_display_get_current_time_roundtrip (window->display);

  meta_window_set_user_time (window, timestamp);

  /* disable show desktop mode unless we're a desktop component */
  maybe_leave_show_desktop_mode (window);

  /* Get window on current or given workspace */
  if (workspace == NULL)
    workspace = window->screen->active_workspace;

  /* For non-transient windows, we just set up a pulsing indicator,
     rather than move windows or workspaces.
     See http://bugzilla.gnome.org/show_bug.cgi?id=482354 */
  if (window->xtransient_for == None &&
      !meta_window_located_on_workspace (window, window->screen->active_workspace))
    {
      meta_window_set_demands_attention (window);
      /* We've marked it as demanding, don't need to do anything else. */
      return;
    }
  else if (window->xtransient_for != None)
    {
      /* Move transients to current workspace - preference dialogs should appear over
         the source window.  */
        meta_window_change_workspace (window, workspace);
    }

  if (window->shaded)
    meta_window_unshade (window, timestamp);

  unminimize_window_and_all_transient_parents (window);

  if (meta_prefs_get_raise_on_click () ||
      source_indication == META_CLIENT_TYPE_PAGER)
    meta_window_raise (window);

  meta_topic (META_DEBUG_FOCUS,
              "Focusing window %s due to activation\n",
              window->desc);
  meta_window_focus (window, timestamp);
}

/* This function exists since most of the functionality in window_activate
 * is useful for Muffin, but Muffin shouldn't need to specify a client
 * type for itself.  ;-)
 */
void
meta_window_activate (MetaWindow     *window,
                      guint32         timestamp)
{
  g_return_if_fail (!window->override_redirect);

  /* We're not really a pager, but the behavior we want is the same as if
   * we were such.  If we change the pager behavior later, we could revisit
   * this and just add extra flags to window_activate.
   */
  window_activate (window, timestamp, META_CLIENT_TYPE_PAGER, NULL);
}

void
meta_window_activate_with_workspace (MetaWindow     *window,
                                     guint32         timestamp,
                                     MetaWorkspace  *workspace)
{
  g_return_if_fail (!window->override_redirect);

  /* We're not really a pager, but the behavior we want is the same as if
   * we were such.  If we change the pager behavior later, we could revisit
   * this and just add extra flags to window_activate.
   */
  window_activate (window, timestamp, META_CLIENT_TYPE_APPLICATION, workspace);
}

/* Manually fix all the weirdness explained in the big comment at the
 * beginning of meta_window_move_resize_internal() giving positions
 * expected by meta_window_constrain (i.e. positions & sizes of the
 * internal or client window).
 */
static void
adjust_for_gravity (MetaWindow        *window,
                    MetaFrameBorders  *borders,
                    gboolean           coords_assume_border,
                    int                gravity,
                    MetaRectangle     *rect)
{
  int ref_x, ref_y;
  int bw;
  int child_x, child_y;
  int frame_width, frame_height;

  if (coords_assume_border)
    bw = window->border_width;
  else
    bw = 0;

  if (borders)
    {
      child_x = borders->visible.left;
      child_y = borders->visible.top;
      frame_width = child_x + rect->width + borders->visible.right;
      frame_height = child_y + rect->height + borders->visible.bottom;
    }
  else
    {
      child_x = 0;
      child_y = 0;
      frame_width = rect->width;
      frame_height = rect->height;
    }

  /* We're computing position to pass to window_move, which is
   * the position of the client window (StaticGravity basically)
   *
   * (see WM spec description of gravity computation, but note that
   * their formulas assume we're honoring the border width, rather
   * than compensating for having turned it off)
   */
  switch (gravity)
    {
    case NorthWestGravity:
      ref_x = rect->x;
      ref_y = rect->y;
      break;
    case NorthGravity:
      ref_x = rect->x + rect->width / 2 + bw;
      ref_y = rect->y;
      break;
    case NorthEastGravity:
      ref_x = rect->x + rect->width + bw * 2;
      ref_y = rect->y;
      break;
    case WestGravity:
      ref_x = rect->x;
      ref_y = rect->y + rect->height / 2 + bw;
      break;
    case CenterGravity:
      ref_x = rect->x + rect->width / 2 + bw;
      ref_y = rect->y + rect->height / 2 + bw;
      break;
    case EastGravity:
      ref_x = rect->x + rect->width + bw * 2;
      ref_y = rect->y + rect->height / 2 + bw;
      break;
    case SouthWestGravity:
      ref_x = rect->x;
      ref_y = rect->y + rect->height + bw * 2;
      break;
    case SouthGravity:
      ref_x = rect->x + rect->width / 2 + bw;
      ref_y = rect->y + rect->height + bw * 2;
      break;
    case SouthEastGravity:
      ref_x = rect->x + rect->width + bw * 2;
      ref_y = rect->y + rect->height + bw * 2;
      break;
    case StaticGravity:
    default:
      ref_x = rect->x;
      ref_y = rect->y;
      break;
    }

  switch (gravity)
    {
    case NorthWestGravity:
      rect->x = ref_x + child_x;
      rect->y = ref_y + child_y;
      break;
    case NorthGravity:
      rect->x = ref_x - frame_width / 2 + child_x;
      rect->y = ref_y + child_y;
      break;
    case NorthEastGravity:
      rect->x = ref_x - frame_width + child_x;
      rect->y = ref_y + child_y;
      break;
    case WestGravity:
      rect->x = ref_x + child_x;
      rect->y = ref_y - frame_height / 2 + child_y;
      break;
    case CenterGravity:
      rect->x = ref_x - frame_width / 2 + child_x;
      rect->y = ref_y - frame_height / 2 + child_y;
      break;
    case EastGravity:
      rect->x = ref_x - frame_width + child_x;
      rect->y = ref_y - frame_height / 2 + child_y;
      break;
    case SouthWestGravity:
      rect->x = ref_x + child_x;
      rect->y = ref_y - frame_height + child_y;
      break;
    case SouthGravity:
      rect->x = ref_x - frame_width / 2 + child_x;
      rect->y = ref_y - frame_height + child_y;
      break;
    case SouthEastGravity:
      rect->x = ref_x - frame_width + child_x;
      rect->y = ref_y - frame_height + child_y;
      break;
    case StaticGravity:
    default:
      rect->x = ref_x;
      rect->y = ref_y;
      break;
    }
}

static gboolean
static_gravity_works (MetaDisplay *display)
{
  return display->static_gravity_works;
}

void
meta_window_create_sync_request_alarm (MetaWindow *window)
{
#ifdef HAVE_XSYNC
  XSyncAlarmAttributes values;
  XSyncValue init;

  if (window->sync_request_counter == None ||
      window->sync_request_alarm != None)
    return;

  meta_error_trap_push_with_return (window->display);

  /* In the new (extended style), the counter value is initialized by
   * the client before mapping the window. In the old style, we're
   * responsible for setting the initial value of the counter.
   */
  if (window->extended_sync_request_counter)
    {
      if (!XSyncQueryCounter(window->display->xdisplay,
                             window->sync_request_counter,
                             &init))
        {
          meta_error_trap_pop_with_return (window->display);
          window->sync_request_counter = None;
          return;
        }

      window->sync_request_serial =
        XSyncValueLow32 (init) + ((gint64)XSyncValueHigh32 (init) << 32);

      /* if the value is odd, the window starts off with updates frozen */
      if (window->compositor_private)
        meta_window_actor_set_updates_frozen (window->compositor_private,
                                              meta_window_updates_are_frozen (window));
    }
  else
    {
      XSyncIntToValue (&init, 0);
      XSyncSetCounter (window->display->xdisplay,
                       window->sync_request_counter, init);
      window->sync_request_serial = 0;
    }

  values.trigger.counter = window->sync_request_counter;
  values.trigger.test_type = XSyncPositiveComparison;

  /* Initialize to one greater than the current value */
  values.trigger.value_type = XSyncRelative;
  XSyncIntToValue (&values.trigger.wait_value, 1);

  /* After triggering, increment test_value by this until
   * until the test condition is false */
  XSyncIntToValue (&values.delta, 1);

  /* we want events (on by default anyway) */
  values.events = True;

  window->sync_request_alarm = XSyncCreateAlarm (window->display->xdisplay,
                                                 XSyncCACounter |
                                                 XSyncCAValueType |
                                                 XSyncCAValue |
                                                 XSyncCATestType |
                                                 XSyncCADelta |
                                                 XSyncCAEvents,
                                                 &values);

  if (meta_error_trap_pop_with_return (window->display) == Success)
    meta_display_register_sync_alarm (window->display, &window->sync_request_alarm, window);
  else
    {
      window->sync_request_alarm = None;
      window->sync_request_counter = None;
    }
#endif
}

void
meta_window_destroy_sync_request_alarm (MetaWindow *window)
{
#ifdef HAVE_XSYNC
  if (window->sync_request_alarm != None)
    {
      /* Has to be unregistered _before_ clearing the structure field */
      meta_display_unregister_sync_alarm (window->display, window->sync_request_alarm);
      XSyncDestroyAlarm (window->display->xdisplay,
                         window->sync_request_alarm);
      window->sync_request_alarm = None;
    }
#endif /* HAVE_XSYNC */
}

#ifdef HAVE_XSYNC
static gboolean
sync_request_timeout (gpointer data)
{
  MetaWindow *window = data;

  window->sync_request_timeout_id = 0;

  /* We have now waited for more than a second for the
   * application to respond to the sync request
   */
  window->disable_sync = TRUE;

  /* Reset the wait serial, so we don't continue freezing
   * window updates
   */
  window->sync_request_wait_serial = 0;
  if (window->compositor_private)
    meta_window_actor_set_updates_frozen (window->compositor_private,
                                          meta_window_updates_are_frozen (window));

  if (window == window->display->grab_window &&
      meta_grab_op_is_resizing (window->display->grab_op))
    {
      update_resize (window,
                     window->display->grab_last_user_action_was_snap,
                     window->display->grab_latest_motion_x,
                     window->display->grab_latest_motion_y,
                     TRUE);
    }

  return FALSE;
}

static void
send_sync_request (MetaWindow *window)
{
  XClientMessageEvent ev;
  gint64 wait_serial;

  /* For the old style of _NET_WM_SYNC_REQUEST_COUNTER, we just have to
   * increase the value, but for the new "extended" style we need to
   * pick an even (unfrozen) value sufficiently ahead of the last serial
   * that we received from the client; the same code still works
   * for the old style. The increment of 240 is specified by the EWMH
   * and is (1 second) * (60fps) * (an increment of 4 per frame).
   */
  wait_serial = window->sync_request_serial + 240;

  window->sync_request_wait_serial = wait_serial;

  ev.type = ClientMessage;
  ev.window = window->xwindow;
  ev.message_type = window->display->atom_WM_PROTOCOLS;
  ev.format = 32;
  ev.data.l[0] = window->display->atom__NET_WM_SYNC_REQUEST;

  ev.data.l[1] = window->display->current_time;
  ev.data.l[2] = wait_serial & G_GUINT64_CONSTANT(0xffffffff);
  ev.data.l[3] = wait_serial >> 32;
  ev.data.l[4] = window->extended_sync_request_counter ? 1 : 0;

  /* We don't need to trap errors here as we are already
   * inside an error_trap_push()/pop() pair.
   */
  XSendEvent (window->display->xdisplay,
	      window->xwindow, False, 0, (XEvent*) &ev);

  /* We give the window 1 sec to respond to _NET_WM_SYNC_REQUEST;
   * if this time expires, we consider the window unresponsive
   * and resize it unsynchonized.
   */
  window->sync_request_timeout_id = g_timeout_add (1000,
                                                   sync_request_timeout,
                                                   window);

  if (window->compositor_private)
    meta_window_actor_set_updates_frozen (window->compositor_private,
                                          meta_window_updates_are_frozen (window));
}
#endif

/**
 * meta_window_updates_are_frozen:
 * @window: a #MetaWindow
 *
 * Gets whether the compositor should be updating the window contents;
 * window content updates may be frozen at client request by setting
 * an odd value in the extended _NET_WM_SYNC_REQUEST_COUNTER counter r
 * by the window manager during a resize operation while waiting for
 * the client to redraw.
 *
 * Return value: %TRUE if updates are currently frozen
 */
gboolean
meta_window_updates_are_frozen (MetaWindow *window)
{
#ifdef HAVE_XSYNC
  if (window->extended_sync_request_counter &&
      window->sync_request_serial % 2 == 1)
    return TRUE;

  if (window->sync_request_serial < window->sync_request_wait_serial)
    return TRUE;
#endif

  return FALSE;
}

static gboolean
maybe_move_attached_dialog (MetaWindow *window,
                            void       *data)
{
  if (window->attached)
    /* It ignores x,y for such a dialog  */
    meta_window_move (window, FALSE, 0, 0);

  return FALSE;
}

/**
 * meta_window_get_monitor:
 * @window: a #MetaWindow
 *
 * Gets index of the monitor that this window is on.
 *
 * Return Value: The index of the monitor in the screens monitor list
 */
int
meta_window_get_monitor (MetaWindow *window)
{
  g_return_val_if_fail (META_IS_WINDOW (window), -1);

  if (window->monitor == NULL)
    return -1;

  return window->monitor->number;
}

/* This is called when the monitor setup has changed. The window->monitor
 * reference is still "valid", but refer to the previous monitor setup */
LOCAL_SYMBOL void
meta_window_update_for_monitors_changed (MetaWindow *window)
{
  const MetaMonitorInfo *old, *new;
  int i;

  if (window->override_redirect)
    {
      meta_window_update_monitor (window);
      return;
    }

  old = window->monitor;

  /* Start on primary */
  new = &window->screen->monitor_infos[window->screen->primary_monitor_index];

  /* But, if we can find the old output on a new monitor, use that */
  for (i = 0; i < window->screen->n_monitor_infos; i++)
    {
      MetaMonitorInfo *info = &window->screen->monitor_infos[i];

      if (info->output == old->output)
        {
          new = info;
          break;
        }
    }

  if (window->tile_mode != META_TILE_NONE)
    window->tile_monitor_number = new->number;

  /* This will eventually reach meta_window_update_monitor that
   * will send leave/enter-monitor events. The old != new monitor
   * check will always fail (due to the new monitor_infos set) so
   * we will always send the events, even if the new and old monitor
   * index is the same. That is right, since the enumeration of the
   * monitors changed and the same index could be refereing
   * to a different monitor. */
  meta_window_move_between_rects (window,
                                  &old->rect,
                                  &new->rect);
}

void
meta_window_update_monitor (MetaWindow *window)
{
  const MetaMonitorInfo *old;

  old = window->monitor;
  window->monitor = meta_screen_get_monitor_for_rect (window->screen, &window->outer_rect);
  if (old != window->monitor)
    {
      meta_window_update_on_all_workspaces (window);

      /* If workspaces only on primary and we moved back to primary, ensure that the
       * window is now in that workspace. We do this because while the window is on a
       * non-primary monitor it is always visible, so it would be very jarring if it
       * disappeared when it crossed the monitor border.
       * The one time we want it to both change to the primary monitor and a non-active
       * workspace is when dropping the window on some other workspace thumbnail directly.
       * That should be handled by explicitly moving the window before changing the
       * workspace
       * Don't do this if old == NULL, because thats what happens when starting up, and
       * we don't want to move all windows around from a previous WM instance. Nor do
       * we want it when moving from one primary monitor to another (can happen during
       * screen reconfiguration.
       */
      if (meta_prefs_get_workspaces_only_on_primary () &&
          meta_window_is_on_primary_monitor (window)  &&
          old != NULL && !old->is_primary &&
          window->screen->active_workspace != window->workspace)
        meta_window_change_workspace (window, window->screen->active_workspace);

      if (old) {
        meta_screen_queue_check_fullscreen (window->screen);
        g_signal_emit_by_name (window->screen, "window-left-monitor", old->number, window);
      }
      g_signal_emit_by_name (window->screen, "window-entered-monitor", window->monitor->number, window);

      g_signal_emit_by_name (window->screen, "window-monitor-changed", window, window->monitor->number);

      /* If we're changing monitors, we need to update the has_maximize_func flag,
       * as the working area has changed. */
      recalc_window_features (window);
    }
}

static void
meta_window_move_resize_internal (MetaWindow          *window,
                                  MetaMoveResizeFlags  flags,
                                  int                  gravity,
                                  int                  root_x_nw,
                                  int                  root_y_nw,
                                  int                  w,
                                  int                  h)
{
  /* meta_window_move_resize_internal gets called with very different
   * meanings for root_x_nw and root_y_nw.  w & h are always the area
   * of the inner or client window (i.e. excluding the frame) and
   * gravity is the relevant gravity associated with the request (note
   * that gravity is ignored for move-only operations unless its
   * e.g. a configure request).  The location is different for
   * different cases because of how this function gets called; note
   * that in all cases what we want to find out is the upper left
   * corner of the position of the inner window:
   *
   *   Case | Called from (flags; gravity)
   *   -----+-----------------------------------------------
   *    1   | A resize only ConfigureRequest
   *    1   | meta_window_resize
   *    1   | meta_window_resize_with_gravity
   *    2   | New window
   *    2   | Session restore
   *    2   | A not-resize-only ConfigureRequest/net_moveresize_window request
   *    3   | meta_window_move
   *    3   | meta_window_move_resize
   *
   * For each of the cases, root_x_nw and root_y_nw must be treated as follows:
   *
   *   (1) They should be entirely ignored; instead the previous position
   *       and size of the window should be resized according to the given
   *       gravity in order to determine the new position of the window.
   *   (2) Needs to be fixed up by adjust_for_gravity() as these
   *       coordinates are relative to some corner or side of the outer
   *       window (except for the case of StaticGravity) and we want to
   *       know the location of the upper left corner of the inner window.
   *   (3) These values are already the desired positon of the NW corner
   *       of the inner window
   */
  XWindowChanges values;
  unsigned int mask;
  gboolean need_configure_notify;
  MetaFrameBorders borders;
  gboolean need_move_client = FALSE;
  gboolean need_move_frame = FALSE;
  gboolean need_resize_client = FALSE;
  gboolean need_resize_frame = FALSE;
  int frame_size_dx;
  int frame_size_dy;
  int size_dx;
  int size_dy;
  gboolean frame_shape_changed = FALSE;
  gboolean is_configure_request;
  gboolean do_gravity_adjust;
  gboolean is_user_action;
  gboolean did_placement;
  gboolean configure_frame_first;
  gboolean use_static_gravity;
  /* used for the configure request, but may not be final
   * destination due to StaticGravity etc.
   */
  int client_move_x;
  int client_move_y;
  MetaRectangle new_rect;
  MetaRectangle old_rect;

  g_return_if_fail (!window->override_redirect);

  is_configure_request = (flags & META_IS_CONFIGURE_REQUEST) != 0;
  do_gravity_adjust = (flags & META_DO_GRAVITY_ADJUST) != 0;
  is_user_action = (flags & META_IS_USER_ACTION) != 0;

  /* The action has to be a move or a resize or both... */
  g_assert (flags & (META_IS_MOVE_ACTION | META_IS_RESIZE_ACTION));

  /* We don't need it in the idle queue anymore. */
  meta_window_unqueue (window, META_QUEUE_MOVE_RESIZE);

  meta_window_get_client_root_coords (window, &old_rect);

  meta_topic (META_DEBUG_GEOMETRY,
              "Move/resize %s to %d,%d %dx%d%s%s from %d,%d %dx%d\n",
              window->desc, root_x_nw, root_y_nw, w, h,
              is_configure_request ? " (configure request)" : "",
              is_user_action ? " (user move/resize)" : "",
              old_rect.x, old_rect.y, old_rect.width, old_rect.height);

  meta_frame_calc_borders (window->frame,
                           &borders);

  new_rect.x = root_x_nw;
  new_rect.y = root_y_nw;
  new_rect.width  = w;
  new_rect.height = h;

  /* If this is a resize only, the position should be ignored and
   * instead obtained by resizing the old rectangle according to the
   * relevant gravity.
   */
  if ((flags & (META_IS_MOVE_ACTION | META_IS_RESIZE_ACTION)) ==
      META_IS_RESIZE_ACTION)
    {
      meta_rectangle_resize_with_gravity (&old_rect,
                                          &new_rect,
                                          gravity,
                                          new_rect.width,
                                          new_rect.height);

      meta_topic (META_DEBUG_GEOMETRY,
                  "Compensated for gravity in resize action; new pos %d,%d\n",
                  new_rect.x, new_rect.y);
    }
  else if (is_configure_request || do_gravity_adjust)
    {
      adjust_for_gravity (window,
                          window->frame ? &borders : NULL,
                          /* configure request coords assume
                           * the border width existed
                           */
                          is_configure_request,
                          gravity,
                          &new_rect);

      meta_topic (META_DEBUG_GEOMETRY,
                  "Compensated for configure_request/do_gravity_adjust needing "
                  "weird positioning; new pos %d,%d\n",
                  new_rect.x, new_rect.y);
    }

  did_placement = !window->placed && window->calc_placement;

  meta_window_constrain (window,
                         window->frame ? &borders : NULL,
                         flags,
                         gravity,
                         &old_rect,
                         &new_rect);

  w = new_rect.width;
  h = new_rect.height;
  root_x_nw = new_rect.x;
  root_y_nw = new_rect.y;

  size_dx = w - window->rect.width;
  size_dy = h - window->rect.height;

  if (size_dx != 0 || size_dy != 0)
    need_resize_client = TRUE;

  window->rect.width = w;
  window->rect.height = h;

  if (window->frame)
    {
      int new_w, new_h;

      new_w = window->rect.width + borders.total.left + borders.total.right;

      if (window->shaded)
        new_h = borders.total.top;
      else
        new_h = window->rect.height + borders.total.top + borders.total.bottom;

      if (new_w != window->frame->rect.width ||
          new_h != window->frame->rect.height)
        {
          need_resize_frame = TRUE;
          window->frame->rect.width = new_w;
          window->frame->rect.height = new_h;
        }

      meta_topic (META_DEBUG_GEOMETRY,
                  "Calculated frame size %dx%d\n",
                  window->frame->rect.width,
                  window->frame->rect.height);
    }


  /* For nice effect, when growing the window we want to move/resize
   * the frame first, when shrinking the window we want to move/resize
   * the client first. If we grow one way and shrink the other,
   * see which way we're moving "more"
   *
   * Mail from Owen subject "Suggestion: Gravity and resizing from the left"
   * http://mail.gnome.org/archives/wm-spec-list/1999-November/msg00088.html
   *
   * An annoying fact you need to know in this code is that StaticGravity
   * does nothing if you _only_ resize or _only_ move the frame;
   * it must move _and_ resize, otherwise you get NorthWestGravity
   * behavior. The move and resize must actually occur, it is not
   * enough to set CWX | CWWidth but pass in the current size/pos.
   */

  if (window->frame)
    {
      int new_x, new_y;
      int frame_pos_dx, frame_pos_dy;

      /* Compute new frame coords */
      new_x = root_x_nw - borders.total.left;
      new_y = root_y_nw - borders.total.top;

      frame_pos_dx = new_x - window->frame->rect.x;
      frame_pos_dy = new_y - window->frame->rect.y;

      need_move_frame = (frame_pos_dx != 0 || frame_pos_dy != 0);

      window->frame->rect.x = new_x;
      window->frame->rect.y = new_y;

      /* If frame will both move and resize, then StaticGravity
       * on the child window will kick in and implicitly move
       * the child with respect to the frame. The implicit
       * move will keep the child in the same place with
       * respect to the root window. If frame only moves
       * or only resizes, then the child will just move along
       * with the frame.
       */

      /* window->rect.x, window->rect.y are relative to frame,
       * remember they are the server coords
       */

      new_x = borders.total.left;
      new_y = borders.total.top;

      if (need_resize_frame && need_move_frame &&
          static_gravity_works (window->display))
        {
          /* static gravity kicks in because frame
           * is both moved and resized
           */
          /* when we move the frame by frame_pos_dx, frame_pos_dy the
           * client will implicitly move relative to frame by the
           * inverse delta.
           *
           * When moving client then frame, we move the client by the
           * frame delta, to be canceled out by the implicit move by
           * the inverse frame delta, resulting in a client at new_x,
           * new_y.
           *
           * When moving frame then client, we move the client
           * by the same delta as the frame, because the client
           * was "left behind" by the frame - resulting in a client
           * at new_x, new_y.
           *
           * In both cases we need to move the client window
           * in all cases where we had to move the frame window.
           */

          client_move_x = new_x + frame_pos_dx;
          client_move_y = new_y + frame_pos_dy;

          if (need_move_frame)
            need_move_client = TRUE;

          use_static_gravity = TRUE;
        }
      else
        {
          client_move_x = new_x;
          client_move_y = new_y;

          if (client_move_x != window->rect.x ||
              client_move_y != window->rect.y)
            need_move_client = TRUE;

          use_static_gravity = FALSE;
        }

      /* This is the final target position, but not necessarily what
       * we pass to XConfigureWindow, due to StaticGravity implicit
       * movement.
       */
      window->rect.x = new_x;
      window->rect.y = new_y;
    }
  else
    {
      if (root_x_nw != window->rect.x ||
          root_y_nw != window->rect.y)
        need_move_client = TRUE;

      window->rect.x = root_x_nw;
      window->rect.y = root_y_nw;

      client_move_x = window->rect.x;
      client_move_y = window->rect.y;

      use_static_gravity = FALSE;
    }

  /* If frame extents have changed, fill in other frame fields and
     change frame's extents property. */
  if (window->frame &&
      (window->frame->child_x != borders.total.left ||
       window->frame->child_y != borders.total.top ||
       window->frame->right_width != borders.total.right ||
       window->frame->bottom_height != borders.total.bottom))
    {
      window->frame->child_x = borders.total.left;
      window->frame->child_y = borders.total.top;
      window->frame->right_width = borders.total.right;
      window->frame->bottom_height = borders.total.bottom;

      update_net_frame_extents (window);
    }

  /* See ICCCM 4.1.5 for when to send ConfigureNotify */

  need_configure_notify = FALSE;

  /* If this is a configure request and we change nothing, then we
   * must send configure notify.
   */
  if  (is_configure_request &&
       !(need_move_client || need_move_frame ||
         need_resize_client || need_resize_frame ||
         window->border_width != 0))
    need_configure_notify = TRUE;

  /* We must send configure notify if we move but don't resize, since
   * the client window may not get a real event
   */
  if ((need_move_client || need_move_frame) &&
      !(need_resize_client || need_resize_frame))
    need_configure_notify = TRUE;

  /* MapRequest events with a PPosition or UPosition hint with a frame
   * are moved by muffin without resizing; send a configure notify
   * in such cases.  See #322840.  (Note that window->constructing is
   * only true iff this call is due to a MapRequest, and when
   * PPosition/UPosition hints aren't set, muffin seems to send a
   * ConfigureNotify anyway due to the above code.)
   */
  if (window->constructing && window->frame &&
      ((window->size_hints.flags & PPosition) ||
       (window->size_hints.flags & USPosition)))
    need_configure_notify = TRUE;

  /* The rest of this function syncs our new size/pos with X as
   * efficiently as possible
   */

  /* Normally, we configure the frame first depending on whether
   * we grow the frame more than we shrink. The idea is to avoid
   * messing up the window contents by having a temporary situation
   * where the frame is smaller than the window. However, if we're
   * cooperating with the client to create an atomic frame upate,
   * and the window is redirected, then we should always update
   * the frame first, since updating the frame will force a new
   * backing pixmap to be allocated, and the old backing pixmap
   * will be left undisturbed for us to paint to the screen until
   * the client finishes redrawing.
   */
  if (window->extended_sync_request_counter)
    {
      configure_frame_first = TRUE;
    }
  else
    {
      size_dx = w - window->rect.width;
      size_dy = h - window->rect.height;

      configure_frame_first = size_dx + size_dy >= 0;
    }

  if (use_static_gravity)
    meta_window_set_gravity (window, StaticGravity);

  if (configure_frame_first && window->frame)
    frame_shape_changed = meta_frame_sync_to_window (window->frame,
                                                     gravity,
                                                     need_move_frame, need_resize_frame);

  values.border_width = 0;
  values.x = client_move_x;
  values.y = client_move_y;
  values.width = window->rect.width;
  values.height = window->rect.height;

  mask = 0;
  if (is_configure_request && window->border_width != 0)
    mask |= CWBorderWidth; /* must force to 0 */
  if (need_move_client)
    mask |= (CWX | CWY);
  if (need_resize_client)
    mask |= (CWWidth | CWHeight);

  if (mask != 0)
    {
      meta_error_trap_push (window->display);

#ifdef HAVE_XSYNC
      if (window == window->display->grab_window &&
          meta_grab_op_is_resizing (window->display->grab_op) &&
          !window->disable_sync &&
          window->sync_request_counter != None &&
	  window->sync_request_alarm != None &&
          window->sync_request_timeout_id == 0)
	{
	  send_sync_request (window);
	}
#endif

      XConfigureWindow (window->display->xdisplay,
                        window->xwindow,
                        mask,
                        &values);

      meta_error_trap_pop (window->display);
    }

  if (!configure_frame_first && window->frame)
    frame_shape_changed = meta_frame_sync_to_window (window->frame,
                                                     gravity,
                                                     need_move_frame, need_resize_frame);

  /* Put gravity back to be nice to lesser window managers */
  if (use_static_gravity)
    meta_window_set_gravity (window, NorthWestGravity);

  if (need_configure_notify)
    send_configure_notify (window);

  if (!window->placed && window->force_save_user_rect && !window->fullscreen)
    force_save_user_window_placement (window);
  else if (is_user_action)
    save_user_window_placement (window);

  if (window->compositor_private && (need_move_frame || need_move_client))
    g_signal_emit_by_name (window->compositor_private, "position-changed");

  if (need_resize_client)
    g_signal_emit (window, window_signals[SIZE_CHANGED], 0);

  if (window->compositor_private &&
      (need_move_frame || need_resize_frame ||
      need_move_client || need_resize_client ||
      did_placement))
    {
      meta_window_actor_sync_actor_geometry (window->compositor_private,
                                             did_placement);
    }

  meta_window_refresh_resize_popup (window);

  /* Invariants leaving this function are:
   *   a) window->rect and frame->rect reflect the actual
   *      server-side size/pos of window->xwindow and frame->xwindow
   *   b) all constraints are obeyed by window->rect and frame->rect
   */

  if (frame_shape_changed && window->frame_bounds)
    {
      cairo_region_destroy (window->frame_bounds);
      window->frame_bounds = NULL;
    }

  meta_window_foreach_transient (window, maybe_move_attached_dialog, NULL);

  meta_stack_update_window_tile_matches (window->screen->stack,
                                         window->screen->active_workspace);
}

/**
 * meta_window_resize:
 * @window: a #MetaWindow
 * @user_op: bool to indicate whether or not this is a user operation
 * @w: desired width
 * @h: desired height
 *
 * Resize the window to the desired size.
 */
void
meta_window_resize (MetaWindow  *window,
                    gboolean     user_op,
                    int          w,
                    int          h)
{
  int x, y;
  MetaMoveResizeFlags flags;

  g_return_if_fail (!window->override_redirect);

  meta_window_get_position (window, &x, &y);

  flags = (user_op ? META_IS_USER_ACTION : 0) | META_IS_RESIZE_ACTION;
  meta_window_move_resize_internal (window,
                                    flags,
                                    NorthWestGravity,
                                    x, y, w, h);
}

/**
 * meta_window_move:
 * @window: a #MetaWindow
 * @user_op: bool to indicate whether or not this is a user operation
 * @root_x_nw: desired x pos
 * @root_y_nw: desired y pos
 *
 * Moves the window to the desired location on window's assigned workspace.
 * NOTE: does NOT place according to the origin of the enclosing
 * frame/window-decoration, but according to the origin of the window,
 * itself.
 */
void
meta_window_move (MetaWindow  *window,
                  gboolean     user_op,
                  int          root_x_nw,
                  int          root_y_nw)
{
  MetaMoveResizeFlags flags;

  g_return_if_fail (!window->override_redirect);

  flags = (user_op ? META_IS_USER_ACTION : 0) | META_IS_MOVE_ACTION;

  meta_window_move_resize_internal (window,
                                    flags,
                                    NorthWestGravity,
                                    root_x_nw, root_y_nw,
                                    window->rect.width,
                                    window->rect.height);
}
/**
 * meta_window_move_frame:
 * @window: a #MetaWindow
 * @user_op: bool to indicate whether or not this is a user operation
 * @root_x_nw: desired x pos
 * @root_y_nw: desired y pos
 *
 * Moves the window to the desired location on window's assigned
 * workspace, using the northwest edge of the frame as the reference,
 * instead of the actual window's origin, but only if a frame is present.
 * Otherwise, acts identically to meta_window_move().
 */
void
meta_window_move_frame (MetaWindow  *window,
                  gboolean     user_op,
                  int          root_x_nw,
                  int          root_y_nw)
{
  int x = root_x_nw;
  int y = root_y_nw;

  meta_display_set_all_obscured ();

  if (window->frame)
    {
      MetaFrameBorders borders;

      meta_frame_calc_borders (window->frame, &borders);

      /* root_x_nw and root_y_nw correspond to where the top of
       * the visible frame should be. Offset by the distance between
       * the origin of the window and the origin of the enclosing
       * window decorations.
       */
      x += window->frame->child_x - borders.invisible.left;
      y += window->frame->child_y - borders.invisible.top;
    }

  meta_window_move (window, user_op, x, y);
}

static void
meta_window_move_between_rects (MetaWindow  *window,
                                const MetaRectangle *old_area,
                                const MetaRectangle *new_area)
{
  int rel_x, rel_y;
  double scale_x, scale_y;

  rel_x = window->user_rect.x - old_area->x;
  rel_y = window->user_rect.y - old_area->y;
  scale_x = (double)new_area->width / old_area->width;
  scale_y = (double)new_area->height / old_area->height;

  window->user_rect.x = new_area->x + rel_x * scale_x;
  window->user_rect.y = new_area->y + rel_y * scale_y;
  window->saved_rect.x = window->user_rect.x;
  window->saved_rect.y = window->user_rect.y;

  meta_window_move_resize (window, FALSE,
                           window->user_rect.x,
                           window->user_rect.y,
                           window->user_rect.width,
                           window->user_rect.height);
}

/**
 * meta_window_move_resize_frame:
 * @window: a #MetaWindow
 * @user_op: bool to indicate whether or not this is a user operation
 * @root_x_nw: new x
 * @root_y_nw: new y
 * @w: desired width
 * @h: desired height
 *
 * Resizes the window so that its outer bounds (including frame)
 * fit within the given rect
 */
void
meta_window_move_resize_frame (MetaWindow  *window,
                               gboolean     user_op,
                               int          root_x_nw,
                               int          root_y_nw,
                               int          w,
                               int          h)
{
  MetaFrameBorders borders;

  meta_frame_calc_borders (window->frame, &borders);
  /* offset by the distance between the origin of the window
   * and the origin of the enclosing window decorations ( + border)
   */
  root_x_nw += borders.visible.left;
  root_y_nw += borders.visible.top;
  w -= borders.visible.left + borders.visible.right;
  h -= borders.visible.top + borders.visible.bottom;

  meta_window_move_resize (window, user_op, root_x_nw, root_y_nw, w, h);
}

/**
 * meta_window_move_to_monitor:
 * @window: a #MetaWindow
 * @monitor: desired monitor index
 *
 * Moves the window to the monitor with index @monitor, keeping
 * the relative position of the window's top left corner.
 */
void
meta_window_move_to_monitor (MetaWindow  *window,
                             int          monitor)
{
  MetaRectangle old_area, new_area;

  if (monitor == window->monitor->number)
    return;

  meta_display_set_all_obscured ();

  meta_window_get_work_area_for_monitor (window,
                                         window->monitor->number,
                                         &old_area);
  meta_window_get_work_area_for_monitor (window,
                                         monitor,
                                         &new_area);

  if (window->tile_mode != META_TILE_NONE)
    window->tile_monitor_number = monitor;

  meta_window_move_between_rects (window, &old_area, &new_area);

  meta_window_update_outer_rect (window);
  meta_window_update_monitor (window);
}

void
meta_window_move_resize (MetaWindow  *window,
                         gboolean     user_op,
                         int          root_x_nw,
                         int          root_y_nw,
                         int          w,
                         int          h)
{
  MetaMoveResizeFlags flags;

  g_return_if_fail (!window->override_redirect);

  flags = (user_op ? META_IS_USER_ACTION : 0) |
    META_IS_MOVE_ACTION | META_IS_RESIZE_ACTION;
  meta_window_move_resize_internal (window,
                                    flags,
                                    NorthWestGravity,
                                    root_x_nw, root_y_nw,
                                    w, h);
}

LOCAL_SYMBOL void
meta_window_resize_with_gravity (MetaWindow *window,
                                 gboolean     user_op,
                                 int          w,
                                 int          h,
                                 int          gravity)
{
  int x, y;
  MetaMoveResizeFlags flags;

  meta_window_get_position (window, &x, &y);

  flags = (user_op ? META_IS_USER_ACTION : 0) | META_IS_RESIZE_ACTION;
  meta_window_move_resize_internal (window,
                                    flags,
                                    gravity,
                                    x, y, w, h);
}

static void
meta_window_move_resize_now (MetaWindow  *window)
{
  /* If constraints have changed then we want to snap back to wherever
   * the user had the window.  We use user_rect for this reason.  See
   * also bug 426519 comment 3.
   */
  meta_window_move_resize (window, FALSE,
                           window->user_rect.x,
                           window->user_rect.y,
                           window->user_rect.width,
                           window->user_rect.height);
}

static gboolean
idle_move_resize (gpointer data)
{
  GSList *tmp;
  GSList *copy;
  guint queue_index = GPOINTER_TO_INT (data);

  meta_topic (META_DEBUG_GEOMETRY, "Clearing the move_resize queue\n");

  /* Work with a copy, for reentrancy. The allowed reentrancy isn't
   * complete; destroying a window while we're in here would result in
   * badness. But it's OK to queue/unqueue move_resizes.
   */
  copy = g_slist_copy (queue_pending[queue_index]);
  g_slist_free (queue_pending[queue_index]);
  queue_pending[queue_index] = NULL;
  queue_later[queue_index] = 0;

  destroying_windows_disallowed += 1;

  tmp = copy;
  while (tmp != NULL)
    {
      MetaWindow *window;

      window = tmp->data;

      /* As a side effect, sets window->move_resize_queued = FALSE */
      meta_window_move_resize_now (window);

      tmp = tmp->next;
    }

  g_slist_free (copy);

  destroying_windows_disallowed -= 1;

  return FALSE;
}

/**
 * meta_window_configure_notify: (skip)
 * @window: a #MetaWindow
 * @event: a #XConfigureEvent
 *
 * This is used to notify us of an unrequested configuration
 * (only applicable to override redirect windows)
 */
void
meta_window_configure_notify (MetaWindow      *window,
                              XConfigureEvent *event)
{
  g_assert (window->override_redirect);
  g_assert (window->frame == NULL);

  window->rect.x = event->x;
  window->rect.y = event->y;
  window->rect.width = event->width;
  window->rect.height = event->height;
  meta_window_update_monitor (window);

  /* Whether an override-redirect window is considered fullscreen depends
   * on its geometry.
   */
  meta_screen_queue_check_fullscreen (window->screen);

  if (!event->override_redirect && !event->send_event)
    meta_warning ("Unhandled change of windows override redirect status\n");

  if (window->compositor_private)
    meta_window_actor_sync_actor_geometry (window->compositor_private, FALSE);
}

LOCAL_SYMBOL void
meta_window_get_position (MetaWindow  *window,
                          int         *x,
                          int         *y)
{
  if (window->frame)
    {
      if (x)
        *x = window->frame->rect.x + window->frame->child_x;
      if (y)
        *y = window->frame->rect.y + window->frame->child_y;
    }
  else
    {
      if (x)
        *x = window->rect.x;
      if (y)
        *y = window->rect.y;
    }
}

LOCAL_SYMBOL void
meta_window_get_client_root_coords (MetaWindow    *window,
                                    MetaRectangle *rect)
{
  meta_window_get_position (window, &rect->x, &rect->y);
  rect->width  = window->rect.width;
  rect->height = window->rect.height;
}

LOCAL_SYMBOL void
meta_window_get_gravity_position (MetaWindow  *window,
                                  int          gravity,
                                  int         *root_x,
                                  int         *root_y)
{
  MetaRectangle frame_extents;
  int w, h;
  int x, y;

  w = window->rect.width;
  h = window->rect.height;

  if (gravity == StaticGravity)
    {
      frame_extents = window->rect;
      if (window->frame)
        {
          frame_extents.x = window->frame->rect.x + window->frame->child_x;
          frame_extents.y = window->frame->rect.y + window->frame->child_y;
        }
    }
  else
    {
      if (window->frame == NULL)
        frame_extents = window->rect;
      else
        frame_extents = window->frame->rect;
    }

  x = frame_extents.x;
  y = frame_extents.y;

  switch (gravity)
    {
    case NorthGravity:
    case CenterGravity:
    case SouthGravity:
      /* Find center of frame. */
      x += frame_extents.width / 2;
      /* Center client window on that point. */
      x -= w / 2;
      break;

    case SouthEastGravity:
    case EastGravity:
    case NorthEastGravity:
      /* Find right edge of frame */
      x += frame_extents.width;
      /* Align left edge of client at that point. */
      x -= w;
      break;
    default:
      break;
    }

  switch (gravity)
    {
    case WestGravity:
    case CenterGravity:
    case EastGravity:
      /* Find center of frame. */
      y += frame_extents.height / 2;
      /* Center client window there. */
      y -= h / 2;
      break;
    case SouthWestGravity:
    case SouthGravity:
    case SouthEastGravity:
      /* Find south edge of frame */
      y += frame_extents.height;
      /* Place bottom edge of client there */
      y -= h;
      break;
    default:
      break;
    }

  if (root_x)
    *root_x = x;
  if (root_y)
    *root_y = y;
}

LOCAL_SYMBOL void
meta_window_get_geometry (MetaWindow  *window,
                          int         *x,
                          int         *y,
                          int         *width,
                          int         *height)
{
  meta_window_get_gravity_position (window,
                                    window->size_hints.win_gravity,
                                    x, y);

  *width = (window->rect.width - window->size_hints.base_width) /
    window->size_hints.width_inc;
  *height = (window->rect.height - window->size_hints.base_height) /
    window->size_hints.height_inc;
}

/**
 * meta_window_get_input_rect:
 * @window: a #MetaWindow
 * @rect: (out): pointer to an allocated #MetaRectangle
 *
 * Gets the rectangle that bounds @window that is responsive to mouse events.
 * This includes decorations - the visible portion of its border - and (if
 * present) any invisible area that we make make responsive to mouse clicks in
 * order to allow convenient border dragging.
 */
void
meta_window_get_input_rect (const MetaWindow *window,
                            MetaRectangle    *rect)
{
  if (window->frame)
    *rect = window->frame->rect;
  else
    *rect = window->rect;
}

/**
 * meta_window_get_outer_rect:
 * @window: a #MetaWindow
 * @rect: (out): pointer to an allocated #MetaRectangle
 *
 * Gets the rectangle that bounds @window that is responsive to mouse events.
 * This includes only what is visible; it doesn't include any extra reactive
 * area we add to the edges of windows.
 */
void
meta_window_get_outer_rect (const MetaWindow *window,
                            MetaRectangle    *rect)
{
  *rect = window->outer_rect;
}

void
meta_window_update_outer_rect (const MetaWindow *window)
{
  MetaRectangle *rect = &window->outer_rect;

  if (window->frame)
    {
      MetaFrameBorders borders;
      *rect = window->frame->rect;
      meta_frame_calc_borders (window->frame, &borders);

      rect->x += borders.invisible.left;
      rect->y += borders.invisible.top;
      rect->width  -= borders.invisible.left + borders.invisible.right;
      rect->height -= borders.invisible.top  + borders.invisible.bottom;
    }
  else
    {
      *rect = window->rect;

      if (window->has_custom_frame_extents)
        {
          const GtkBorder *extents = &window->custom_frame_extents;
          rect->x += extents->left;
          rect->y += extents->top;
          rect->width -= extents->left + extents->right;
          rect->height -= extents->top + extents->bottom;
        }
    }
}

/**
 * meta_window_get_client_area_rect:
 * @window: a #MetaWindow
 * @rect: (out): pointer to a cairo rectangle
 *
 * Gets the rectangle for the boundaries of the client area, relative
 * to the frame. If the window is shaded, the height of the rectangle
 * is 0.
 */
void
meta_window_get_client_area_rect (const MetaWindow      *window,
                                  cairo_rectangle_int_t *rect)
{
  rect = window->client_area;
}

void
meta_window_update_client_area_rect (const MetaWindow *window)
{
  cairo_rectangle_int_t *rect = window->client_area;

  if (window->frame)
    {
      rect->x = window->frame->child_x;
      rect->y = window->frame->child_y;
    }
  else
    {
      rect->x = 0;
      rect->y = 0;
    }

  rect->width = window->rect.width;
  if (window->shaded)
    rect->height = 0;
  else
    rect->height = window->rect.height;
}

MetaSide
meta_window_get_tile_side (MetaWindow *window)
{
    MetaSide side;
    switch (window->tile_mode) {
        case META_TILE_LEFT:
            side = META_SIDE_LEFT;
            break;
        case META_TILE_ULC:
            side = (META_SIDE_LEFT | META_SIDE_TOP);
            break;
        case META_TILE_LLC:
            side = (META_SIDE_LEFT | META_SIDE_BOTTOM);
            break;
        case META_TILE_RIGHT:
            side = META_SIDE_RIGHT;
            break;
        case META_TILE_URC:
            side = (META_SIDE_RIGHT | META_SIDE_TOP);
            break;
        case META_TILE_LRC:
            side = (META_SIDE_RIGHT | META_SIDE_BOTTOM);
            break;
        case META_TILE_TOP:
            side = META_SIDE_TOP;
            break;
        case META_TILE_BOTTOM:
            side = META_SIDE_BOTTOM;
            break;
        default:
            side = META_SIDE_TOP;
            break;
    }
    return side;
}

void
meta_window_get_titlebar_rect (MetaWindow *window,
                               MetaRectangle *rect)
{
  *rect = window->outer_rect;

  /* The returned rectangle is relative to the frame rect. */
  rect->x = 0;
  rect->y = 0;

  if (window->frame)
    {
      rect->height = window->frame->child_y;
    }
  else
    {
      /* Pick an arbitrary height for a titlebar. We might want to
       * eventually have CSD windows expose their borders to us. */
      rect->height = CSD_TITLEBAR_HEIGHT * meta_prefs_get_ui_scale ();
    }
}

const char*
meta_window_get_startup_id (MetaWindow *window)
{
  if (window->startup_id == NULL)
    {
      MetaGroup *group;

      group = meta_window_get_group (window);

      if (group != NULL)
        return meta_group_get_startup_id (group);
    }

  return window->startup_id;
}

static MetaWindow*
get_modal_transient (MetaWindow *window)
{
  GSList *windows;
  GSList *tmp;
  MetaWindow *modal_transient;

  /* A window can't be the transient of itself, but this is just for
   * convenience in the loop below; we manually fix things up at the
   * end if no real modal transient was found.
   */
  modal_transient = window;

  windows = meta_display_list_windows (window->display, META_LIST_DEFAULT);
  tmp = windows;
  while (tmp != NULL)
    {
      MetaWindow *transient = tmp->data;

      if (transient->xtransient_for == modal_transient->xwindow &&
          transient->wm_state_modal)
        {
          modal_transient = transient;
          tmp = windows;
          continue;
        }

      tmp = tmp->next;
    }

  g_slist_free (windows);

  if (window == modal_transient)
    modal_transient = NULL;

  return modal_transient;
}

/* XXX META_EFFECT_FOCUS */
LOCAL_SYMBOL void
meta_window_focus (MetaWindow  *window,
                   guint32      timestamp)
{
  MetaWindow *modal_transient;

  g_return_if_fail (!window->override_redirect);

  meta_topic (META_DEBUG_FOCUS,
              "Setting input focus to window %s, input: %d take_focus: %d\n",
              window->desc, window->input, window->take_focus);

  if (window->display->grab_window &&
      window->display->grab_window->all_keys_grabbed)
    {
      meta_topic (META_DEBUG_FOCUS,
                  "Current focus window %s has global keygrab, not focusing window %s after all\n",
                  window->display->grab_window->desc, window->desc);
      return;
    }

  modal_transient = get_modal_transient (window);
  if (modal_transient != NULL &&
      !modal_transient->unmanaging)
    {
      meta_topic (META_DEBUG_FOCUS,
                  "%s has %s as a modal transient, so focusing it instead.\n",
                  window->desc, modal_transient->desc);
      if (!modal_transient->on_all_workspaces &&
          modal_transient->workspace != window->screen->active_workspace)
        meta_window_change_workspace (modal_transient,
                                      window->screen->active_workspace);
      window = modal_transient;
    }

  meta_window_flush_calc_showing (window);

  if ((!window->mapped || window->hidden) && !window->shaded)
    {
      meta_topic (META_DEBUG_FOCUS,
                  "Window %s is not showing, not focusing after all\n",
                  window->desc);
      return;
    }

  /* For output-only or shaded windows, focus the frame.
   * This seems to result in the client window getting key events
   * though, so I don't know if it's icccm-compliant.
   *
   * Still, we have to do this or keynav breaks for these windows.
   */
  if (window->frame &&
      (window->shaded ||
       !(window->input || window->take_focus)))
    {
      meta_topic (META_DEBUG_FOCUS,
                  "Focusing frame of %s\n", window->desc);
      meta_display_set_input_focus_window (window->display,
                                            window,
                                            TRUE,
                                            timestamp);
    }
  else
    {
      if (window->input)
        {
          meta_topic (META_DEBUG_FOCUS,
                      "Setting input focus on %s since input = true\n",
                      window->desc);
          meta_display_set_input_focus_window (window->display,
                                               window,
                                               FALSE,
                                               timestamp);
        }

      if (window->take_focus)
        {
          meta_topic (META_DEBUG_FOCUS,
                      "Sending WM_TAKE_FOCUS to %s since take_focus = true\n",
                      window->desc);
          meta_window_send_icccm_message (window,
                                          window->display->atom_WM_TAKE_FOCUS,
                                          timestamp);
          window->display->expected_focus_window = window;
        }
    }

  if (window->wm_state_demands_attention)
    meta_window_unset_demands_attention(window);
}

static void
meta_window_change_workspace_without_transients (MetaWindow    *window,
                                                 MetaWorkspace *workspace)
{
  int old_workspace = -1;

  meta_verbose ("Changing window %s to workspace %d\n",
                window->desc, meta_workspace_index (workspace));

  if (!window->on_all_workspaces_requested)
    {
      old_workspace = meta_workspace_index (window->workspace);
    }

  /* unstick if stuck. meta_window_unstick would call
   * meta_window_change_workspace recursively if the window
   * is not in the active workspace.
   */
  if (window->on_all_workspaces_requested)
    meta_window_unstick (window);

  /* See if we're already on this space. If not, make sure we are */
  if (window->workspace != workspace)
    {
      meta_workspace_remove_window (window->workspace, window);
      meta_workspace_add_window (workspace, window);
      g_signal_emit (window, window_signals[WORKSPACE_CHANGED], 0,
                     old_workspace);
      g_signal_emit_by_name (window->screen, "window-workspace-changed", window, window->workspace);
    }
}

static gboolean
change_workspace_foreach (MetaWindow *window,
                          void       *data)
{
  meta_window_change_workspace_without_transients (window, data);
  return TRUE;
}

/**
 * meta_window_change_workspace:
 * @window: a #MetaWindow
 * @workspace: the #MetaWorkspace where to put the window
 *
 * Moves the window to the specified workspace.
 */
void
meta_window_change_workspace (MetaWindow    *window,
                              MetaWorkspace *workspace)
{
  g_return_if_fail (!window->override_redirect);

  meta_window_change_workspace_without_transients (window, workspace);

  meta_window_foreach_transient (window, change_workspace_foreach,
                                 workspace);
  meta_window_foreach_ancestor (window, change_workspace_foreach,
                                workspace);
}

static void
window_stick_impl (MetaWindow  *window)
{
  meta_verbose ("Sticking window %s current on_all_workspaces = %d\n",
                window->desc, window->on_all_workspaces);

  if (window->on_all_workspaces_requested)
    return;

  /* We don't change window->workspaces, because we revert
   * to that original workspace list if on_all_workspaces is
   * toggled back off.
   */
  int old_workspace = meta_workspace_index (window->workspace);
  window->on_all_workspaces_requested = TRUE;
  meta_window_frame_size_changed (window);
  meta_window_update_on_all_workspaces (window);

  meta_window_queue(window, META_QUEUE_CALC_SHOWING);
  g_signal_emit (window, window_signals[WORKSPACE_CHANGED], 0,
                 old_workspace);
}

static void
window_unstick_impl (MetaWindow  *window)
{
  if (!window->on_all_workspaces_requested)
    return;

  /* Revert to window->workspaces */

  window->on_all_workspaces_requested = FALSE;
  meta_window_frame_size_changed (window);
  meta_window_update_on_all_workspaces (window);

  /* We change ourselves to the active workspace, since otherwise you'd get
   * a weird window-vaporization effect. Once we have UI for being
   * on more than one workspace this should probably be add_workspace
   * not change_workspace.
   */
  if (window->screen->active_workspace != window->workspace)
    meta_window_change_workspace (window, window->screen->active_workspace);

  meta_window_queue(window, META_QUEUE_CALC_SHOWING);
  g_signal_emit (window, window_signals[WORKSPACE_CHANGED], 0, -1);
}

static gboolean
stick_foreach_func (MetaWindow *window,
                    void       *data)
{
  gboolean stick;

  stick = *(gboolean*)data;
  if (stick)
    window_stick_impl (window);
  else
    window_unstick_impl (window);
  return TRUE;
}

void
meta_window_stick (MetaWindow  *window)
{
  gboolean stick = TRUE;

  g_return_if_fail (!window->override_redirect);

  window_stick_impl (window);
  meta_window_foreach_transient (window,
                                 stick_foreach_func,
                                 &stick);
}

void
meta_window_unstick (MetaWindow  *window)
{
  gboolean stick = FALSE;

  g_return_if_fail (!window->override_redirect);

  window_unstick_impl (window);
  meta_window_foreach_transient (window,
                                 stick_foreach_func,
                                 &stick);
}

LOCAL_SYMBOL unsigned long
meta_window_get_net_wm_desktop (MetaWindow *window)
{
  if (window->on_all_workspaces)
    return 0xFFFFFFFF;
  else
    return meta_workspace_index (window->workspace);
}

static void
update_net_frame_extents (MetaWindow *window)
{
  unsigned long data[4];
  MetaFrameBorders borders;

  meta_frame_calc_borders (window->frame, &borders);
  /* Left */
  data[0] = borders.visible.left;
  /* Right */
  data[1] = borders.visible.right;
  /* Top */
  data[2] = borders.visible.top;
  /* Bottom */
  data[3] = borders.visible.bottom;

  meta_topic (META_DEBUG_GEOMETRY,
              "Setting _NET_FRAME_EXTENTS on managed window 0x%lx "
              "to left = %lu, right = %lu, top = %lu, bottom = %lu\n",
              window->xwindow, data[0], data[1], data[2], data[3]);

  meta_error_trap_push (window->display);
  XChangeProperty (window->display->xdisplay, window->xwindow,
                   window->display->atom__NET_FRAME_EXTENTS,
                   XA_CARDINAL,
                   32, PropModeReplace, (guchar*) data, 4);
  meta_error_trap_pop (window->display);
}

static void
update_gtk_edge_constraints (MetaWindow *window)
{
  MetaEdgeConstraint *constraints = window->edge_constraints;
  unsigned long data[1];

  /* Edge constraints */
  data[0] = (constraints[0] != META_EDGE_CONSTRAINT_NONE ? 1 : 0)    << 0 |
            (constraints[0] != META_EDGE_CONSTRAINT_MONITOR ? 1 : 0) << 1 |
            (constraints[1] != META_EDGE_CONSTRAINT_NONE ? 1 : 0)    << 2 |
            (constraints[1] != META_EDGE_CONSTRAINT_MONITOR ? 1 : 0) << 3 |
            (constraints[2] != META_EDGE_CONSTRAINT_NONE ? 1 : 0)    << 4 |
            (constraints[2] != META_EDGE_CONSTRAINT_MONITOR ? 1 : 0) << 5 |
            (constraints[3] != META_EDGE_CONSTRAINT_NONE ? 1 : 0)    << 6 |
            (constraints[3] != META_EDGE_CONSTRAINT_MONITOR ? 1 : 0) << 7;

  meta_verbose ("Setting _GTK_EDGE_CONSTRAINTS to %lu\n", data[0]);

  meta_error_trap_push (window->display);
  XChangeProperty (window->display->xdisplay,
                   window->xwindow,
                   window->display->atom__GTK_EDGE_CONSTRAINTS,
                   XA_CARDINAL, 32, PropModeReplace,
                   (guchar*) data, 1);
  meta_error_trap_pop (window->display);
}

LOCAL_SYMBOL void
meta_window_set_current_workspace_hint (MetaWindow *window)
{
  /* FIXME if on more than one workspace, we claim to be "sticky",
   * the WM spec doesn't say what to do here.
   */
  unsigned long data[1];

  if (window->workspace == NULL)
    {
      /* this happens when unmanaging windows */
      return;
    }

  data[0] = meta_window_get_net_wm_desktop (window);

  meta_verbose ("Setting _NET_WM_DESKTOP of %s to %lu\n",
                window->desc, data[0]);

  meta_error_trap_push (window->display);
  XChangeProperty (window->display->xdisplay, window->xwindow,
                   window->display->atom__NET_WM_DESKTOP,
                   XA_CARDINAL,
                   32, PropModeReplace, (guchar*) data, 1);
  meta_error_trap_pop (window->display);
}

static gboolean
find_root_ancestor (MetaWindow *window,
                    void       *data)
{
  MetaWindow **ancestor = data;

  /* Overwrite the previously "most-root" ancestor with the new one found */
  *ancestor = window;

  /* We want this to continue until meta_window_foreach_ancestor quits because
   * there are no more valid ancestors.
   */
  return TRUE;
}

/**
 * meta_window_find_root_ancestor:
 * @window: a #MetaWindow
 *
 * Follow the chain of parents of @window, skipping transient windows,
 * and return the "root" window which has no non-transient parent.
 *
 * Returns: (transfer none): The root ancestor window
 */
MetaWindow *
meta_window_find_root_ancestor (MetaWindow *window)
{
  MetaWindow *ancestor;
  ancestor = window;
  meta_window_foreach_ancestor (window, find_root_ancestor, &ancestor);
  return ancestor;
}

void
meta_window_raise (MetaWindow  *window)
{
  MetaWindow *ancestor;

  g_return_if_fail (!window->override_redirect);

  ancestor = meta_window_find_root_ancestor (window);

  meta_topic (META_DEBUG_WINDOW_OPS,
              "Raising window %s, ancestor of %s\n",
              ancestor->desc, window->desc);

  /* Raise the ancestor of the window (if the window has no ancestor,
   * then ancestor will be set to the window itself); do this because
   * it's weird to see windows from other apps stacked between a child
   * and parent window of the currently active app.  The stacking
   * constraints in stack.c then magically take care of raising all
   * the child windows appropriately.
   */
  if (window->screen->stack == ancestor->screen->stack)
    meta_stack_raise (window->screen->stack, ancestor);
  else
    {
      meta_warning (
                    "Either stacks aren't per screen or some window has a weird "
                    "transient_for hint; window->screen->stack != "
                    "ancestor->screen->stack.  window = %s, ancestor = %s.\n",
                    window->desc, ancestor->desc);
      /* We could raise the window here, but don't want to do that twice and
       * so we let the case below handle that.
       */
    }

  /* Okay, so stacking constraints misses one case: If a window has
   * two children and we want to raise one of those children, then
   * raising the ancestor isn't enough; we need to also raise the
   * correct child.  See bug 307875.
   */
  if (window != ancestor)
    meta_stack_raise (window->screen->stack, window);

  g_signal_emit (window, window_signals[RAISED], 0);
}

void
meta_window_lower (MetaWindow  *window)
{
  g_return_if_fail (!window->override_redirect);

  meta_topic (META_DEBUG_WINDOW_OPS,
              "Lowering window %s\n", window->desc);

  meta_stack_lower (window->screen->stack, window);
}

LOCAL_SYMBOL void
meta_window_send_icccm_message (MetaWindow *window,
                                Atom        atom,
                                guint32     timestamp)
{
  /* This comment and code are from twm, copyright
   * Open Group, Evans & Sutherland, etc.
   */

  /*
   * ICCCM Client Messages - Section 4.2.8 of the ICCCM dictates that all
   * client messages will have the following form:
   *
   *     event type	ClientMessage
   *     message type	_XA_WM_PROTOCOLS
   *     window		tmp->w
   *     format		32
   *     data[0]		message atom
   *     data[1]		time stamp
   */

    XClientMessageEvent ev;

    ev.type = ClientMessage;
    ev.window = window->xwindow;
    ev.message_type = window->display->atom_WM_PROTOCOLS;
    ev.format = 32;
    ev.data.l[0] = atom;
    ev.data.l[1] = timestamp;

    meta_error_trap_push (window->display);
    XSendEvent (window->display->xdisplay,
                window->xwindow, False, 0, (XEvent*) &ev);
    meta_error_trap_pop (window->display);
}

LOCAL_SYMBOL void
meta_window_move_resize_request (MetaWindow *window,
                                 guint       value_mask,
                                 int         gravity,
                                 int         new_x,
                                 int         new_y,
                                 int         new_width,
                                 int         new_height)
{
  int x, y, width, height;
  gboolean allow_position_change;
  gboolean in_grab_op;
  MetaMoveResizeFlags flags;

  /* We ignore configure requests while the user is moving/resizing
   * the window, since these represent the app sucking and fighting
   * the user, most likely due to a bug in the app (e.g. pfaedit
   * seemed to do this)
   *
   * Still have to do the ConfigureNotify and all, but pretend the
   * app asked for the current size/position instead of the new one.
   */
  in_grab_op = FALSE;
  if (window->display->grab_op != META_GRAB_OP_NONE &&
      window == window->display->grab_window)
    {
      switch (window->display->grab_op)
        {
        case META_GRAB_OP_MOVING:
        case META_GRAB_OP_RESIZING_SE:
        case META_GRAB_OP_RESIZING_S:
        case META_GRAB_OP_RESIZING_SW:
        case META_GRAB_OP_RESIZING_N:
        case META_GRAB_OP_RESIZING_NE:
        case META_GRAB_OP_RESIZING_NW:
        case META_GRAB_OP_RESIZING_W:
        case META_GRAB_OP_RESIZING_E:
          in_grab_op = TRUE;
          break;
        default:
          break;
        }
    }

  /* it's essential to use only the explicitly-set fields,
   * and otherwise use our current up-to-date position.
   *
   * Otherwise you get spurious position changes when the app changes
   * size, for example, if window->rect is not in sync with the
   * server-side position in effect when the configure request was
   * generated.
   */
  meta_window_get_gravity_position (window,
                                    gravity,
                                    &x, &y);

  allow_position_change = FALSE;

  if (meta_prefs_get_disable_workarounds ())
    {
      if (window->type == META_WINDOW_DIALOG ||
          window->type == META_WINDOW_MODAL_DIALOG ||
          window->type == META_WINDOW_SPLASHSCREEN)
        ; /* No position change for these */
      else if ((window->size_hints.flags & PPosition) ||
               /* USPosition is just stale if window is placed;
                * no --geometry involved here.
                */
               ((window->size_hints.flags & USPosition) &&
                !window->placed))
        allow_position_change = TRUE;
    }
  else
    {
      allow_position_change = TRUE;
    }

  if (in_grab_op)
    allow_position_change = FALSE;

  if (allow_position_change)
    {
      if (value_mask & CWX)
        x = new_x;
      if (value_mask & CWY)
        y = new_y;
      if (value_mask & (CWX | CWY))
        {
          /* Once manually positioned, windows shouldn't be placed
           * by the window manager.
           */
          window->placed = TRUE;
        }
    }
  else
    {
      meta_topic (META_DEBUG_GEOMETRY,
		  "Not allowing position change for window %s PPosition 0x%lx USPosition 0x%lx type %u\n",
		  window->desc, window->size_hints.flags & PPosition,
		  window->size_hints.flags & USPosition,
		  window->type);
    }

  width = window->rect.width;
  height = window->rect.height;
  if (!in_grab_op)
    {
      if (value_mask & CWWidth)
        width = new_width;

      if (value_mask & CWHeight)
        height = new_height;
    }

  /* ICCCM 4.1.5 */

  /* We're ignoring the value_mask here, since sizes
   * not in the mask will be the current window geometry.
   */
  window->size_hints.x = x;
  window->size_hints.y = y;
  window->size_hints.width = width;
  window->size_hints.height = height;

  /* NOTE: We consider ConfigureRequests to be "user" actions in one
   * way, but not in another.  Explanation of the two cases are in the
   * next two big comments.
   */

  /* The constraints code allows user actions to move windows
   * offscreen, etc., and configure request actions would often send
   * windows offscreen when users don't want it if not constrained
   * (e.g. hitting a dropdown triangle in a fileselector to show more
   * options, which makes the window bigger).  Thus we do not set
   * META_IS_USER_ACTION in flags to the
   * meta_window_move_resize_internal() call.
   */
  flags = META_IS_CONFIGURE_REQUEST;
  if (value_mask & (CWX | CWY))
    flags |= META_IS_MOVE_ACTION;
  if (value_mask & (CWWidth | CWHeight))
    flags |= META_IS_RESIZE_ACTION;

  if (flags & (META_IS_MOVE_ACTION | META_IS_RESIZE_ACTION))
  {
    MetaRectangle rect, monitor_rect;

    rect.x = x;
    rect.y = y;
    rect.width = width;
    rect.height = height;

    /* Workaround braindead legacy apps that don't know how to
    * fullscreen themselves properly - don't get fooled by
    * windows which hide their titlebar when maximized or which are
    * client decorated; that's not the same as fullscreen, even
    * if there are no struts making the workarea smaller than
    * the monitor.
    */
    if (window->monitor)
      {
        meta_screen_get_monitor_geometry (window->screen, window->monitor->number, &monitor_rect);

        if (meta_prefs_get_force_fullscreen() &&
            !window->hide_titlebar_when_maximized &&
            (window->decorated && !window->has_custom_frame_extents) &&
            meta_rectangle_equal (&rect, &monitor_rect) &&
            window->has_fullscreen_func &&
            !window->fullscreen)
          {
            /*
          meta_topic (META_DEBUG_GEOMETRY,
            */
            meta_warning (
                        "Treating resize request of legacy application %s as a "
                        "fullscreen request\n",
                        window->desc);
            meta_window_make_fullscreen_internal (window);
          }
      }

    meta_window_move_resize_internal (window,
                                      flags,
                                      gravity,
                                      x,
                                      y,
                                      width,
                                      height);
  }
  /* window->user_rect exists to allow "snapping-back" the window if a
   * new strut is set (causing the window to move) and then the strut
   * is later removed without the user moving the window in the
   * interim.  We'd like to "snap-back" to the position specified by
   * ConfigureRequest events (at least the constrained version of the
   * ConfigureRequest, since that is guaranteed to be onscreen) so we
   * set user_rect here.
   *
   * See also bug 426519.
   */
  save_user_window_placement (window);
}

static void
restack_window (MetaWindow *window,
                MetaWindow *sibling,
                int         direction)
{
 switch (direction)
   {
   case Above:
     if (sibling)
       meta_window_stack_just_above (window, sibling);
     else
       meta_window_raise (window);
     break;
   case Below:
     if (sibling)
       meta_window_stack_just_below (window, sibling);
     else
       meta_window_lower (window);
     break;
   case TopIf:
   case BottomIf:
   case Opposite:
     break;
   }
}

LOCAL_SYMBOL gboolean
meta_window_configure_request (MetaWindow *window,
                               XEvent     *event)
{
  /* Note that x, y is the corner of the window border,
   * and width, height is the size of the window inside
   * its border, but that we always deny border requests
   * and give windows a border of 0. But we save the
   * requested border here.
   */
  if (event->xconfigurerequest.value_mask & CWBorderWidth)
    window->border_width = event->xconfigurerequest.border_width;

  meta_window_move_resize_request(window,
                                  event->xconfigurerequest.value_mask,
                                  window->size_hints.win_gravity,
                                  event->xconfigurerequest.x,
                                  event->xconfigurerequest.y,
                                  event->xconfigurerequest.width,
                                  event->xconfigurerequest.height);

  /* Handle stacking. We only handle raises/lowers, mostly because
   * stack.c really can't deal with anything else.  I guess we'll fix
   * that if a client turns up that really requires it. Only a very
   * few clients even require the raise/lower (and in fact all client
   * attempts to deal with stacking order are essentially broken,
   * since they have no idea what other clients are involved or how
   * the stack looks).
   *
   * I'm pretty sure no interesting client uses TopIf, BottomIf, or
   * Opposite anyway.
   */
  if (event->xconfigurerequest.value_mask & CWStackMode)
    {
      MetaWindow *active_window;
      active_window = window->display->expected_focus_window;
      if (meta_prefs_get_disable_workarounds ())
        {
          meta_topic (META_DEBUG_STACK,
                      "%s sent an xconfigure stacking request; this is "
                      "broken behavior and the request is being ignored.\n",
                      window->desc);
        }
      else if (active_window &&
               !meta_window_same_application (window, active_window) &&
               !meta_window_same_client (window, active_window) &&
               XSERVER_TIME_IS_BEFORE (window->net_wm_user_time,
                                       active_window->net_wm_user_time))
        {
          meta_topic (META_DEBUG_STACK,
                      "Ignoring xconfigure stacking request from %s (with "
                      "user_time %u); currently active application is %s (with "
                      "user_time %u).\n",
                      window->desc,
                      window->net_wm_user_time,
                      active_window->desc,
                      active_window->net_wm_user_time);
          if (event->xconfigurerequest.detail == Above)
            meta_window_set_demands_attention(window);
        }
      else
        {
          MetaWindow *sibling = NULL;
          /* Handle Above/Below with a sibling set */
          if (event->xconfigurerequest.above != None)
            {
              MetaDisplay *display;

              display = window->display;
              sibling = meta_display_lookup_x_window (display,
                                                      event->xconfigurerequest.above);
              if (sibling == NULL)
                return TRUE;

              meta_topic (META_DEBUG_STACK,
                      "xconfigure stacking request from window %s sibling %s stackmode %d\n",
                      window->desc, sibling->desc, event->xconfigurerequest.detail);
            }
          restack_window (window, sibling, event->xconfigurerequest.detail);
        }
    }

  return TRUE;
}

LOCAL_SYMBOL gboolean
meta_window_property_notify (MetaWindow *window,
                             XEvent     *event)
{
  return process_property_notify (window, &event->xproperty);
}

static void
handle_net_restack_window (MetaDisplay *display,
                           XEvent      *event)
{
  MetaWindow *window, *sibling = NULL;

  /* Ignore if this does not come from a pager, see the WM spec
   */
  if (event->xclient.data.l[0] != 2)
    return;

  window = meta_display_lookup_x_window (display,
                                         event->xclient.window);

  if (window)
    {
      if (event->xclient.data.l[1])
        sibling = meta_display_lookup_x_window (display,
                                                event->xclient.data.l[1]);

      restack_window (window, sibling, event->xclient.data.l[2]);
    }
}

/*
 * Move window to the requested workspace; append controls whether new WS
 * should be created if one does not exist.
 */
void
meta_window_change_workspace_by_index (MetaWindow *window,
                                       gint        space_index,
                                       gboolean    append,
                                       guint32     timestamp)
{
  MetaWorkspace *workspace;
  MetaScreen    *screen;

  g_return_if_fail (!window->override_redirect);

  if (space_index == -1)
    {
      meta_window_stick (window);
      return;
    }

  screen = window->screen;

  workspace =
    meta_screen_get_workspace_by_index (screen, space_index);

  if (!workspace && append)
    {
      if (timestamp == CurrentTime)
        timestamp = meta_display_get_current_time_roundtrip (window->display);
      workspace = meta_screen_append_new_workspace (screen, FALSE, timestamp);
    }

  if (workspace)
    {
      if (window->on_all_workspaces_requested)
        meta_window_unstick (window);

      meta_window_change_workspace (window, workspace);
    }
}

#define _NET_WM_MOVERESIZE_SIZE_TOPLEFT      0
#define _NET_WM_MOVERESIZE_SIZE_TOP          1
#define _NET_WM_MOVERESIZE_SIZE_TOPRIGHT     2
#define _NET_WM_MOVERESIZE_SIZE_RIGHT        3
#define _NET_WM_MOVERESIZE_SIZE_BOTTOMRIGHT  4
#define _NET_WM_MOVERESIZE_SIZE_BOTTOM       5
#define _NET_WM_MOVERESIZE_SIZE_BOTTOMLEFT   6
#define _NET_WM_MOVERESIZE_SIZE_LEFT         7
#define _NET_WM_MOVERESIZE_MOVE              8
#define _NET_WM_MOVERESIZE_SIZE_KEYBOARD     9
#define _NET_WM_MOVERESIZE_MOVE_KEYBOARD    10
#define _NET_WM_MOVERESIZE_CANCEL           11

LOCAL_SYMBOL gboolean
meta_window_client_message (MetaWindow *window,
                            XEvent     *event)
{
  MetaDisplay *display;

  display = window->display;

  if (window->override_redirect)
    {
      /* Don't warn here: we could warn on any of the messages below,
       * but we might also receive other client messages that are
       * part of protocols we don't know anything about. So, silently
       * ignoring is simplest.
       */
      return FALSE;
    }

  if (event->xclient.message_type ==
      display->atom__NET_CLOSE_WINDOW)
    {
      guint32 timestamp;

      if (event->xclient.data.l[0] != 0)
	timestamp = event->xclient.data.l[0];
      else
        {
          meta_warning ("Receiving a NET_CLOSE_WINDOW message for %s without "
                        "a timestamp!  This means some buggy (outdated) "
                        "application is on the loose!\n",
                        window->desc);
          timestamp = meta_display_get_current_time (window->display);
        }

      meta_window_delete (window, timestamp);

      return TRUE;
    }
  else if (event->xclient.message_type ==
           display->atom__NET_WM_DESKTOP)
    {
      int space;
      MetaWorkspace *workspace;

      space = event->xclient.data.l[0];

      meta_verbose ("Request to move %s to workspace %d\n",
                    window->desc, space);

      workspace =
        meta_screen_get_workspace_by_index (window->screen,
                                            space);

      if (workspace)
        meta_window_change_workspace (window, workspace);
      else if (space == (int) 0xFFFFFFFF)
        meta_window_stick (window);
      else
        meta_verbose ("No such workspace %d for screen\n", space);

      meta_verbose ("Window %s now on_all_workspaces = %d\n",
                    window->desc, window->on_all_workspaces);

      return TRUE;
    }
  else if (event->xclient.message_type ==
           display->atom__NET_WM_STATE)
    {
      gulong action;
      Atom first;
      Atom second;

      action = event->xclient.data.l[0];
      first = event->xclient.data.l[1];
      second = event->xclient.data.l[2];

      if (meta_is_verbose ())
        {
          char *str1;
          char *str2;

          meta_error_trap_push_with_return (display);
          str1 = XGetAtomName (display->xdisplay, first);
          if (meta_error_trap_pop_with_return (display) != Success)
            str1 = NULL;

          meta_error_trap_push_with_return (display);
          str2 = XGetAtomName (display->xdisplay, second);
          if (meta_error_trap_pop_with_return (display) != Success)
            str2 = NULL;

          meta_verbose ("Request to change _NET_WM_STATE action %lu atom1: %s atom2: %s\n",
                        action,
                        str1 ? str1 : "(unknown)",
                        str2 ? str2 : "(unknown)");

          meta_XFree (str1);
          meta_XFree (str2);
        }

      if (first == display->atom__NET_WM_STATE_SHADED ||
          second == display->atom__NET_WM_STATE_SHADED)
        {
          gboolean shade;
          guint32 timestamp;

          /* Stupid protocol has no timestamp; of course, shading
           * sucks anyway so who really cares that we're forced to do
           * a roundtrip here?
           */
          timestamp = meta_display_get_current_time_roundtrip (window->display);

          shade = (action == _NET_WM_STATE_ADD ||
                   (action == _NET_WM_STATE_TOGGLE && !window->shaded));
          if (shade && window->has_shade_func)
            meta_window_shade (window, timestamp);
          else
            meta_window_unshade (window, timestamp);
        }

      if (first == display->atom__NET_WM_STATE_FULLSCREEN ||
          second == display->atom__NET_WM_STATE_FULLSCREEN)
        {
          gboolean make_fullscreen;

          make_fullscreen = (action == _NET_WM_STATE_ADD ||
                             (action == _NET_WM_STATE_TOGGLE && !window->fullscreen));
          if (make_fullscreen && window->has_fullscreen_func)
            meta_window_make_fullscreen (window);
          else
            meta_window_unmake_fullscreen (window);
        }

      if (first == display->atom__NET_WM_STATE_MAXIMIZED_HORZ ||
          second == display->atom__NET_WM_STATE_MAXIMIZED_HORZ)
        {
          gboolean max;

          max = (action == _NET_WM_STATE_ADD ||
                 (action == _NET_WM_STATE_TOGGLE &&
                  !window->maximized_horizontally));
          if (max && window->has_maximize_func)
            {
              if (meta_prefs_get_raise_on_click ())
                meta_window_raise (window);
              meta_window_maximize (window, META_MAXIMIZE_HORIZONTAL);
            }
          else
            {
              if (meta_prefs_get_raise_on_click ())
                meta_window_raise (window);
              meta_window_unmaximize (window, META_MAXIMIZE_HORIZONTAL);
            }
        }

      if (first == display->atom__NET_WM_STATE_MAXIMIZED_VERT ||
          second == display->atom__NET_WM_STATE_MAXIMIZED_VERT)
        {
          gboolean max;

          max = (action == _NET_WM_STATE_ADD ||
                 (action == _NET_WM_STATE_TOGGLE &&
                  !window->maximized_vertically));
          if (max && window->has_maximize_func)
            {
              if (meta_prefs_get_raise_on_click ())
                meta_window_raise (window);
              meta_window_maximize (window, META_MAXIMIZE_VERTICAL);
            }
          else
            {
              if (meta_prefs_get_raise_on_click ())
                meta_window_raise (window);
              meta_window_unmaximize (window, META_MAXIMIZE_VERTICAL);
            }
        }

      if (first == display->atom__NET_WM_STATE_MODAL ||
          second == display->atom__NET_WM_STATE_MODAL)
        {
          window->wm_state_modal =
            (action == _NET_WM_STATE_ADD) ||
            (action == _NET_WM_STATE_TOGGLE && !window->wm_state_modal);

          recalc_window_type (window);
          meta_window_queue(window, META_QUEUE_MOVE_RESIZE);
        }

      if (first == display->atom__NET_WM_STATE_SKIP_PAGER ||
          second == display->atom__NET_WM_STATE_SKIP_PAGER)
        {
          window->wm_state_skip_pager =
            (action == _NET_WM_STATE_ADD) ||
            (action == _NET_WM_STATE_TOGGLE && !window->skip_pager);

          recalc_window_features (window);
          set_net_wm_state (window);
        }

      if (first == display->atom__NET_WM_STATE_SKIP_TASKBAR ||
          second == display->atom__NET_WM_STATE_SKIP_TASKBAR)
        {
          window->wm_state_skip_taskbar =
            (action == _NET_WM_STATE_ADD) ||
            (action == _NET_WM_STATE_TOGGLE && !window->skip_taskbar);

          recalc_window_features (window);
          set_net_wm_state (window);
        }

      if (first == display->atom__NET_WM_STATE_ABOVE ||
          second == display->atom__NET_WM_STATE_ABOVE)
        {
          meta_window_set_above(window,
            (action == _NET_WM_STATE_ADD) ||
            (action == _NET_WM_STATE_TOGGLE && !window->wm_state_above));
        }

      if (first == display->atom__NET_WM_STATE_BELOW ||
          second == display->atom__NET_WM_STATE_BELOW)
        {
          window->wm_state_below =
            (action == _NET_WM_STATE_ADD) ||
            (action == _NET_WM_STATE_TOGGLE && !window->wm_state_below);

          meta_window_update_layer (window);
          set_net_wm_state (window);
        }

      if (first == display->atom__NET_WM_STATE_DEMANDS_ATTENTION ||
          second == display->atom__NET_WM_STATE_DEMANDS_ATTENTION)
        {
          if ((action == _NET_WM_STATE_ADD) ||
              (action == _NET_WM_STATE_TOGGLE && !window->wm_state_demands_attention))
            meta_window_set_demands_attention (window);
          else
            meta_window_unset_demands_attention (window);
        }

       if (first == display->atom__NET_WM_STATE_STICKY ||
          second == display->atom__NET_WM_STATE_STICKY)
        {
          if ((action == _NET_WM_STATE_ADD) ||
              (action == _NET_WM_STATE_TOGGLE && !window->on_all_workspaces_requested))
            meta_window_stick (window);
          else
            meta_window_unstick (window);
        }

      return TRUE;
    }
  else if (event->xclient.message_type ==
           display->atom_WM_CHANGE_STATE)
    {
      meta_verbose ("WM_CHANGE_STATE client message, state: %ld\n",
                    event->xclient.data.l[0]);
      if (event->xclient.data.l[0] == IconicState)
        meta_window_minimize (window);

      return TRUE;
    }
  else if (event->xclient.message_type ==
           display->atom__NET_WM_MOVERESIZE)
    {
      int x_root;
      int y_root;
      int action;
      MetaGrabOp op;
      int button;
      guint32 timestamp;

      /* _NET_WM_MOVERESIZE messages are almost certainly going to come from
       * clients when users click on the fake "frame" that the client has,
       * thus we should also treat such messages as though it were a
       * "frame action".
       */
      gboolean const frame_action = TRUE;

      x_root = event->xclient.data.l[0];
      y_root = event->xclient.data.l[1];
      action = event->xclient.data.l[2];
      button = event->xclient.data.l[3];

      /* FIXME: What a braindead protocol; no timestamp?!? */
      timestamp = meta_display_get_current_time_roundtrip (display);
      meta_topic (META_DEBUG_WINDOW_OPS,
                  "Received _NET_WM_MOVERESIZE message on %s, %d,%d action = %d, button %d\n",
                  window->desc,
                  x_root, y_root, action, button);

      op = META_GRAB_OP_NONE;
      switch (action)
        {
        case _NET_WM_MOVERESIZE_SIZE_TOPLEFT:
          op = META_GRAB_OP_RESIZING_NW;
          break;
        case _NET_WM_MOVERESIZE_SIZE_TOP:
          op = META_GRAB_OP_RESIZING_N;
          break;
        case _NET_WM_MOVERESIZE_SIZE_TOPRIGHT:
          op = META_GRAB_OP_RESIZING_NE;
          break;
        case _NET_WM_MOVERESIZE_SIZE_RIGHT:
          op = META_GRAB_OP_RESIZING_E;
          break;
        case _NET_WM_MOVERESIZE_SIZE_BOTTOMRIGHT:
          op = META_GRAB_OP_RESIZING_SE;
          break;
        case _NET_WM_MOVERESIZE_SIZE_BOTTOM:
          op = META_GRAB_OP_RESIZING_S;
          break;
        case _NET_WM_MOVERESIZE_SIZE_BOTTOMLEFT:
          op = META_GRAB_OP_RESIZING_SW;
          break;
        case _NET_WM_MOVERESIZE_SIZE_LEFT:
          op = META_GRAB_OP_RESIZING_W;
          break;
        case _NET_WM_MOVERESIZE_MOVE:
          op = META_GRAB_OP_MOVING;
          break;
        case _NET_WM_MOVERESIZE_SIZE_KEYBOARD:
          op = META_GRAB_OP_KEYBOARD_RESIZING_UNKNOWN;
          break;
        case _NET_WM_MOVERESIZE_MOVE_KEYBOARD:
          op = META_GRAB_OP_KEYBOARD_MOVING;
          break;
        case _NET_WM_MOVERESIZE_CANCEL:
          /* handled below */
          break;
        default:
          break;
        }

      if (action == _NET_WM_MOVERESIZE_CANCEL)
        {
          meta_display_end_grab_op (window->display, timestamp);
        }
      else if (op != META_GRAB_OP_NONE &&
          ((window->has_move_func && op == META_GRAB_OP_KEYBOARD_MOVING) ||
           (window->has_resize_func && op == META_GRAB_OP_KEYBOARD_RESIZING_UNKNOWN)))
        {
          meta_window_begin_grab_op (window, op, frame_action, timestamp);
        }
      else if (op != META_GRAB_OP_NONE &&
               ((window->has_move_func && op == META_GRAB_OP_MOVING) ||
               (window->has_resize_func &&
                (op != META_GRAB_OP_MOVING &&
                 op != META_GRAB_OP_KEYBOARD_MOVING))))
        {
          /*
           * the button SHOULD already be included in the message
           */
          if (button == 0)
            {
              int x, y, query_root_x, query_root_y;
              Window root, child;
              guint mask;

              /* The race conditions in this _NET_WM_MOVERESIZE thing
               * are mind-boggling
               */
              mask = 0;
              meta_error_trap_push (window->display);
              XQueryPointer (window->display->xdisplay,
                             window->xwindow,
                             &root, &child,
                             &query_root_x, &query_root_y,
                             &x, &y,
                             &mask);
              meta_error_trap_pop (window->display);

              if (mask & Button1Mask)
                button = 1;
              else if (mask & Button2Mask)
                button = 2;
              else if (mask & Button3Mask)
                button = 3;
              else
                button = 0;
            }

          if (button != 0)
            {
              meta_topic (META_DEBUG_WINDOW_OPS,
                          "Beginning move/resize with button = %d\n", button);
              meta_display_begin_grab_op (window->display,
                                          window->screen,
                                          window,
                                          op,
                                          FALSE,
                                          frame_action,
                                          button, 0,
                                          timestamp,
                                          x_root,
                                          y_root);
            }
        }

      return TRUE;
    }
  else if (event->xclient.message_type ==
           display->atom__NET_MOVERESIZE_WINDOW)
    {
      int gravity;
      guint value_mask;

      gravity = (event->xclient.data.l[0] & 0xff);
      value_mask = (event->xclient.data.l[0] & 0xf00) >> 8;
      /* source = (event->xclient.data.l[0] & 0xf000) >> 12; */

      if (gravity == 0)
        gravity = window->size_hints.win_gravity;

      meta_window_move_resize_request(window,
                                      value_mask,
                                      gravity,
                                      event->xclient.data.l[1],  /* x */
                                      event->xclient.data.l[2],  /* y */
                                      event->xclient.data.l[3],  /* width */
                                      event->xclient.data.l[4]); /* height */
    }
  else if (event->xclient.message_type ==
           display->atom__NET_ACTIVE_WINDOW)
    {
      MetaClientType source_indication;
      guint32        timestamp;

      meta_verbose ("_NET_ACTIVE_WINDOW request for window '%s', activating\n",
                    window->desc);

      source_indication = event->xclient.data.l[0];
      timestamp = event->xclient.data.l[1];

      if (source_indication > META_CLIENT_TYPE_MAX_RECOGNIZED)
        source_indication = META_CLIENT_TYPE_UNKNOWN;

      if (timestamp == 0)
        {
          /* Client using older EWMH _NET_ACTIVE_WINDOW without a timestamp */
          meta_warning ("Buggy client sent a _NET_ACTIVE_WINDOW message with a "
                        "timestamp of 0 for %s\n",
                        window->desc);
          timestamp = meta_display_get_current_time (display);
        }

      window_activate (window, timestamp, source_indication, NULL);
      return TRUE;
    }
  else if (event->xclient.message_type ==
           display->atom__NET_WM_FULLSCREEN_MONITORS)
    {
      gulong top, bottom, left, right;

      meta_verbose ("_NET_WM_FULLSCREEN_MONITORS request for window '%s'\n",
                    window->desc);

      top = event->xclient.data.l[0];
      bottom = event->xclient.data.l[1];
      left = event->xclient.data.l[2];
      right = event->xclient.data.l[3];
      /* source_indication = event->xclient.data.l[4]; */

      meta_window_update_fullscreen_monitors (window, top, bottom, left, right);
    }

  else if (event->xclient.message_type ==
           display->atom__GTK_SHOW_WINDOW_MENU)
    {
      if (window->has_custom_frame_extents)
        {
          int x_root, y_root;

          x_root = event->xclient.data.l[1];
          y_root = event->xclient.data.l[2];

          meta_screen_hide_hud_and_preview (window->screen);

          if (meta_prefs_get_raise_on_click ())
            meta_window_raise (window);
          meta_window_focus (window, meta_display_get_current_time_roundtrip (display));

          meta_window_show_menu (window, x_root,
                                 y_root, GDK_BUTTON_SECONDARY,
                                 meta_display_get_current_time_roundtrip (display));
        }
    }
  else if (event->xclient.message_type ==
           display->atom__NET_RESTACK_WINDOW)
    {
      handle_net_restack_window (display, event);
    }

  return FALSE;
}

static void
meta_window_appears_focused_changed (MetaWindow *window)
{
  set_net_wm_state (window);
  meta_window_frame_size_changed (window);

  if (window->frame)
    meta_frame_queue_draw (window->frame);

  meta_window_actor_appears_focused_notify (window->compositor_private);

  g_object_notify (G_OBJECT (window), "appears-focused");
}

/**
 * meta_window_propagate_focus_appearance:
 * @window: the window to start propagating from
 * @focused: %TRUE if @window's ancestors should appear focused,
 *   %FALSE if they should not.
 *
 * Adjusts the value of #MetaWindow:appears-focused on @window's
 * ancestors (but not @window itself). If @focused is %TRUE, each of
 * @window's ancestors will have its %attached_focus_window field set
 * to the current %focus_window. If @focused if %FALSE, each of
 * @window's ancestors will have its %attached_focus_window field
 * cleared if it is currently %focus_window.
 */
LOCAL_SYMBOL void
meta_window_propagate_focus_appearance (MetaWindow *window,
                                        gboolean    focused)
{
  MetaWindow *child, *parent, *focus_window;

  focus_window = window->display->focus_window;

  child = window;
  parent = meta_window_get_transient_for (child);
  while (parent && (!focused || child->attached))
    {
      gboolean child_focus_state_changed;

      if (focused)
        {
          if (parent->attached_focus_window == focus_window)
            break;
          child_focus_state_changed = (parent->attached_focus_window == NULL);
          parent->attached_focus_window = focus_window;
        }
      else
        {
          if (parent->attached_focus_window != focus_window)
            break;
          child_focus_state_changed = (parent->attached_focus_window != NULL);
          parent->attached_focus_window = NULL;
        }

      if (child_focus_state_changed && !parent->has_focus &&
          parent != window->display->expected_focus_window)
        {
          meta_window_appears_focused_changed (parent);
        }

      child = parent;
      parent = meta_window_get_transient_for (child);
    }
}

LOCAL_SYMBOL gboolean
meta_window_notify_focus (MetaWindow *window,
                          XEvent     *event)
{
  /* note the event can be on either the window or the frame,
   * we focus the frame for shaded windows
   */

  /* The event can be FocusIn, FocusOut, or UnmapNotify.
   * On UnmapNotify we have to pretend it's focus out,
   * because we won't get a focus out if it occurs, apparently.
   */

  /* We ignore grabs, though this is questionable.
   * It may be better to increase the intelligence of
   * the focus window tracking.
   *
   * The problem is that keybindings for windows are done with
   * XGrabKey, which means focus_window disappears and the front of
   * the MRU list gets confused from what the user expects once a
   * keybinding is used.
   */
  meta_topic (META_DEBUG_FOCUS,
              "Focus %s event received on %s 0x%lx (%s) "
              "mode %s detail %s\n",
              event->type == FocusIn ? "in" :
              event->type == FocusOut ? "out" :
              event->type == UnmapNotify ? "unmap" :
              "???",
              window->desc, event->xany.window,
              event->xany.window == window->xwindow ?
              "client window" :
              (window->frame && event->xany.window == window->frame->xwindow) ?
              "frame window" :
              "unknown window",
              event->type != UnmapNotify ?
              meta_event_mode_to_string (event->xfocus.mode) : "n/a",
              event->type != UnmapNotify ?
              meta_event_detail_to_string (event->xfocus.detail) : "n/a");

  /* FIXME our pointer tracking is broken; see how
   * gtk+/gdk/x11/gdkevents-x11.c or XFree86/xc/programs/xterm/misc.c
   * handle it for the correct way.  In brief you need to track
   * pointer focus and regular focus, and handle EnterNotify in
   * PointerRoot mode with no window manager.  However as noted above,
   * accurate focus tracking will break things because we want to keep
   * windows "focused" when using keybindings on them, and also we
   * sometimes "focus" a window by focusing its frame or
   * no_focus_window; so this all needs rethinking massively.
   *
   * My suggestion is to change it so that we clearly separate
   * actual keyboard focus tracking using the xterm algorithm,
   * and muffin's "pretend" focus window, and go through all
   * the code and decide which one should be used in each place;
   * a hard bit is deciding on a policy for that.
   *
   * http://bugzilla.gnome.org/show_bug.cgi?id=90382
   */

  if ((event->type == FocusIn ||
       event->type == FocusOut) &&
      (event->xfocus.mode == NotifyGrab ||
       event->xfocus.mode == NotifyUngrab ||
       /* From WindowMaker, ignore all funky pointer root events */
       event->xfocus.detail > NotifyNonlinearVirtual))
    {
      meta_topic (META_DEBUG_FOCUS,
                  "Ignoring focus event generated by a grab or other weirdness\n");
      return TRUE;
    }

  if (event->type == FocusIn)
    {
      if (window->override_redirect)
        {
          window->display->focus_window = NULL;
          g_object_notify (G_OBJECT (window->display), "focus-window");
          return FALSE;
        }

      if (window != window->display->focus_window)
        {
          meta_topic (META_DEBUG_FOCUS,
                      "* Focus --> %s\n", window->desc);
          window->display->focus_window = window;
          window->has_focus = TRUE;

          /* Move to the front of the focusing workspace's MRU list.
           * We should only be "removing" it from the MRU list if it's
           * not already there.  Note that it's possible that we might
           * be processing this FocusIn after we've changed to a
           * different workspace; we should therefore update the MRU
           * list only if the window is actually on the active
           * workspace.
           */
          if (window->screen->active_workspace &&
              meta_window_located_on_workspace (window,
                                                window->screen->active_workspace))
            {
              GList* link;
              link = g_list_find (window->screen->active_workspace->mru_list,
                                  window);
              g_assert (link);

              window->screen->active_workspace->mru_list =
                g_list_remove_link (window->screen->active_workspace->mru_list,
                                    link);
              g_list_free (link);

              window->screen->active_workspace->mru_list =
                g_list_prepend (window->screen->active_workspace->mru_list,
                                window);
            }

          if (window->frame)
            meta_frame_queue_draw (window->frame);

          meta_error_trap_push (window->display);
          XInstallColormap (window->display->xdisplay,
                            window->colormap);
          meta_error_trap_pop (window->display);


          /* Ungrab click to focus button since the sync grab can interfere
           * with some things you might do inside the focused window, by
           * causing the client to get funky enter/leave events.
           *
           * The reason we usually have a passive grab on the window is
           * so that we can intercept clicks and raise the window in
           * response. For click-to-focus we don't need that since the
           * focused window is already raised. When raise_on_click is
           * FALSE we also don't need that since we don't do anything
           * when the window is clicked.
           *
           * There is dicussion in bugs 102209, 115072, and 461577
           */
          if (meta_prefs_get_focus_mode () == C_DESKTOP_FOCUS_MODE_CLICK ||
              !meta_prefs_get_raise_on_click())
            meta_display_ungrab_focus_window_button (window->display, window);

          g_signal_emit (window, window_signals[FOCUS], 0);
          g_object_notify (G_OBJECT (window->display), "focus-window");

          if (!window->attached_focus_window)
            meta_window_appears_focused_changed (window);

          meta_window_propagate_focus_appearance (window, TRUE);

          // g_signal_emit (window, window_signals[FOCUS], 0);
          // g_object_notify (G_OBJECT (window->display), "focus-window");
        }
    }
  else if (event->type == FocusOut ||
           event->type == UnmapNotify)
    {
      if (event->type == FocusOut &&
          event->xfocus.detail == NotifyInferior)
        {
          /* This event means the client moved focus to a subwindow */
          meta_topic (META_DEBUG_FOCUS,
                      "Ignoring focus out on %s with NotifyInferior\n",
                      window->desc);
          return TRUE;
        }

      if (window == window->display->focus_window)
        {
          meta_topic (META_DEBUG_FOCUS,
                      "%s is now the previous focus window due to being focused out or unmapped\n",
                      window->desc);

          meta_topic (META_DEBUG_FOCUS,
                      "* Focus --> NULL (was %s)\n", window->desc);

          meta_window_propagate_focus_appearance (window, FALSE);

          window->display->focus_window = NULL;
          g_object_notify (G_OBJECT (window->display), "focus-window");
          window->has_focus = FALSE;

          if (!window->attached_focus_window)
            meta_window_appears_focused_changed (window);

          meta_error_trap_push (window->display);
          XUninstallColormap (window->display->xdisplay,
                              window->colormap);
          meta_error_trap_pop (window->display);

          /* Re-grab for click to focus and raise-on-click, if necessary */
          if (meta_prefs_get_focus_mode () == C_DESKTOP_FOCUS_MODE_CLICK ||
              !meta_prefs_get_raise_on_click ())
            meta_display_grab_focus_window_button (window->display, window);
       }
    }

  /* Now set _NET_ACTIVE_WINDOW hint */
  meta_display_update_active_window_hint (window->display);

  return FALSE;
}

static gboolean
process_property_notify (MetaWindow     *window,
                         XPropertyEvent *event)
{
  Window xid = window->xwindow;

  if (meta_is_verbose ()) /* avoid looking up the name if we don't have to */
    {
      char *property_name = XGetAtomName (window->display->xdisplay,
                                          event->atom);

      meta_verbose ("Property notify on %s for %s\n",
                    window->desc, property_name);
      XFree (property_name);
    }

  if (event->atom == window->display->atom__NET_WM_USER_TIME &&
      window->user_time_window)
    {
        xid = window->user_time_window;
    }

  meta_window_reload_property_from_xwindow (window, xid, event->atom, FALSE);

  return TRUE;
}

static void
send_configure_notify (MetaWindow *window)
{
  g_return_if_fail (!window->override_redirect);

  XEvent event;

  /* from twm */

  event.type = ConfigureNotify;
  event.xconfigure.display = window->display->xdisplay;
  event.xconfigure.event = window->xwindow;
  event.xconfigure.window = window->xwindow;
  event.xconfigure.x = window->rect.x - window->border_width;
  event.xconfigure.y = window->rect.y - window->border_width;
  if (window->frame)
    {
      if (window->withdrawn)
        {
          MetaFrameBorders borders;
          /* We reparent the client window and put it to the position
           * where the visible top-left of the frame window currently is.
           */

          meta_frame_calc_borders (window->frame, &borders);

          event.xconfigure.x = window->frame->rect.x + borders.invisible.left;
          event.xconfigure.y = window->frame->rect.y + borders.invisible.top;
        }
      else
        {
          /* Need to be in root window coordinates */
          event.xconfigure.x += window->frame->rect.x;
          event.xconfigure.y += window->frame->rect.y;
        }
    }
  event.xconfigure.width = window->rect.width;
  event.xconfigure.height = window->rect.height;
  event.xconfigure.border_width = window->border_width; /* requested not actual */
  event.xconfigure.above = None; /* FIXME */
  event.xconfigure.override_redirect = False;

  meta_topic (META_DEBUG_GEOMETRY,
              "Sending synthetic configure notify to %s with x: %d y: %d w: %d h: %d\n",              window->desc,
              event.xconfigure.x, event.xconfigure.y,
              event.xconfigure.width, event.xconfigure.height);

  meta_error_trap_push (window->display);
  XSendEvent (window->display->xdisplay,
              window->xwindow,
              False, StructureNotifyMask, &event);
  meta_error_trap_pop (window->display);
}

/*
 * meta_window_get_icon_geometry:
 * @window: a #MetaWindow
 * @rect: (out): rectangle into which to store the returned geometry.
 *
 * Gets the location of the icon corresponding to the window. The location
 * will be provided set by the task bar or other user interface element
 * displaying the icon, and is relative to the root window.
 *
 * Return value: %TRUE if the icon geometry was succesfully retrieved.
 */
gboolean
meta_window_get_icon_geometry (MetaWindow    *window,
                               MetaRectangle *rect)
{
  g_return_val_if_fail (!window->override_redirect, FALSE);

  if (window->icon_geometry_set)
    {
      if (rect)
        *rect = window->icon_geometry;

      return TRUE;
    }

  return FALSE;
}

/**
 * meta_window_set_icon_geometry:
 * @window: a #MetaWindow
 * @rect: (allow-none): rectangle with the desired geometry or %NULL.
 *
 * Sets or unsets the location of the icon corresponding to the window. If
 * set, the location should correspond to a dock, task bar or other user
 * interface element displaying the icon, and is relative to the root window.
 */
void
meta_window_set_icon_geometry (MetaWindow    *window,
                               MetaRectangle *rect)
{
  if (rect)
    {
      window->icon_geometry = *rect;
      window->icon_geometry_set = TRUE;
    }
  else
    {
      window->icon_geometry_set = FALSE;
    }
}

static Window
read_client_leader (MetaDisplay *display,
                    Window       xwindow)
{
  Window retval = None;

  meta_prop_get_window (display, xwindow,
                        display->atom_WM_CLIENT_LEADER,
                        &retval);

  return retval;
}

typedef struct
{
  Window leader;
} ClientLeaderData;

static gboolean
find_client_leader_func (MetaWindow *ancestor,
                         void       *data)
{
  ClientLeaderData *d;

  d = data;

  d->leader = read_client_leader (ancestor->display,
                                  ancestor->xwindow);

  /* keep going if no client leader found */
  return d->leader == None;
}

static void
update_sm_hints (MetaWindow *window)
{
  Window leader;

  window->xclient_leader = None;
  window->sm_client_id = NULL;

  /* If not on the current window, we can get the client
   * leader from transient parents. If we find a client
   * leader, we read the SM_CLIENT_ID from it.
   */
  leader = read_client_leader (window->display, window->xwindow);
  if (leader == None)
    {
      ClientLeaderData d;
      d.leader = None;
      meta_window_foreach_ancestor (window, find_client_leader_func,
                                    &d);
      leader = d.leader;
    }

  if (leader != None)
    {
      char *str;

      window->xclient_leader = leader;

      if (meta_prop_get_latin1_string (window->display, leader,
                                       window->display->atom_SM_CLIENT_ID,
                                       &str))
        {
          window->sm_client_id = g_strdup (str);
          meta_XFree (str);
        }
    }
  else
    {
      meta_verbose ("Didn't find a client leader for %s\n", window->desc);

      if (!meta_prefs_get_disable_workarounds ())
        {
          /* Some broken apps (kdelibs fault?) set SM_CLIENT_ID on the app
           * instead of the client leader
           */
          char *str;

          str = NULL;
          if (meta_prop_get_latin1_string (window->display, window->xwindow,
                                           window->display->atom_SM_CLIENT_ID,
                                           &str))
            {
              if (window->sm_client_id == NULL) /* first time through */
                meta_warning (_("Window %s sets SM_CLIENT_ID on itself, instead of on the WM_CLIENT_LEADER window as specified in the ICCCM.\n"),
                              window->desc);

              window->sm_client_id = g_strdup (str);
              meta_XFree (str);
            }
        }
    }

  meta_verbose ("Window %s client leader: 0x%lx SM_CLIENT_ID: '%s'\n",
                window->desc, window->xclient_leader,
                window->sm_client_id ? window->sm_client_id : "none");
}

LOCAL_SYMBOL void
meta_window_update_role (MetaWindow *window)
{
  char *str;

  g_return_if_fail (!window->override_redirect);

  if (window->role)
    free (window->role);
  window->role = NULL;

  if (meta_prop_get_latin1_string (window->display, window->xwindow,
                                   window->display->atom_WM_WINDOW_ROLE,
                                   &str))
    {
      window->role = g_strdup (str);
      meta_XFree (str);
    }

  meta_verbose ("Updated role of %s to '%s'\n",
                window->desc, window->role ? window->role : "null");
}

LOCAL_SYMBOL void
meta_window_update_net_wm_type (MetaWindow *window)
{
  int n_atoms;
  Atom *atoms;
  int i;

  window->type_atom = None;
  n_atoms = 0;
  atoms = NULL;

  meta_prop_get_atom_list (window->display, window->xwindow,
                           window->display->atom__NET_WM_WINDOW_TYPE,
                           &atoms, &n_atoms);

  i = 0;
  while (i < n_atoms)
    {
      /* We break as soon as we find one we recognize,
       * supposed to prefer those near the front of the list
       */
      if (atoms[i] == window->display->atom__NET_WM_WINDOW_TYPE_DESKTOP ||
          atoms[i] == window->display->atom__NET_WM_WINDOW_TYPE_DOCK ||
          atoms[i] == window->display->atom__NET_WM_WINDOW_TYPE_TOOLBAR ||
          atoms[i] == window->display->atom__NET_WM_WINDOW_TYPE_MENU ||
          atoms[i] == window->display->atom__NET_WM_WINDOW_TYPE_UTILITY ||
          atoms[i] == window->display->atom__NET_WM_WINDOW_TYPE_SPLASH ||
          atoms[i] == window->display->atom__NET_WM_WINDOW_TYPE_DIALOG ||
          atoms[i] ==
	    window->display->atom__NET_WM_WINDOW_TYPE_DROPDOWN_MENU ||
          atoms[i] == window->display->atom__NET_WM_WINDOW_TYPE_POPUP_MENU ||
          atoms[i] == window->display->atom__NET_WM_WINDOW_TYPE_TOOLTIP ||
          atoms[i] ==
	    window->display->atom__NET_WM_WINDOW_TYPE_NOTIFICATION ||
          atoms[i] == window->display->atom__NET_WM_WINDOW_TYPE_COMBO ||
          atoms[i] == window->display->atom__NET_WM_WINDOW_TYPE_DND ||
          atoms[i] == window->display->atom__NET_WM_WINDOW_TYPE_NORMAL)
        {
          window->type_atom = atoms[i];
          break;
        }

      ++i;
    }

  meta_XFree (atoms);

  if (meta_is_verbose ())
    {
      char *str;

      str = NULL;
      if (window->type_atom != None)
        {
          meta_error_trap_push (window->display);
          str = XGetAtomName (window->display->xdisplay, window->type_atom);
          meta_error_trap_pop (window->display);
        }

      meta_verbose ("Window %s type atom %s\n", window->desc,
                    str ? str : "(none)");

      if (str)
        meta_XFree (str);
    }

  meta_window_recalc_window_type (window);
}

/**
 * meta_window_create_icon:
 * @window: a #MetaWindow
 * @size: icon width and height
 *
 * Creates an icon for @window. This is intended to only be used for
 * window-backed apps.
 *
 * Return value: (transfer none): a #GdkPixbuf, or NULL.
 */
GdkPixbuf *
meta_window_create_icon (MetaWindow *window,
                         int         size)
{
  GdkPixbuf *icon;

  if (window->override_redirect)
    return NULL;

  if (window->icon && size <= window->icon_size)
    return window->icon;

  icon = NULL;

  if (meta_read_icons (window->screen,
                       window->xwindow,
                       &window->icon_cache,
                       window->wm_hints_pixmap,
                       window->wm_hints_mask,
                       &icon,
                       size, size))
    {
      /* Cinnamon is handling the fallback icon case in CinnamonApp */
      if (icon == NULL)
        return NULL;

      if (window->icon)
        g_object_unref (G_OBJECT (window->icon));

      window->icon = icon;
      window->icon_size = size;

      return icon;
    }

  return NULL;
}

LOCAL_SYMBOL GList*
meta_window_get_workspaces (MetaWindow *window)
{
  if (window->on_all_workspaces)
    return window->screen->workspaces;
  else if (window->workspace != NULL)
    return window->workspace->list_containing_self;
  else
    return NULL;
}

static void
invalidate_work_areas (MetaWindow *window)
{
  GList *tmp;

  tmp = meta_window_get_workspaces (window);

  while (tmp != NULL)
    {
      meta_workspace_invalidate_work_area (tmp->data);
      tmp = tmp->next;
    }
}

void
meta_window_update_struts (MetaWindow *window)
{
  GSList *old_struts;
  GSList *new_struts;
  GSList *old_iter, *new_iter;
  gulong *struts = NULL;
  int nitems;
  gboolean changed;

  g_return_if_fail (!window->override_redirect);

  meta_verbose ("Updating struts for %s\n", window->desc);

  old_struts = window->struts;
  new_struts = NULL;

  if (meta_prop_get_cardinal_list (window->display,
                                   window->xwindow,
                                   window->display->atom__NET_WM_STRUT_PARTIAL,
                                   &struts, &nitems))
    {
      if (nitems != 12)
        meta_verbose ("_NET_WM_STRUT_PARTIAL on %s has %d values instead "
                      "of 12\n",
                      window->desc, nitems);
      else
        {
          /* Pull out the strut info for each side in the hint */
          int i;
          for (i=0; i<4; i++)
            {
              MetaStrut *temp;
              int thickness, strut_begin, strut_end;

              thickness = struts[i];
              if (thickness == 0)
                continue;
              strut_begin = struts[4+(i*2)];
              strut_end   = struts[4+(i*2)+1];

              temp = g_new (MetaStrut, 1);
              temp->side = 1 << i; /* See MetaSide def.  Matches nicely, eh? */
              temp->rect = window->screen->rect;
              switch (temp->side)
                {
                case META_SIDE_RIGHT:
                  temp->rect.x = BOX_RIGHT(temp->rect) - thickness;
                  /* Intentionally fall through without breaking */
                case META_SIDE_LEFT:
                  temp->rect.width  = thickness;
                  temp->rect.y      = strut_begin;
                  temp->rect.height = strut_end - strut_begin + 1;
                  break;
                case META_SIDE_BOTTOM:
                  temp->rect.y = BOX_BOTTOM(temp->rect) - thickness;
                  /* Intentionally fall through without breaking */
                case META_SIDE_TOP:
                  temp->rect.height = thickness;
                  temp->rect.x      = strut_begin;
                  temp->rect.width  = strut_end - strut_begin + 1;
                  break;
                default:
                  g_assert_not_reached ();
                }

              new_struts = g_slist_prepend (new_struts, temp);
            }

          meta_verbose ("_NET_WM_STRUT_PARTIAL struts %lu %lu %lu %lu for "
                        "window %s\n",
                        struts[0], struts[1], struts[2], struts[3],
                        window->desc);
        }
      meta_XFree (struts);
    }
  else
    {
      meta_verbose ("No _NET_WM_STRUT property for %s\n",
                    window->desc);
    }

  if (!new_struts &&
      meta_prop_get_cardinal_list (window->display,
                                   window->xwindow,
                                   window->display->atom__NET_WM_STRUT,
                                   &struts, &nitems))
    {
      if (nitems != 4)
        meta_verbose ("_NET_WM_STRUT on %s has %d values instead of 4\n",
                      window->desc, nitems);
      else
        {
          /* Pull out the strut info for each side in the hint */
          int i;
          for (i=0; i<4; i++)
            {
              MetaStrut *temp;
              int thickness;

              thickness = struts[i];
              if (thickness == 0)
                continue;

              temp = g_new (MetaStrut, 1);
              temp->side = 1 << i;
              temp->rect = window->screen->rect;
              switch (temp->side)
                {
                case META_SIDE_RIGHT:
                  temp->rect.x = BOX_RIGHT(temp->rect) - thickness;
                  /* Intentionally fall through without breaking */
                case META_SIDE_LEFT:
                  temp->rect.width  = thickness;
                  break;
                case META_SIDE_BOTTOM:
                  temp->rect.y = BOX_BOTTOM(temp->rect) - thickness;
                  /* Intentionally fall through without breaking */
                case META_SIDE_TOP:
                  temp->rect.height = thickness;
                  break;
                default:
                  g_assert_not_reached ();
                }

              new_struts = g_slist_prepend (new_struts, temp);
            }

          meta_verbose ("_NET_WM_STRUT struts %lu %lu %lu %lu for window %s\n",
                        struts[0], struts[1], struts[2], struts[3],
                        window->desc);
        }
      meta_XFree (struts);
    }
  else if (!new_struts)
    {
      meta_verbose ("No _NET_WM_STRUT property for %s\n",
                    window->desc);
    }

  /* Determine whether old_struts and new_struts are the same */
  old_iter = old_struts;
  new_iter = new_struts;
  while (old_iter && new_iter)
    {
      MetaStrut *old_strut = (MetaStrut*) old_iter->data;
      MetaStrut *new_strut = (MetaStrut*) new_iter->data;

      if (old_strut->side != new_strut->side ||
          !meta_rectangle_equal (&old_strut->rect, &new_strut->rect))
        break;

      old_iter = old_iter->next;
      new_iter = new_iter->next;
    }
  changed = (old_iter != NULL || new_iter != NULL);

  /* Update appropriately */
  meta_free_gslist_and_elements (old_struts);
  window->struts = new_struts;
  if (changed)
    {
      meta_topic (META_DEBUG_WORKAREA,
                  "Invalidating work areas of window %s due to struts update\n",
                  window->desc);
      invalidate_work_areas (window);
    }
  else
    {
      meta_topic (META_DEBUG_WORKAREA,
                  "Struts on %s were unchanged\n", window->desc);
    }
}

LOCAL_SYMBOL void
meta_window_recalc_window_type (MetaWindow *window)
{
  recalc_window_type (window);
}

static void
recalc_window_type (MetaWindow *window)
{
  MetaWindowType old_type;

  old_type = window->type;

  if (window->type_atom != None)
    {
      if (window->type_atom  == window->display->atom__NET_WM_WINDOW_TYPE_DESKTOP)
        window->type = META_WINDOW_DESKTOP;
      else if (window->type_atom  == window->display->atom__NET_WM_WINDOW_TYPE_DOCK)
        window->type = META_WINDOW_DOCK;
      else if (window->type_atom  == window->display->atom__NET_WM_WINDOW_TYPE_TOOLBAR)
        window->type = META_WINDOW_TOOLBAR;
      else if (window->type_atom  == window->display->atom__NET_WM_WINDOW_TYPE_MENU)
        window->type = META_WINDOW_MENU;
      else if (window->type_atom  == window->display->atom__NET_WM_WINDOW_TYPE_UTILITY)
        window->type = META_WINDOW_UTILITY;
      else if (window->type_atom  == window->display->atom__NET_WM_WINDOW_TYPE_SPLASH)
        window->type = META_WINDOW_SPLASHSCREEN;
      else if (window->type_atom  == window->display->atom__NET_WM_WINDOW_TYPE_DIALOG)
        window->type = META_WINDOW_DIALOG;
      else if (window->type_atom  == window->display->atom__NET_WM_WINDOW_TYPE_NORMAL)
        window->type = META_WINDOW_NORMAL;
      /* The below are *typically* override-redirect windows, but the spec does
       * not disallow using them for managed windows.
       */
      else if (window->type_atom  == window->display->atom__NET_WM_WINDOW_TYPE_DROPDOWN_MENU)
        window->type = META_WINDOW_DROPDOWN_MENU;
      else if (window->type_atom  == window->display->atom__NET_WM_WINDOW_TYPE_POPUP_MENU)
        window->type = META_WINDOW_POPUP_MENU;
      else if (window->type_atom  == window->display->atom__NET_WM_WINDOW_TYPE_TOOLTIP)
        window->type = META_WINDOW_TOOLTIP;
      else if (window->type_atom  == window->display->atom__NET_WM_WINDOW_TYPE_NOTIFICATION)
        window->type = META_WINDOW_NOTIFICATION;
      else if (window->type_atom  == window->display->atom__NET_WM_WINDOW_TYPE_COMBO)
        window->type = META_WINDOW_COMBO;
      else if (window->type_atom  == window->display->atom__NET_WM_WINDOW_TYPE_DND)
        window->type = META_WINDOW_DND;
      else
        {
          char *atom_name;

          /*
           * Fallback on a normal type, and print warning. Don't abort.
           */
          window->type = META_WINDOW_NORMAL;

          meta_error_trap_push (window->display);
          atom_name = XGetAtomName (window->display->xdisplay,
                                    window->type_atom);
          meta_error_trap_pop (window->display);

          meta_warning ("Unrecognized type atom [%s] set for %s \n",
                        atom_name ? atom_name : "unknown",
                        window->desc);

          if (atom_name)
            XFree (atom_name);
        }
    }
  else if (window->xtransient_for != None)
    {
      window->type = META_WINDOW_DIALOG;
    }
  else
    {
      window->type = META_WINDOW_NORMAL;
    }

  if (window->type == META_WINDOW_DIALOG &&
      window->wm_state_modal)
    window->type = META_WINDOW_MODAL_DIALOG;

  /* We don't want to allow override-redirect windows to have decorated-window
   * types since that's just confusing.
   */
  if (window->override_redirect)
    {
      switch (window->type)
        {
        /* Decorated types */
        case META_WINDOW_NORMAL:
        case META_WINDOW_DIALOG:
        case META_WINDOW_MODAL_DIALOG:
        case META_WINDOW_MENU:
        case META_WINDOW_UTILITY:
          window->type = META_WINDOW_OVERRIDE_OTHER;
          break;
        /* Undecorated types, normally not override-redirect */
        case META_WINDOW_DESKTOP:
        case META_WINDOW_DOCK:
        case META_WINDOW_TOOLBAR:
        case META_WINDOW_SPLASHSCREEN:
        /* Undecorated types, normally override-redirect types */
        case META_WINDOW_DROPDOWN_MENU:
        case META_WINDOW_POPUP_MENU:
        case META_WINDOW_TOOLTIP:
        case META_WINDOW_NOTIFICATION:
        case META_WINDOW_COMBO:
        case META_WINDOW_DND:
        /* To complete enum */
        case META_WINDOW_OVERRIDE_OTHER:
          break;
        }
    }

  meta_verbose ("Calculated type %u for %s, old type %u\n",
                window->type, window->desc, old_type);

  if (old_type != window->type)
    {
      gboolean old_decorated = window->decorated;
      GObject  *object = G_OBJECT (window);

      recalc_window_features (window);

      if (!window->override_redirect)
	set_net_wm_state (window);

      /* Update frame */
      if (window->decorated)
        meta_window_ensure_frame (window);
      else
        meta_window_destroy_frame (window);

      /* update stacking constraints */
      meta_window_update_layer (window);

      meta_window_grab_keys (window);

      g_object_freeze_notify (object);

      if (old_decorated != window->decorated)
        g_object_notify (object, "decorated");

      g_object_notify (object, "window-type");

      g_object_thaw_notify (object);
    }
}

void
meta_window_frame_size_changed (MetaWindow *window)
{
  if (window->frame)
    meta_frame_clear_cached_borders (window->frame);

  meta_window_update_outer_rect (window);
  meta_window_update_client_area_rect (window);
}

static void
set_allowed_actions_hint (MetaWindow *window)
{
#define MAX_N_ACTIONS 12
  unsigned long data[MAX_N_ACTIONS];
  int i;

  i = 0;
  if (window->has_move_func)
    {
      data[i] = window->display->atom__NET_WM_ACTION_MOVE;
      ++i;
    }
  if (window->has_resize_func)
    {
      data[i] = window->display->atom__NET_WM_ACTION_RESIZE;
      ++i;
    }
  if (window->has_fullscreen_func)
    {
      data[i] = window->display->atom__NET_WM_ACTION_FULLSCREEN;
      ++i;
    }
  if (window->has_minimize_func)
    {
      data[i] = window->display->atom__NET_WM_ACTION_MINIMIZE;
      ++i;
    }
  if (window->has_shade_func)
    {
      data[i] = window->display->atom__NET_WM_ACTION_SHADE;
      ++i;
    }
  /* sticky according to EWMH is different from muffin's sticky;
   * muffin doesn't support EWMH sticky
   */
  if (window->has_maximize_func)
    {
      data[i] = window->display->atom__NET_WM_ACTION_MAXIMIZE_HORZ;
      ++i;
      data[i] = window->display->atom__NET_WM_ACTION_MAXIMIZE_VERT;
      ++i;
    }
  /* We always allow this */
  data[i] = window->display->atom__NET_WM_ACTION_CHANGE_DESKTOP;
  ++i;
  if (window->has_close_func)
    {
      data[i] = window->display->atom__NET_WM_ACTION_CLOSE;
      ++i;
    }

  /* I guess we always allow above/below operations */
  data[i] = window->display->atom__NET_WM_ACTION_ABOVE;
  ++i;
  data[i] = window->display->atom__NET_WM_ACTION_BELOW;
  ++i;

  g_assert (i <= MAX_N_ACTIONS);

  meta_verbose ("Setting _NET_WM_ALLOWED_ACTIONS with %d atoms\n", i);

  meta_error_trap_push (window->display);
  XChangeProperty (window->display->xdisplay, window->xwindow,
                   window->display->atom__NET_WM_ALLOWED_ACTIONS,
                   XA_ATOM,
                   32, PropModeReplace, (guchar*) data, i);
  meta_error_trap_pop (window->display);
#undef MAX_N_ACTIONS
}

LOCAL_SYMBOL void
meta_window_recalc_features (MetaWindow *window)
{
  recalc_window_features (window);
}

static void
recalc_window_features (MetaWindow *window)
{
  gboolean old_has_close_func;
  gboolean old_has_minimize_func;
  gboolean old_has_move_func;
  gboolean old_has_resize_func;
  gboolean old_has_shade_func;
  gboolean old_always_sticky;
  gboolean old_skip_taskbar;

  old_has_close_func = window->has_close_func;
  old_has_minimize_func = window->has_minimize_func;
  old_has_move_func = window->has_move_func;
  old_has_resize_func = window->has_resize_func;
  old_has_shade_func = window->has_shade_func;
  old_always_sticky = window->always_sticky;
  old_skip_taskbar = window->skip_taskbar;

  /* Use MWM hints initially */
  window->decorated = window->mwm_decorated;
  window->border_only = window->mwm_border_only;
  window->has_close_func = window->mwm_has_close_func;
  window->has_minimize_func = window->mwm_has_minimize_func;
  window->has_maximize_func = window->mwm_has_maximize_func;
  window->has_move_func = window->mwm_has_move_func;

  window->has_resize_func = TRUE;

  /* If min_size == max_size, then don't allow resize */
  if (window->size_hints.min_width == window->size_hints.max_width &&
      window->size_hints.min_height == window->size_hints.max_height)
    window->has_resize_func = FALSE;
  else if (!window->mwm_has_resize_func)
    {
      /* We ignore mwm_has_resize_func because WM_NORMAL_HINTS is the
       * authoritative source for that info. Some apps such as mplayer or
       * xine disable resize via MWM but not WM_NORMAL_HINTS, but that
       * leads to e.g. us not fullscreening their windows.  Apps that set
       * MWM but not WM_NORMAL_HINTS are basically broken. We complain
       * about these apps but make them work.
       */

      meta_warning (_("Window %s sets an MWM hint indicating it isn't resizable, but sets min size %d x %d and max size %d x %d; this doesn't make much sense.\n"),
                    window->desc,
                    window->size_hints.min_width,
                    window->size_hints.min_height,
                    window->size_hints.max_width,
                    window->size_hints.max_height);
    }

  window->has_shade_func = TRUE;
  window->has_fullscreen_func = TRUE;

  window->always_sticky = FALSE;

  /* Semantic category overrides the MWM hints */
  if (window->type == META_WINDOW_TOOLBAR)
    window->decorated = FALSE;

  if (window->attached)
    window->border_only = TRUE;

  if (window->type == META_WINDOW_DESKTOP ||
      window->type == META_WINDOW_DOCK ||
      window->override_redirect)
    window->always_sticky = TRUE;

  if (window->override_redirect ||
      meta_window_get_frame_type (window) == META_FRAME_TYPE_LAST)
    {
      window->decorated = FALSE;
      window->has_close_func = FALSE;
      window->has_shade_func = FALSE;

      /* FIXME this keeps panels and things from using
       * NET_WM_MOVERESIZE; the problem is that some
       * panels (edge panels) have fixed possible locations,
       * and others ("floating panels") do not.
       *
       * Perhaps we should require edge panels to explicitly
       * disable movement?
       */
      window->has_move_func = FALSE;
      window->has_resize_func = FALSE;
    }

  if (window->type != META_WINDOW_NORMAL)
    {
      window->has_minimize_func = FALSE;
      window->has_maximize_func = FALSE;
      window->has_fullscreen_func = FALSE;
    }

  if (!window->has_resize_func)
    {
      window->has_maximize_func = FALSE;

      /* don't allow fullscreen if we can't resize, unless the size
       * is entire screen size (kind of broken, because we
       * actually fullscreen to monitor size not screen size)
       */
      if (window->size_hints.min_width == window->screen->rect.width &&
          window->size_hints.min_height == window->screen->rect.height)
        ; /* leave fullscreen available */
      else
        window->has_fullscreen_func = FALSE;
    }

  /* We leave fullscreen windows decorated, just push the frame outside
   * the screen. This avoids flickering to unparent them.
   *
   * Note that setting has_resize_func = FALSE here must come after the
   * above code that may disable fullscreen, because if the window
   * is not resizable purely due to fullscreen, we don't want to
   * disable fullscreen mode.
   */
  if (window->fullscreen)
    {
      window->has_shade_func = FALSE;
      window->has_move_func = FALSE;
      window->has_resize_func = FALSE;
      window->has_maximize_func = FALSE;
    }

  if (window->has_maximize_func)
    {
      MetaRectangle work_area;
      MetaFrameBorders borders;
      int min_frame_width, min_frame_height;

      meta_window_get_work_area_current_monitor (window, &work_area);
      meta_frame_calc_borders (window->frame, &borders);

      min_frame_width = window->size_hints.min_width + borders.visible.left + borders.visible.right;
      min_frame_height = window->size_hints.min_height + borders.visible.top + borders.visible.bottom;

      if (min_frame_width >= work_area.width ||
          min_frame_height >= work_area.height)
        window->has_maximize_func = FALSE;
    }

  meta_topic (META_DEBUG_WINDOW_OPS,
              "Window %s fullscreen = %d not resizable, maximizable = %d fullscreenable = %d min size %dx%d max size %dx%d\n",
              window->desc,
              window->fullscreen,
              window->has_maximize_func, window->has_fullscreen_func,
              window->size_hints.min_width,
              window->size_hints.min_height,
              window->size_hints.max_width,
              window->size_hints.max_height);

  /* no shading if not decorated */
  if (!window->decorated || window->border_only)
    window->has_shade_func = FALSE;

  window->skip_taskbar = FALSE;
  window->skip_pager = FALSE;

  if (window->wm_state_skip_taskbar)
    window->skip_taskbar = TRUE;

  if (window->wm_state_skip_pager)
    window->skip_pager = TRUE;

  switch (window->type)
    {
      /* Force skip taskbar/pager on these window types */
    case META_WINDOW_DESKTOP:
    case META_WINDOW_DOCK:
    case META_WINDOW_TOOLBAR:
    case META_WINDOW_MENU:
    case META_WINDOW_UTILITY:
    case META_WINDOW_SPLASHSCREEN:
    case META_WINDOW_DROPDOWN_MENU:
    case META_WINDOW_POPUP_MENU:
    case META_WINDOW_TOOLTIP:
    case META_WINDOW_NOTIFICATION:
    case META_WINDOW_COMBO:
    case META_WINDOW_DND:
    case META_WINDOW_OVERRIDE_OTHER:
      window->skip_taskbar = TRUE;
      window->skip_pager = TRUE;
      break;

    case META_WINDOW_DIALOG:
    case META_WINDOW_MODAL_DIALOG:
      /* only skip taskbar if we have a real transient parent */
      if (window->xtransient_for != None &&
          window->xtransient_for != window->screen->xroot)
        window->skip_taskbar = TRUE;
      break;

    case META_WINDOW_NORMAL:
      break;
    }

  meta_topic (META_DEBUG_WINDOW_OPS,
              "Window %s decorated = %d border_only = %d has_close = %d has_minimize = %d has_maximize = %d has_move = %d has_shade = %d skip_taskbar = %d skip_pager = %d\n",
              window->desc,
              window->decorated,
              window->border_only,
              window->has_close_func,
              window->has_minimize_func,
              window->has_maximize_func,
              window->has_move_func,
              window->has_shade_func,
              window->skip_taskbar,
              window->skip_pager);

  /* FIXME:
   * Lame workaround for recalc_window_features
   * being used overzealously. The fix is to
   * only recalc_window_features when something
   * has actually changed.
   */
  if (window->constructing                               ||
      old_has_close_func != window->has_close_func       ||
      old_has_minimize_func != window->has_minimize_func ||
      old_has_move_func != window->has_move_func         ||
      old_has_resize_func != window->has_resize_func     ||
      old_has_shade_func != window->has_shade_func       ||
      old_always_sticky != window->always_sticky)
    set_allowed_actions_hint (window);

  if (window->has_resize_func != old_has_resize_func)
    g_object_notify (G_OBJECT (window), "resizeable");

  meta_window_frame_size_changed (window);

  if (old_skip_taskbar != window->skip_taskbar)
    g_signal_emit_by_name (window->screen, "window-skip-taskbar-changed", window);

  /* FIXME perhaps should ensure if we don't have a shade func,
   * we aren't shaded, etc.
   */
}

static void
menu_callback (MetaWindowMenu *menu,
               Display        *xdisplay,
               Window          client_xwindow,
               guint32         timestamp,
               MetaMenuOp      op,
               int             workspace_index,
               gpointer        data)
{
  MetaDisplay *display;
  MetaWindow *window;
  MetaWorkspace *workspace;

  display = meta_display_for_x_display (xdisplay);
  window = meta_display_lookup_x_window (display, client_xwindow);
  workspace = NULL;

  if (window != NULL) /* window can be NULL */
    {
      meta_verbose ("Menu op %u on %s\n", op, window->desc);

      switch (op)
        {
        case META_MENU_OP_NONE:
          /* nothing */
          break;

        case META_MENU_OP_DELETE:
          meta_window_delete (window, timestamp);
          break;

        case META_MENU_OP_MINIMIZE:
          meta_window_minimize (window);
          break;

        case META_MENU_OP_UNMAXIMIZE:
          meta_window_unmaximize (window,
                                  META_MAXIMIZE_HORIZONTAL |
                                  META_MAXIMIZE_VERTICAL);
          break;

        case META_MENU_OP_MAXIMIZE:
          meta_window_maximize (window,
                                META_MAXIMIZE_HORIZONTAL |
                                META_MAXIMIZE_VERTICAL);
          break;

        case META_MENU_OP_UNSHADE:
          meta_window_unshade (window, timestamp);
          break;

        case META_MENU_OP_SHADE:
          meta_window_shade (window, timestamp);
          break;

        case META_MENU_OP_MOVE_LEFT:
          workspace = meta_workspace_get_neighbor (window->screen->active_workspace,
                                                   META_MOTION_LEFT);
          break;

        case META_MENU_OP_MOVE_RIGHT:
          workspace = meta_workspace_get_neighbor (window->screen->active_workspace,
                                                   META_MOTION_RIGHT);
          break;

        case META_MENU_OP_MOVE_UP:
          workspace = meta_workspace_get_neighbor (window->screen->active_workspace,
                                                   META_MOTION_UP);
          break;

        case META_MENU_OP_MOVE_DOWN:
          workspace = meta_workspace_get_neighbor (window->screen->active_workspace,
                                                   META_MOTION_DOWN);
          break;

        case META_MENU_OP_WORKSPACES:
          workspace = meta_screen_get_workspace_by_index (window->screen,
                                                          workspace_index);
          break;

        case META_MENU_OP_MOVE_NEW:
          workspace = meta_screen_append_new_workspace (window->screen, FALSE, timestamp);
          GSettings *cinnamon = g_settings_new ("org.cinnamon");
          g_settings_set_int (cinnamon, "number-workspaces", g_list_length (window->screen->workspaces));
          g_object_unref (cinnamon);
          break;

        case META_MENU_OP_STICK:
          meta_window_stick (window);
          break;

        case META_MENU_OP_UNSTICK:
          meta_window_unstick (window);
          break;

        case META_MENU_OP_ABOVE:
        case META_MENU_OP_UNABOVE:
          if (window->wm_state_above == FALSE)
            meta_window_make_above (window);
          else
            meta_window_unmake_above (window);
          break;

        case META_MENU_OP_MOVE:
          meta_window_begin_grab_op (window,
                                     META_GRAB_OP_KEYBOARD_MOVING,
                                     TRUE,
                                     timestamp);
          break;

        case META_MENU_OP_RESIZE:
          if (window->tile_mode != META_TILE_NONE)
            {
              window->resize_tile_mode = window->tile_mode;
              window->resizing_tile_type = window->tile_type;
            }

          meta_window_begin_grab_op (window,
                                     META_GRAB_OP_KEYBOARD_RESIZING_UNKNOWN,
                                     TRUE,
                                     timestamp);
          break;

        case META_MENU_OP_RECOVER:
          meta_window_shove_titlebar_onscreen (window);
          break;

        default:
          meta_warning (G_STRLOC": Unknown window op\n");
          break;
        }

      if (workspace)
	{
	  meta_window_change_workspace (window,
					workspace);
#if 0
	  meta_workspace_activate (workspace);
	  meta_window_raise (window);
#endif
	}
    }
  else
    {
      meta_verbose ("Menu callback on nonexistent window\n");
    }

  if (display->window_menu == menu)
    {
      display->window_menu = NULL;
      display->window_with_menu = NULL;
    }

  meta_ui_window_menu_free (menu);
}

LOCAL_SYMBOL void
meta_window_show_menu (MetaWindow *window,
                       int         root_x,
                       int         root_y,
                       int         button,
                       guint32     timestamp)
{
  MetaMenuOp ops;
  MetaMenuOp insensitive;
  MetaWindowMenu *menu;
  MetaWorkspaceLayout layout;
  int n_workspaces;
  // gboolean ltr;

  g_return_if_fail (!window->override_redirect);

  if (window->display->window_menu)
    {
      meta_ui_window_menu_free (window->display->window_menu);
      window->display->window_menu = NULL;
      window->display->window_with_menu = NULL;
    }

  ops = META_MENU_OP_NONE;
  insensitive = META_MENU_OP_NONE;

  //ops |= (META_MENU_OP_DELETE | META_MENU_OP_MINIMIZE | META_MENU_OP_MOVE | META_MENU_OP_RESIZE | META_MENU_OP_MOVE_NEW);
  ops |= (META_MENU_OP_DELETE | META_MENU_OP_MINIMIZE | META_MENU_OP_MOVE | META_MENU_OP_RESIZE);

  if (!window->has_custom_frame_extents &&
      !meta_window_titlebar_is_onscreen (window) &&
      window->type != META_WINDOW_DOCK &&
      window->type != META_WINDOW_DESKTOP)
    ops |= META_MENU_OP_RECOVER;

  if (!meta_prefs_get_workspaces_only_on_primary () ||
      meta_window_is_on_primary_monitor (window))
    {
      n_workspaces = meta_screen_get_n_workspaces (window->screen);

      if (n_workspaces > 1)
        ops |= META_MENU_OP_WORKSPACES;

      meta_screen_calc_workspace_layout (window->screen,
                                         n_workspaces,
                                         meta_workspace_index ( window->screen->active_workspace),
                                         &layout);

      // if (!window->on_all_workspaces)
      //   {
      //     ltr = meta_ui_get_direction() == META_UI_DIRECTION_LTR;

      //     if (layout.current_col > 0)
      //       ops |= ltr ? META_MENU_OP_MOVE_LEFT : META_MENU_OP_MOVE_RIGHT;
      //     if ((layout.current_col < layout.cols - 1) &&
      //         (layout.current_row * layout.cols + (layout.current_col + 1) < n_workspaces))
      //       ops |= ltr ? META_MENU_OP_MOVE_RIGHT : META_MENU_OP_MOVE_LEFT;
      //     if (layout.current_row > 0)
      //       ops |= META_MENU_OP_MOVE_UP;
      //     if ((layout.current_row < layout.rows - 1) &&
      //         ((layout.current_row + 1) * layout.cols + layout.current_col < n_workspaces))
      //       ops |= META_MENU_OP_MOVE_DOWN;
      //   }

      meta_screen_free_workspace_layout (&layout);

      ops |= META_MENU_OP_UNSTICK;
      ops |= META_MENU_OP_STICK;
    }

  if (META_WINDOW_MAXIMIZED (window))
    ops |= META_MENU_OP_UNMAXIMIZE;
  else
    ops |= META_MENU_OP_MAXIMIZE;

#if 0
  if (window->shaded)
    ops |= META_MENU_OP_UNSHADE;
  else
    ops |= META_MENU_OP_SHADE;
#endif

  if (window->wm_state_above)
    ops |= META_MENU_OP_UNABOVE;
  else
    ops |= META_MENU_OP_ABOVE;

  if (!window->has_maximize_func)
    insensitive |= META_MENU_OP_UNMAXIMIZE | META_MENU_OP_MAXIMIZE;

  if (!window->has_minimize_func)
    insensitive |= META_MENU_OP_MINIMIZE;

  if (!window->has_close_func)
    insensitive |= META_MENU_OP_DELETE;

  if (!window->has_shade_func)
    insensitive |= META_MENU_OP_SHADE | META_MENU_OP_UNSHADE;

  if (!META_WINDOW_ALLOWS_MOVE (window))
    insensitive |= META_MENU_OP_MOVE;

  if (!META_WINDOW_ALLOWS_RESIZE (window))
    insensitive |= META_MENU_OP_RESIZE;

   if (window->always_sticky)
     insensitive |= META_MENU_OP_STICK | META_MENU_OP_UNSTICK | META_MENU_OP_WORKSPACES;

  if ((window->type == META_WINDOW_DESKTOP) ||
      (window->type == META_WINDOW_DOCK) ||
      (window->type == META_WINDOW_SPLASHSCREEN))
    insensitive |= META_MENU_OP_ABOVE | META_MENU_OP_UNABOVE;

  /* If all operations are disabled, just quit without showing the menu.
   * This is the case, for example, with META_WINDOW_DESKTOP windows.
   */
  if ((ops & ~insensitive) == 0)
    return;

  menu =
    meta_ui_window_menu_new (window->screen->ui,
                             window->xwindow,
                             ops,
                             insensitive,
                             meta_window_get_net_wm_desktop (window),
                             meta_screen_get_n_workspaces (window->screen),
                             menu_callback,
                             NULL);

  window->display->window_menu = menu;
  window->display->window_with_menu = window;

  meta_verbose ("Popping up window menu for %s\n", window->desc);

  meta_ui_window_menu_popup (menu, root_x, root_y, button, timestamp);
}

LOCAL_SYMBOL void
meta_window_shove_titlebar_onscreen (MetaWindow *window)
{
  GList         *onscreen_region;
  int            horiz_amount, vert_amount;
  int            newx, newy;

  g_return_if_fail (!window->override_redirect);

  /* If there's no titlebar, don't bother */
  if (!window->frame)
    return;

  /* Get the basic info we need */
  onscreen_region = window->screen->active_workspace->screen_region;

  /* Extend the region (just in case the window is too big to fit on the
   * screen), then shove the window on screen, then return the region to
   * normal.
   */
  horiz_amount = window->outer_rect.width;
  vert_amount  = window->outer_rect.height;
  meta_rectangle_expand_region (onscreen_region,
                                horiz_amount,
                                horiz_amount,
                                0,
                                vert_amount);
  meta_rectangle_shove_into_region(onscreen_region,
                                   FIXED_DIRECTION_X,
                                   &window->outer_rect);
  meta_rectangle_expand_region (onscreen_region,
                                -horiz_amount,
                                -horiz_amount,
                                0,
                                -vert_amount);

  newx = window->outer_rect.x + window->frame->child_x;
  newy = window->outer_rect.y + window->frame->child_y;
  meta_window_move_resize (window,
                           FALSE,
                           newx,
                           newy,
                           window->rect.width,
                           window->rect.height);
}

LOCAL_SYMBOL gboolean
meta_window_titlebar_is_onscreen (MetaWindow *window)
{
  MetaRectangle  titlebar_rect;
  GList         *onscreen_region;
  gboolean       is_onscreen;

  const int min_height_needed  = 8;
  const int min_width_percent  = 0.5;
  const int min_width_absolute = 50;

  /* Titlebar can't be offscreen if there is no titlebar... */
  if (!window->frame)
    return FALSE;

  /* Get the rectangle corresponding to the titlebar */
  titlebar_rect = window->outer_rect;
  titlebar_rect.height = window->frame->child_y;

  /* Run through the spanning rectangles for the screen and see if one of
   * them overlaps with the titlebar sufficiently to consider it onscreen.
   */
  is_onscreen = FALSE;
  onscreen_region = window->screen->active_workspace->screen_region;
  while (onscreen_region)
    {
      MetaRectangle *spanning_rect = onscreen_region->data;
      MetaRectangle overlap;

      meta_rectangle_intersect (&titlebar_rect, spanning_rect, &overlap);
      if (overlap.height > MIN (titlebar_rect.height, min_height_needed) &&
          overlap.width  > MIN (titlebar_rect.width * min_width_percent,
                                min_width_absolute))
        {
          is_onscreen = TRUE;
          break;
        }

      onscreen_region = onscreen_region->next;
    }

  return is_onscreen;
}

static double
timeval_to_ms (const GTimeVal *timeval)
{
  return (timeval->tv_sec * G_USEC_PER_SEC + timeval->tv_usec) / 1000.0;
}

static double
time_diff (const GTimeVal *first,
	   const GTimeVal *second)
{
  double first_ms = timeval_to_ms (first);
  double second_ms = timeval_to_ms (second);

  return first_ms - second_ms;
}

static gboolean
check_moveresize_frequency (MetaWindow *window,
			    gdouble    *remaining)
{
  GTimeVal current_time;
  const double max_resizes_per_second = 25.0;
  const double ms_between_resizes = 1000.0 / max_resizes_per_second;
  double elapsed;

  g_get_current_time (&current_time);

#ifdef HAVE_XSYNC
  /* If we are throttling via _NET_WM_SYNC_REQUEST, we don't need
   * an artificial timeout-based throttled */
  if (!window->disable_sync &&
      window->sync_request_alarm != None)
    return TRUE;
#endif /* HAVE_XSYNC */

  elapsed = time_diff (&current_time, &window->display->grab_last_moveresize_time);

  if (elapsed >= 0.0 && elapsed < ms_between_resizes)
    {
      meta_topic (META_DEBUG_RESIZING,
                  "Delaying move/resize as only %g of %g ms elapsed\n",
                  elapsed, ms_between_resizes);

      if (remaining)
        *remaining = (ms_between_resizes - elapsed);

      return FALSE;
    }

    meta_topic (META_DEBUG_RESIZING,
                " Checked moveresize freq, allowing move/resize now (%g of %g seconds elapsed)\n",
                elapsed / 1000.0, 1.0 / max_resizes_per_second);

    return TRUE;
}

static gboolean
update_move_timeout (gpointer data)
{
  MetaWindow *window = data;

  update_move (window,
               window->display->grab_last_user_action_was_snap,
               window->snap_queued,
               window->display->grab_latest_motion_x,
               window->display->grab_latest_motion_y);

  return FALSE;
}

guint
meta_window_get_current_zone (MetaWindow   *window,
                  MetaRectangle monitor,
                  MetaRectangle work_area,
                  int           x,
                  int           y,
                  int           zone_threshold)
{
    TileZone edge_zone = 0;
    guint zone = ZONE_NONE;
    /* First, establish edges, with top and bottom first,
       so they take priority in the corners                  */
    if (y >= monitor.y && y <= work_area.y + zone_threshold)
        edge_zone |= ZONE_TOP;
    if (y >= (work_area.y + work_area.height - zone_threshold) &&
             y < (monitor.y + monitor.height))
        edge_zone |= ZONE_BOTTOM;
    if (x >= monitor.x && x < (work_area.x + zone_threshold))
        edge_zone |= ZONE_LEFT;
    if (x >= (work_area.x + work_area.width - zone_threshold) &&
             x < (monitor.x + monitor.width))
        edge_zone |= ZONE_RIGHT;

    /* Now for each edge zone, we can figure out the specific subzone we're in */

    /* split the screen into a 4 x 4 grid.. the middle 2 boxes along each edge
       are considered a single zone though, so effectively we'll have 3 zones per
       edge */

    switch (edge_zone) {
        case ZONE_ULC:
            if (meta_window_can_tile_corner (window))
                zone = ZONE_4;
            break;
        case ZONE_LLC:
            if (meta_window_can_tile_corner (window))
                zone = ZONE_7;
            break;
        case ZONE_URC:
            if (meta_window_can_tile_corner (window))
                zone = ZONE_5;
            break;
        case ZONE_LRC:
            if (meta_window_can_tile_corner (window))
                zone = ZONE_6;
            break;
        case ZONE_TOP:
            if (meta_prefs_get_tile_maximize() || window->maybe_retile_maximize)
              {
                if (meta_window_can_tile_maximized(window))
                    zone = ZONE_0;
              }
            else if (meta_window_can_tile_top_bottom (window))
                zone = ZONE_0;
            break;
        case ZONE_BOTTOM:
            if (meta_window_can_tile_top_bottom (window))
                zone = ZONE_1;
            break;
        case ZONE_LEFT:
            if (meta_window_can_tile_side_by_side (window))
                zone = ZONE_2;
            break;
        case ZONE_RIGHT:
            if (meta_window_can_tile_side_by_side (window))
                zone = ZONE_3;
            break;
        default:
            zone = ZONE_NONE;
            break;
    }
    return zone;
}

static unsigned int
get_mask_from_snap_keysym (MetaWindow *window)
{
    unsigned int *pref = meta_prefs_get_snap_modifier ();

    return XkbKeysymToModifiers(window->display->xdisplay, pref[0]);
}

static inline void
get_size_limits (const MetaWindow       *window,
                 const MetaFrameBorders *borders,
                       gboolean          include_frame,
                       MetaRectangle    *min_size,
                       MetaRectangle    *max_size)
{
  /* We pack the results into MetaRectangle structs just for convienience; we
   * don't actually use the position of those rects.
   */
  min_size->width  = window->size_hints.min_width;
  min_size->height = window->size_hints.min_height;
  max_size->width  = window->size_hints.max_width;
  max_size->height = window->size_hints.max_height;

  if (include_frame)
    {
      int fw = borders->visible.left + borders->visible.right;
      int fh = borders->visible.top + borders->visible.bottom;

      min_size->width  += fw;
      min_size->height += fh;
      /* Do check to avoid overflow (e.g. max_size->width & max_size->height
       * may be set to G_MAXINT by meta_set_normal_hints()).
       */
      if (max_size->width < (G_MAXINT - fw))
        max_size->width += fw;
      else
        max_size->width = G_MAXINT;
      if (max_size->height < (G_MAXINT - fh))
        max_size->height += fh;
      else
        max_size->height = G_MAXINT;
    }
}

static void
update_move (MetaWindow  *window,
             gboolean     legacy_snap,
             gboolean     snap_mode,
             int          x,
             int          y)
{
  int dx, dy;
  int new_x, new_y;
  MetaRectangle old;
  int breakloose_threshold;
  MetaDisplay *display = window->display;

  display->grab_latest_motion_x = x;
  display->grab_latest_motion_y = y;

  dx = x - display->grab_anchor_root_x;
  dy = y - display->grab_anchor_root_y;

  new_x = display->grab_anchor_window_pos.x + dx;
  new_y = display->grab_anchor_window_pos.y + dy;

  meta_verbose ("x,y = %d,%d anchor ptr %d,%d anchor pos %d,%d dx,dy %d,%d\n",
                x, y,
                display->grab_anchor_root_x,
                display->grab_anchor_root_y,
                display->grab_anchor_window_pos.x,
                display->grab_anchor_window_pos.y,
                dx, dy);

  if (snap_mode)
    window->snap_queued = TRUE;
  else
    window->snap_queued = FALSE;

  /* Don't bother doing anything if no move has been specified.  (This
   * happens often, even in keyboard moving, due to the warping of the
   * pointer.
   */
  if (dx == 0 && dy == 0)
    return;

    gboolean last_tile_mode_state = window->tile_mode;
    gboolean last_mouse_on_edge_state = window->mouse_on_edge;

  /* Originally for detaching maximized windows, but we use this
   * for the zones at the sides of the monitor where trigger tiling
   * because it's about the right size
   */

  if (legacy_snap && meta_prefs_get_legacy_snap ())
    {
      /* We don't want to tile while snapping. Also, clear any previous tile
         request. */
      window->tile_mode = META_TILE_NONE;
      window->tile_monitor_number = -1;
    }
  else if (meta_prefs_get_edge_tiling () && !META_WINDOW_TILED_OR_SNAPPED (window))
    {
      const MetaMonitorInfo *monitor;
      MetaRectangle work_area;

      /* For side-by-side tiling we are interested in the inside vertical
       * edges of the work area of the monitor where the pointer is located,
       * and in the outside top edge for maximized tiling.
       *
       * For maximized tiling we use the outside edge instead of the
       * inside edge, because we don't want to force users to maximize
       * windows they are placing near the top of their screens.
       *
       * The "current" idea of meta_window_get_work_area_current_monitor() and
       * meta_screen_get_current_monitor() is slightly different: the former
       * refers to the monitor which contains the largest part of the window,
       * the latter to the one where the pointer is located.
       */
      monitor = meta_screen_get_current_monitor_info (window->screen);
      meta_window_get_work_area_for_monitor (window,
                                             monitor->number,
                                             &work_area);

      /* Check if the cursor is in a position which triggers tiling
       * and set tile_mode accordingly.
       */

      window->current_proximity_zone = meta_window_get_current_zone (window,
                                                                     monitor->rect,
                                                                     work_area,
                                                                     x,
                                                                     y,
                                                                     meta_prefs_get_tile_hud_threshold ());

      guint edge_zone = meta_window_get_current_zone (window,
                                                      monitor->rect,
                                                      work_area,
                                                      x,
                                                      y,
                                                      HUD_WIDTH * meta_prefs_get_ui_scale ());

      switch (edge_zone) {
        case ZONE_0:
            window->tile_mode = window->maybe_retile_maximize ? META_TILE_MAXIMIZE :
                (meta_prefs_get_tile_maximize() ? META_TILE_MAXIMIZE : META_TILE_TOP);
            break;
        case ZONE_1:
            window->tile_mode = META_TILE_BOTTOM;
            break;
        case ZONE_2:
            window->tile_mode = META_TILE_LEFT;
            break;
        case ZONE_3:
            window->tile_mode = META_TILE_RIGHT;
            break;
        case ZONE_4:
            window->tile_mode = META_TILE_ULC;
            break;
        case ZONE_5:
            window->tile_mode = META_TILE_URC;
            break;
        case ZONE_6:
            window->tile_mode = META_TILE_LRC;
            break;
        case ZONE_7:
            window->tile_mode = META_TILE_LLC;
            break;
        default:
            window->tile_mode = META_TILE_NONE;
            break;
      }

      if (window->tile_mode != META_TILE_NONE)
        window->tile_monitor_number = monitor->number;
    }

  /* shake loose (unmaximize) maximized or tiled window if dragged beyond
   * the threshold in the Y direction. Tiled windows can also be pulled
   * loose via X motion.
   */
  breakloose_threshold = meta_prefs_get_resize_threshold () * 2;

  if (window->tile_type == META_WINDOW_TILE_TYPE_SNAPPED)
    breakloose_threshold *= 2;
  if ((META_WINDOW_MAXIMIZED (window) && ABS (dy) >= breakloose_threshold) ||
      (META_WINDOW_MAXIMIZED_VERTICALLY (window) && ABS (dy) >= breakloose_threshold) ||
      (META_WINDOW_MAXIMIZED_HORIZONTALLY (window) && ABS (dx) >= breakloose_threshold) ||
      (META_WINDOW_TILED_OR_SNAPPED (window) && (MAX (ABS (dx), ABS (dy)) >= breakloose_threshold)))
    {
      double prop;

      /* Shake loose, so that the window snaps back to maximized
       * when dragged near the top; do not snap back if tiling
       * is enabled, as top edge tiling can be used in that case
       */
      window->shaken_loose = !meta_prefs_get_edge_tiling ();
      if (window->saved_maximize)
        window->maybe_retile_maximize = TRUE;
      window->tile_mode = META_TILE_NONE;

      /* move the unmaximized window to the cursor */
      prop =
        ((double)(x - display->grab_initial_window_pos.x)) /
        ((double)display->grab_initial_window_pos.width);

      display->grab_initial_window_pos.x =
        x - window->saved_rect.width * prop;

      if (window->frame)
        {
          display->grab_initial_window_pos.y = y + (window->frame->child_y / 2);
          display->grab_anchor_root_x = x;
          display->grab_anchor_root_y = y;
        }

      window->saved_rect.x = display->grab_initial_window_pos.x;
      window->saved_rect.y = display->grab_initial_window_pos.y;

      meta_window_unmaximize (window,
                              META_MAXIMIZE_HORIZONTAL |
                              META_MAXIMIZE_VERTICAL);

      return;
    }

  /* remaximize window on another monitor if window has been shaken
   * loose or it is still maximized (then move straight)
   */
  else if ((window->shaken_loose || META_WINDOW_MAXIMIZED (window)) &&
           window->tile_mode != META_TILE_LEFT && window->tile_mode != META_TILE_RIGHT)
    {
      const MetaMonitorInfo *wmonitor;
      MetaRectangle work_area;
      int monitor;

      window->tile_mode = META_TILE_NONE;
      wmonitor = meta_screen_get_monitor_for_rect (window->screen, &window->outer_rect);

      for (monitor = 0; monitor < window->screen->n_monitor_infos; monitor++)
        {
          meta_window_get_work_area_for_monitor (window, monitor, &work_area);

          /* check if cursor is near the top of a monitor work area */
          if (x >= work_area.x &&
              x < (work_area.x + work_area.width) &&
              y >= work_area.y &&
              y < (work_area.y + breakloose_threshold))
            {
              /* move the saved rect if window will become maximized on an
               * other monitor so user isn't surprised on a later unmaximize
               */
              if (wmonitor->number != monitor)
                {
                  window->saved_rect.x = work_area.x;
                  window->saved_rect.y = work_area.y;

                  if (window->frame)
                    {
                      window->saved_rect.x += window->frame->child_x;
                      window->saved_rect.y += window->frame->child_y;
                    }

                  window->user_rect.x = window->saved_rect.x;
                  window->user_rect.y = window->saved_rect.y;

                  meta_window_unmaximize (window,
                                          META_MAXIMIZE_HORIZONTAL |
                                          META_MAXIMIZE_VERTICAL);
                }

              display->grab_initial_window_pos = work_area;
              display->grab_anchor_root_x = x;
              display->grab_anchor_root_y = y;
              window->shaken_loose = FALSE;

              meta_window_maximize (window,
                                    META_MAXIMIZE_HORIZONTAL |
                                    META_MAXIMIZE_VERTICAL);

              return;
            }
        }
    }

  window->mouse_on_edge = meta_window_mouse_on_edge (window, x, y);

  MetaRectangle min_size, max_size, target_size;
  gboolean hminbad = FALSE;
  gboolean vminbad = FALSE;

  if (window->tile_mode != last_tile_mode_state ||
      window->mouse_on_edge != last_mouse_on_edge_state)
    {
      if (meta_prefs_get_edge_tiling ())
        {
          if (window->current_proximity_zone != ZONE_NONE && !window->mouse_on_edge)
            meta_screen_tile_hud_update (window->screen, TRUE, FALSE);
          else
            meta_screen_tile_hud_update (window->screen, TRUE, TRUE);
        }

      if (window->tile_mode == META_TILE_NONE)
        {
          meta_screen_tile_preview_hide (window->screen);
        }
      else
        {
          get_size_limits (window, NULL, FALSE, &min_size, &max_size);
          meta_window_get_current_tile_area (window, &target_size);
          MetaFrameBorders borders;
          meta_frame_calc_borders (window->frame, &borders);
          meta_window_unextend_by_frame (window, &target_size, &borders);
          hminbad = target_size.width < min_size.width;
          vminbad = target_size.height < min_size.height;

         /* Delay showing the tile preview slightly to make it more unlikely to
          * trigger it unwittingly, e.g. when shaking loose the window or moving
          * it to another monitor.
          */

          if (!hminbad && !vminbad)
            meta_screen_tile_preview_update (window->screen,
                                              window->tile_mode != META_TILE_NONE &&
                                              !window->screen->tile_preview_visible);
          else
            meta_screen_tile_preview_hide (window->screen);
        }
    }

  meta_window_get_client_root_coords (window, &old);

  /* Don't allow movement in the maximized directions or while tiled */
  if (window->maximized_horizontally || META_WINDOW_TILED_OR_SNAPPED (window))
    new_x = old.x;
  if (window->maximized_vertically)
    new_y = old.y;

  /* Do any edge resistance/snapping */
  meta_window_edge_resistance_for_move (window,
                                        old.x,
                                        old.y,
                                        &new_x,
                                        &new_y,
                                        update_move_timeout,
                                        legacy_snap && meta_prefs_get_legacy_snap (),
                                        FALSE);

  meta_window_move (window, TRUE, new_x, new_y);
}

/* When resizing a maximized window by using alt-middle-drag (resizing
 * with the grips or the menu for a maximized window is not enabled),
 * the user can "break" out of the maximized state. This checks for
 * that possibility. During such a break-out resize the user can also
 * return to the previous maximization state by resizing back to near
 * the original size.
 */
static MetaMaximizeFlags
check_resize_unmaximize(MetaWindow *window,
                        int         dx,
                        int         dy)
{
  int threshold;
  MetaMaximizeFlags new_unmaximize;

  threshold = meta_prefs_get_resize_threshold ();
  new_unmaximize = 0;

  if (window->maximized_horizontally ||
      window->tile_mode != META_TILE_NONE ||
      (window->display->grab_resize_unmaximize & META_MAXIMIZE_HORIZONTAL) != 0)
    {
      int x_amount;

      /* We allow breaking out of maximization in either direction, to make
       * the window larger than the monitor as well as smaller than the
       * monitor. If we wanted to only allow resizing smaller than the
       * monitor, we'd use - dx for NE/E/SE and dx for SW/W/NW.
       */
      switch (window->display->grab_op)
        {
        case META_GRAB_OP_RESIZING_NE:
        case META_GRAB_OP_KEYBOARD_RESIZING_NE:
        case META_GRAB_OP_RESIZING_E:
        case META_GRAB_OP_KEYBOARD_RESIZING_E:
        case META_GRAB_OP_RESIZING_SE:
        case META_GRAB_OP_KEYBOARD_RESIZING_SE:
        case META_GRAB_OP_RESIZING_SW:
        case META_GRAB_OP_KEYBOARD_RESIZING_SW:
        case META_GRAB_OP_RESIZING_W:
        case META_GRAB_OP_KEYBOARD_RESIZING_W:
        case META_GRAB_OP_RESIZING_NW:
        case META_GRAB_OP_KEYBOARD_RESIZING_NW:
          x_amount = dx < 0 ? - dx : dx;
          break;
        default:
          x_amount = 0;
          break;
        }

      if (x_amount > threshold)
        new_unmaximize |= META_MAXIMIZE_HORIZONTAL;
    }

  if (window->maximized_vertically || window->tile_mode != META_TILE_NONE ||
      (window->display->grab_resize_unmaximize & META_MAXIMIZE_VERTICAL) != 0)
    {
      int y_amount;

      switch (window->display->grab_op)
        {
        case META_GRAB_OP_RESIZING_N:
        case META_GRAB_OP_KEYBOARD_RESIZING_N:
        case META_GRAB_OP_RESIZING_NE:
        case META_GRAB_OP_KEYBOARD_RESIZING_NE:
        case META_GRAB_OP_RESIZING_NW:
        case META_GRAB_OP_KEYBOARD_RESIZING_NW:
        case META_GRAB_OP_RESIZING_SE:
        case META_GRAB_OP_KEYBOARD_RESIZING_SE:
        case META_GRAB_OP_RESIZING_S:
        case META_GRAB_OP_KEYBOARD_RESIZING_S:
        case META_GRAB_OP_RESIZING_SW:
        case META_GRAB_OP_KEYBOARD_RESIZING_SW:
          y_amount = dy < 0 ? - dy : dy;
          break;
        default:
          y_amount = 0;
          break;
        }

      if (y_amount > threshold)
        new_unmaximize |= META_MAXIMIZE_VERTICAL;
    }

  /* Metacity doesn't have a full user interface for only horizontally or
   * vertically maximized, so while only unmaximizing in the direction drags
   * has some advantages, it will also confuse the user. So, we always
   * unmaximize both ways if possible.
   */
  if (new_unmaximize != 0)
    {
      new_unmaximize = 0;

      if (window->maximized_horizontally ||
          (window->display->grab_resize_unmaximize & META_MAXIMIZE_HORIZONTAL) != 0)
        new_unmaximize |= META_MAXIMIZE_HORIZONTAL;
      if ((window->tile_type == META_WINDOW_TILE_TYPE_NONE ||
           window->resizing_tile_type == META_WINDOW_TILE_TYPE_NONE) &&
           (window->maximized_vertically || (window->display->grab_resize_unmaximize & META_MAXIMIZE_VERTICAL) != 0))
        new_unmaximize |= META_MAXIMIZE_VERTICAL;
    }

  return new_unmaximize;
}

static gboolean
update_resize_timeout (gpointer data)
{
  MetaWindow *window = data;

  update_resize (window,
                 window->display->grab_last_user_action_was_snap,
                 window->display->grab_latest_motion_x,
                 window->display->grab_latest_motion_y,
                 TRUE);
  return FALSE;
}

static void
update_resize (MetaWindow *window,
               gboolean    snap,
               int x, int y,
               gboolean force)
{
  int dx, dy;
  int new_w, new_h;
  int gravity;
  MetaRectangle old;
  double remaining;
  MetaMaximizeFlags new_unmaximize;

  window->display->grab_latest_motion_x = x;
  window->display->grab_latest_motion_y = y;

  dx = x - window->display->grab_anchor_root_x;
  dy = y - window->display->grab_anchor_root_y;

  /* Attached modal dialogs are special in that size
   * changes apply to both sides, so that the dialog
   * remains centered to the parent.
   */
  if (window->attached)
    {
      dx *= 2;
      dy *= 2;
    }

  new_w = window->display->grab_anchor_window_pos.width;
  new_h = window->display->grab_anchor_window_pos.height;

  /* Don't bother doing anything if no move has been specified.  (This
   * happens often, even in keyboard resizing, due to the warping of the
   * pointer.
   */
  if (dx == 0 && dy == 0)
    return;

  if (window->display->grab_op == META_GRAB_OP_KEYBOARD_RESIZING_UNKNOWN)
    {
      if (window->tile_mode == META_TILE_NONE)
        {
          if ((dx > 0) && (dy > 0))
            {
              window->display->grab_op = META_GRAB_OP_KEYBOARD_RESIZING_SE;
              meta_window_update_keyboard_resize (window, TRUE);
            }
          else if ((dx < 0) && (dy > 0))
            {
              window->display->grab_op = META_GRAB_OP_KEYBOARD_RESIZING_SW;
              meta_window_update_keyboard_resize (window, TRUE);
            }
          else if ((dx > 0) && (dy < 0))
            {
              window->display->grab_op = META_GRAB_OP_KEYBOARD_RESIZING_NE;
              meta_window_update_keyboard_resize (window, TRUE);
            }
          else if ((dx < 0) && (dy < 0))
            {
              window->display->grab_op = META_GRAB_OP_KEYBOARD_RESIZING_NW;
              meta_window_update_keyboard_resize (window, TRUE);
            }
          else if (dx < 0)
            {
              window->display->grab_op = META_GRAB_OP_KEYBOARD_RESIZING_W;
              meta_window_update_keyboard_resize (window, TRUE);
            }
          else if (dx > 0)
            {
              window->display->grab_op = META_GRAB_OP_KEYBOARD_RESIZING_E;
              meta_window_update_keyboard_resize (window, TRUE);
            }
          else if (dy > 0)
            {
              window->display->grab_op = META_GRAB_OP_KEYBOARD_RESIZING_S;
              meta_window_update_keyboard_resize (window, TRUE);
            }
          else if (dy < 0)
            {
              window->display->grab_op = META_GRAB_OP_KEYBOARD_RESIZING_N;
              meta_window_update_keyboard_resize (window, TRUE);
            }
        }
      else
        {
          switch (window->tile_mode)
            {
              case META_TILE_LEFT:
                window->display->grab_op = META_GRAB_OP_KEYBOARD_RESIZING_E;
                break;
              case META_TILE_RIGHT:
                window->display->grab_op = META_GRAB_OP_KEYBOARD_RESIZING_W;
                break;
              case META_TILE_TOP:
                window->display->grab_op = META_GRAB_OP_KEYBOARD_RESIZING_S;
                break;
              case META_TILE_BOTTOM:
                window->display->grab_op = META_GRAB_OP_KEYBOARD_RESIZING_N;
                break;
              case META_TILE_ULC:
                window->display->grab_op = META_GRAB_OP_KEYBOARD_RESIZING_SE;
                break;
              case META_TILE_LLC:
                window->display->grab_op = META_GRAB_OP_KEYBOARD_RESIZING_NE;
                break;
              case META_TILE_URC:
                window->display->grab_op = META_GRAB_OP_KEYBOARD_RESIZING_SW;
                break;
              case META_TILE_LRC:
                window->display->grab_op = META_GRAB_OP_KEYBOARD_RESIZING_NW;
                break;
              default:
                break;
            }
          meta_window_update_keyboard_resize (window, TRUE);
        }
    }

  new_unmaximize = check_resize_unmaximize (window, dx, dy);

  switch (window->display->grab_op)
    {
    case META_GRAB_OP_RESIZING_SE:
    case META_GRAB_OP_RESIZING_NE:
    case META_GRAB_OP_RESIZING_E:
    case META_GRAB_OP_KEYBOARD_RESIZING_SE:
    case META_GRAB_OP_KEYBOARD_RESIZING_NE:
    case META_GRAB_OP_KEYBOARD_RESIZING_E:
      if (meta_window_resize_or_move_allowed (window, META_DIRECTION_RIGHT))
        new_w += dx;
      break;

    case META_GRAB_OP_RESIZING_NW:
    case META_GRAB_OP_RESIZING_SW:
    case META_GRAB_OP_RESIZING_W:
    case META_GRAB_OP_KEYBOARD_RESIZING_NW:
    case META_GRAB_OP_KEYBOARD_RESIZING_SW:
    case META_GRAB_OP_KEYBOARD_RESIZING_W:
      if (meta_window_resize_or_move_allowed (window, META_DIRECTION_LEFT))
        new_w -= dx;
      break;
	default:
	  break;
	}

  switch (window->display->grab_op)
    {
    case META_GRAB_OP_RESIZING_SE:
    case META_GRAB_OP_RESIZING_S:
    case META_GRAB_OP_RESIZING_SW:
    case META_GRAB_OP_KEYBOARD_RESIZING_SE:
    case META_GRAB_OP_KEYBOARD_RESIZING_S:
    case META_GRAB_OP_KEYBOARD_RESIZING_SW:
      if (meta_window_resize_or_move_allowed (window, META_DIRECTION_DOWN))
        new_h += dy;
      break;

    case META_GRAB_OP_RESIZING_N:
    case META_GRAB_OP_RESIZING_NE:
    case META_GRAB_OP_RESIZING_NW:
    case META_GRAB_OP_KEYBOARD_RESIZING_N:
    case META_GRAB_OP_KEYBOARD_RESIZING_NE:
    case META_GRAB_OP_KEYBOARD_RESIZING_NW:
      if (meta_window_resize_or_move_allowed (window, META_DIRECTION_UP))
        new_h -= dy;
      break;
    default:
      break;
    }

#ifdef HAVE_XSYNC
  /* If we're waiting for a request for _NET_WM_SYNC_REQUEST, we'll
   * resize the window when the window responds, or when we time
   * the response out.
   */
  if (window->sync_request_timeout_id != 0)
    return;
#endif

  if (!check_moveresize_frequency (window, &remaining) && !force)
    {
      /* we are ignoring an event here, so we schedule a
       * compensation event when we would otherwise not ignore
       * an event. Otherwise we can become stuck if the user never
       * generates another event.
       */
      if (!window->display->grab_resize_timeout_id)
	{
	  window->display->grab_resize_timeout_id =
	    g_timeout_add ((int)remaining, update_resize_timeout, window);
	}

      return;
    }

  /* Remove any scheduled compensation events */
  if (window->display->grab_resize_timeout_id)
    {
      g_source_remove (window->display->grab_resize_timeout_id);
      window->display->grab_resize_timeout_id = 0;
    }

  old = window->rect;  /* Don't actually care about x,y */

  /* One sided resizing ought to actually be one-sided, despite the fact that
   * aspect ratio windows don't interact nicely with the above stuff.  So,
   * to avoid some nasty flicker, we enforce that.
   */
  switch (window->display->grab_op)
    {
    case META_GRAB_OP_RESIZING_S:
    case META_GRAB_OP_RESIZING_N:
    case META_GRAB_OP_KEYBOARD_RESIZING_S:
    case META_GRAB_OP_KEYBOARD_RESIZING_N:
      new_w = old.width;
      break;

    case META_GRAB_OP_RESIZING_E:
    case META_GRAB_OP_RESIZING_W:
    case META_GRAB_OP_KEYBOARD_RESIZING_E:
    case META_GRAB_OP_KEYBOARD_RESIZING_W:
      new_h = old.height;
      break;

    default:
      break;
    }

  /* compute gravity of client during operation */
  if (window->tile_mode != META_TILE_NONE)
    gravity = meta_resize_gravity_from_tile_mode (window->tile_mode);
  else
    gravity = meta_resize_gravity_from_grab_op (window->display->grab_op);

  g_assert (gravity >= 0);

  /* Do any edge resistance/snapping */
  meta_window_edge_resistance_for_resize (window,
                                          old.width,
                                          old.height,
                                          &new_w,
                                          &new_h,
                                          gravity,
                                          update_resize_timeout,
                                          snap,
                                          FALSE);

  if (new_unmaximize == window->display->grab_resize_unmaximize && window->tile_type == META_WINDOW_TILE_TYPE_NONE)
    {
      /* We don't need to update unless the specified width and height
       * are actually different from what we had before.
       */
      if (old.width != new_w || old.height != new_h)
        {
          meta_window_resize_with_gravity (window, TRUE, new_w, new_h, gravity);
        }
    }
  else
    {
      if ((new_unmaximize & ~window->display->grab_resize_unmaximize) != 0)
        {
          meta_window_unmaximize_with_gravity (window,
                                               (new_unmaximize & ~window->display->grab_resize_unmaximize),
                                               new_w, new_h, gravity);
        }

      if (window->tile_type != META_WINDOW_TILE_TYPE_NONE)
        {
          if (window->tile_mode != META_TILE_NONE)
            {
              window->resize_tile_mode = window->tile_mode;
              window->resizing_tile_type = window->tile_type;
            }

          meta_window_resize_with_gravity (window, TRUE, new_w, new_h, gravity);
        }

      if (window->resizing_tile_type == META_WINDOW_TILE_TYPE_NONE && (window->display->grab_resize_unmaximize & ~new_unmaximize))
        {
          MetaRectangle saved_rect = window->saved_rect;
          meta_window_maximize (window,
                                (window->display->grab_resize_unmaximize & ~new_unmaximize));
          window->saved_rect = saved_rect;
        }
    }

  window->display->grab_resize_unmaximize = new_unmaximize;
  /* Store the latest resize time, if we actually resized. */

  if (window->rect.width != old.width || window->rect.height != old.height)
    g_get_current_time (&window->display->grab_last_moveresize_time);
}

typedef struct
{
  const XEvent *current_event;
  int           count;
  guint32       last_time;
} EventScannerData;

static Bool
find_last_time_predicate (Display  *display,
                          XEvent   *xevent,
                          XPointer  arg)
{
  EventScannerData *esd = (void*) arg;

  if (esd->current_event->type == xevent->type &&
      esd->current_event->xany.window == xevent->xany.window)
    {
      esd->count += 1;
      esd->last_time = xevent->xmotion.time;
    }

  return False;
}

static gboolean
check_use_this_motion_notify (MetaWindow *window,
                              XEvent     *event)
{
  EventScannerData esd;
  XEvent useless;

  /* This code is copied from Owen's GDK code. */

  if (window->display->grab_motion_notify_time != 0)
    {
      /* == is really the right test, but I'm all for paranoia */
      if (window->display->grab_motion_notify_time <=
          event->xmotion.time)
        {
          meta_topic (META_DEBUG_RESIZING,
                      "Arrived at event with time %u (waiting for %u), using it\n",
                      (unsigned int)event->xmotion.time,
                      window->display->grab_motion_notify_time);
          window->display->grab_motion_notify_time = 0;
          return TRUE;
        }
      else
        return FALSE; /* haven't reached the saved timestamp yet */
    }

  esd.current_event = event;
  esd.count = 0;
  esd.last_time = 0;

  /* "useless" isn't filled in because the predicate never returns True */
  XCheckIfEvent (window->display->xdisplay,
                 &useless,
                 find_last_time_predicate,
                 (XPointer) &esd);

  if (esd.count > 0)
    meta_topic (META_DEBUG_RESIZING,
                "Will skip %d motion events and use the event with time %u\n",
                esd.count, (unsigned int) esd.last_time);

  if (esd.last_time == 0)
    return TRUE;
  else
    {
      /* Save this timestamp, and ignore all motion notify
       * until we get to the one with this stamp.
       */
      window->display->grab_motion_notify_time = esd.last_time;
      return FALSE;
    }
}

static void
update_tile_mode (MetaWindow *window)
{
  switch (window->tile_mode)
    {
      case META_TILE_LEFT:
      case META_TILE_RIGHT:
      case META_TILE_ULC:
      case META_TILE_LLC:
      case META_TILE_URC:
      case META_TILE_LRC:
      case META_TILE_TOP:
      case META_TILE_BOTTOM:
      case META_TILE_MAXIMIZE:
          if (!META_WINDOW_TILED_OR_SNAPPED (window))
              window->tile_mode = META_TILE_NONE;
          break;
    }
}

#ifdef HAVE_XSYNC
void
meta_window_update_sync_request_counter (MetaWindow *window,
                                         gint64      new_counter_value)
{
  gboolean needs_frame_drawn = FALSE;
  gboolean no_delay_frame = FALSE;

  if (window->extended_sync_request_counter && new_counter_value % 2 == 0)
    {
      needs_frame_drawn = TRUE;
      no_delay_frame = new_counter_value == window->sync_request_serial + 1;
    }

  window->sync_request_serial = new_counter_value;
  if (window->compositor_private)
    meta_window_actor_set_updates_frozen (window->compositor_private,
                                          meta_window_updates_are_frozen (window));

  if (window == window->display->grab_window &&
      meta_grab_op_is_resizing (window->display->grab_op) &&
      new_counter_value >= window->sync_request_wait_serial &&
      (!window->extended_sync_request_counter || new_counter_value % 2 == 0) &&
      window->sync_request_timeout_id)
    {
      meta_topic (META_DEBUG_RESIZING,
                  "Alarm event received last motion x = %d y = %d\n",
                  window->display->grab_latest_motion_x,
                  window->display->grab_latest_motion_y);

      g_source_remove (window->sync_request_timeout_id);
      window->sync_request_timeout_id = 0;

      /* This means we are ready for another configure;
       * no pointer round trip here, to keep in sync */
      update_resize (window,
                     window->display->grab_last_user_action_was_snap,
                     window->display->grab_latest_motion_x,
                     window->display->grab_latest_motion_y,
                     TRUE);
    }

  /* If sync was previously disabled, turn it back on and hope
   * the application has come to its senses (maybe it was just
   * busy with a pagefault or a long computation).
   */
  window->disable_sync = FALSE;

  if (needs_frame_drawn && window->compositor_private)
    meta_window_actor_queue_frame_drawn (window->compositor_private, no_delay_frame);
}
#endif /* HAVE_XSYNC */

LOCAL_SYMBOL void
meta_window_handle_mouse_grab_op_event (MetaWindow *window,
                                        XEvent     *event)
{
#ifdef HAVE_XSYNC
  if (event->type == (window->display->xsync_event_base + XSyncAlarmNotify))
    {
      meta_topic (META_DEBUG_RESIZING,
                  "Alarm event received last motion x = %d y = %d\n",
                  window->display->grab_latest_motion_x,
                  window->display->grab_latest_motion_y);

      /* If sync was previously disabled, turn it back on and hope
       * the application has come to its senses (maybe it was just
       * busy with a pagefault or a long computation).
       */
      window->disable_sync = FALSE;
      meta_window_destroy_sync_request_alarm (window);

      /* This means we are ready for another configure. */
      switch (window->display->grab_op)
        {
        case META_GRAB_OP_RESIZING_E:
        case META_GRAB_OP_RESIZING_W:
        case META_GRAB_OP_RESIZING_S:
        case META_GRAB_OP_RESIZING_N:
        case META_GRAB_OP_RESIZING_SE:
        case META_GRAB_OP_RESIZING_SW:
        case META_GRAB_OP_RESIZING_NE:
        case META_GRAB_OP_RESIZING_NW:
        case META_GRAB_OP_KEYBOARD_RESIZING_S:
        case META_GRAB_OP_KEYBOARD_RESIZING_N:
        case META_GRAB_OP_KEYBOARD_RESIZING_W:
        case META_GRAB_OP_KEYBOARD_RESIZING_E:
        case META_GRAB_OP_KEYBOARD_RESIZING_SE:
        case META_GRAB_OP_KEYBOARD_RESIZING_NE:
        case META_GRAB_OP_KEYBOARD_RESIZING_SW:
        case META_GRAB_OP_KEYBOARD_RESIZING_NW:
          /* no pointer round trip here, to keep in sync */
          update_resize (window,
                         window->display->grab_last_user_action_was_snap,
                         window->display->grab_latest_motion_x,
                         window->display->grab_latest_motion_y,
                         TRUE);
          break;

        default:
          break;
        }
    }
#endif /* HAVE_XSYNC */

  switch (event->type)
    {
    case ButtonRelease:
      meta_display_check_threshold_reached (window->display,
                                            event->xbutton.x_root,
                                            event->xbutton.y_root);
      /* If the user was snap moving then ignore the button release
       * because they may have let go of shift before releasing the
       * mouse button and they almost certainly do not want a
       * non-snapped movement to occur from the button release.
       */
      if (!window->display->grab_last_user_action_was_snap)
        {
          if (meta_grab_op_is_moving (window->display->grab_op))
            {
              if (window->tile_mode != META_TILE_NONE &&
                  meta_window_mouse_on_edge (window,
                                             event->xbutton.x_root,
                                             event->xbutton.y_root)) {
                  window->custom_snap_size = FALSE;
                  if (window->tile_mode == META_TILE_MAXIMIZE)
                    meta_window_maximize(window, META_MAXIMIZE_VERTICAL | META_MAXIMIZE_HORIZONTAL);
                  else
                    meta_window_real_tile (window, FALSE);
              }
              else if (event->xbutton.root == window->screen->xroot)
                  update_move (window,
                               event->xbutton.state & ShiftMask,
                               event->xbutton.state & get_mask_from_snap_keysym (window),
                               event->xbutton.x_root, event->xbutton.y_root);
              if (meta_prefs_get_edge_tiling ())
                  meta_screen_tile_hud_update (window->screen, FALSE, TRUE);
            }
          else if (meta_grab_op_is_resizing (window->display->grab_op))
            {
              if (event->xbutton.root == window->screen->xroot)
                update_resize (window,
                               event->xbutton.state & ShiftMask,
                               event->xbutton.x_root,
                               event->xbutton.y_root,
                               TRUE);
            }

          /* If a tiled window has been dragged free with a
           * mouse resize without snapping back to the tiled
           * state, it will end up with an inconsistent tile
           * mode on mouse release; cleaning the mode earlier
           * would break the ability to snap back to the tiled
           * state, so we wait until mouse release.
           */
          if (window->tile_type == META_WINDOW_TILE_TYPE_NONE)
            update_tile_mode (window);
        }

      window->maybe_retile_maximize = FALSE;
      meta_display_end_grab_op (window->display, event->xbutton.time);
      break;

    case MotionNotify:
      meta_display_check_threshold_reached (window->display,
                                            event->xmotion.x_root,
                                            event->xmotion.y_root);
      if (meta_grab_op_is_moving (window->display->grab_op))
        {
          if (event->xmotion.root == window->screen->xroot)
            {
              if (check_use_this_motion_notify (window,
                                                event))
                update_move (window,
                             event->xmotion.state & ShiftMask,
                             event->xmotion.state & get_mask_from_snap_keysym (window),
                             event->xmotion.x_root,
                             event->xmotion.y_root);
            }
        }
      else if (meta_grab_op_is_resizing (window->display->grab_op))
        {
          if (event->xmotion.root == window->screen->xroot)
            {
              if (check_use_this_motion_notify (window,
                                                event))
                update_resize (window,
                               event->xmotion.state & ShiftMask,
                               event->xmotion.x_root,
                               event->xmotion.y_root,
                               FALSE);
            }
        }
      break;

    default:
      break;
    }
}

LOCAL_SYMBOL void
meta_window_handle_keyboard_grab_op_event (MetaWindow *window,
                                           XEvent     *event)
{
  switch (event->type)
    {
    case KeyPress:
    case KeyRelease:
      meta_display_check_threshold_reached (window->display,
                                            event->xmotion.x_root,
                                            event->xmotion.y_root);
      if (window->display->grab_op == META_GRAB_OP_MOVING)
        {
          if (event->xmotion.root == window->screen->xroot)
            {
              if (check_use_this_motion_notify (window,
                                                event)) {
                unsigned int *mod_set = meta_prefs_get_snap_modifier ();
                KeySym keysym = XkbKeycodeToKeysym (window->display->xdisplay, event->xkey.keycode, 0, 0);
                if (mod_set[0] != 0)
                {
                    gboolean snap = FALSE;
                    if (event->type == KeyPress && (keysym == mod_set[0] ||
                                                    keysym == mod_set[1]))
                        snap = TRUE;
                    update_move (window,
                                 event->xmotion.state & ShiftMask,
                                 snap,
                                 event->xmotion.x_root,
                                 event->xmotion.y_root);
                }
              }
            }
        }
      break;
    default:
      break;
    }
}

LOCAL_SYMBOL void
meta_window_set_gravity (MetaWindow *window,
                         int         gravity)
{
  XSetWindowAttributes attrs;

  meta_verbose ("Setting gravity of %s to %d\n", window->desc, gravity);

  attrs.win_gravity = gravity;

  meta_error_trap_push (window->display);

  XChangeWindowAttributes (window->display->xdisplay,
                           window->xwindow,
                           CWWinGravity,
                           &attrs);

  meta_error_trap_pop (window->display);
}

static void
get_work_area_monitor (MetaWindow    *window,
                       MetaRectangle *area,
                       int            which_monitor)
{
  GList *tmp;

  g_assert (which_monitor >= 0);

  /* Initialize to the whole monitor */
  *area = window->screen->monitor_infos[which_monitor].rect;

  tmp = meta_window_get_workspaces (window);
  while (tmp != NULL)
    {
      MetaRectangle workspace_work_area;
      meta_workspace_get_work_area_for_monitor (tmp->data,
                                                which_monitor,
                                                &workspace_work_area);
      meta_rectangle_intersect (area,
                                &workspace_work_area,
                                area);
      tmp = tmp->next;
    }

  meta_topic (META_DEBUG_WORKAREA,
              "Window %s monitor %d has work area %d,%d %d x %d\n",
              window->desc, which_monitor,
              area->x, area->y, area->width, area->height);
}

LOCAL_SYMBOL void
meta_window_get_work_area_current_monitor (MetaWindow    *window,
                                           MetaRectangle *area)
{
  const MetaMonitorInfo *monitor = meta_screen_get_monitor_for_rect (window->screen,
                                                                     &window->outer_rect);

  meta_window_get_work_area_for_monitor (window,
                                         monitor->number,
                                         area);
}

LOCAL_SYMBOL void
meta_window_get_work_area_for_monitor (MetaWindow    *window,
                                       int            which_monitor,
                                       MetaRectangle *area)
{
  g_return_if_fail (which_monitor >= 0);

  get_work_area_monitor (window,
                         area,
                         which_monitor);
}

LOCAL_SYMBOL void
meta_window_get_work_area_all_monitors (MetaWindow    *window,
                                        MetaRectangle *area)
{
  GList *tmp;

  /* Initialize to the whole screen */
  *area = window->screen->rect;

  tmp = meta_window_get_workspaces (window);
  while (tmp != NULL)
    {
      MetaRectangle workspace_work_area;
      meta_workspace_get_work_area_all_monitors (tmp->data,
                                                 &workspace_work_area);
      meta_rectangle_intersect (area,
                                &workspace_work_area,
                                area);
      tmp = tmp->next;
    }

  meta_topic (META_DEBUG_WORKAREA,
              "Window %s has whole-screen work area %d,%d %d x %d\n",
              window->desc, area->x, area->y, area->width, area->height);
}

LOCAL_SYMBOL void
meta_window_get_tile_threshold_area_for_mode (MetaWindow    *window,
                                              MetaRectangle  work_area,
                                              MetaTileMode   mode,
                                              MetaRectangle *tile_area,
                                              gint           zone_width)
{
  int tile_monitor_number;

  g_return_if_fail (mode != META_TILE_NONE);

  if (window != NULL) {
      tile_monitor_number = meta_window_get_current_tile_monitor_number(window);
      meta_window_get_work_area_for_monitor (window, tile_monitor_number, tile_area);
  } else {
    tile_area->x = work_area.x;
    tile_area->y = work_area.y;
    tile_area->height = work_area.height;
    tile_area->width = work_area.width;
  }

  switch (mode) {
      case META_TILE_LEFT:
          tile_area->width = zone_width;
          tile_area->y = tile_area->y + zone_width;
          tile_area->height = tile_area->height - (2 * zone_width);
          break;
      case META_TILE_RIGHT:
          tile_area->x = tile_area->width - zone_width;
          tile_area->width = zone_width;
          tile_area->y = tile_area->y + zone_width;
          tile_area->height = tile_area->height - (2 * zone_width);
          break;
      case META_TILE_ULC:
          tile_area->width = zone_width;
          tile_area->height = zone_width;
          break;
      case META_TILE_LLC:
          tile_area->y = tile_area->height - zone_width;
          tile_area->width = zone_width;
          tile_area->height = zone_width;
          break;
      case META_TILE_URC:
          tile_area->x = tile_area->width - zone_width;
          tile_area->width = zone_width;
          tile_area->height = zone_width;
          break;
      case META_TILE_LRC:
          tile_area->x = tile_area->width - zone_width;
          tile_area->width = zone_width;
          tile_area->y = tile_area->height - zone_width;
          tile_area->height = zone_width;
          break;
      case META_TILE_TOP:
      case META_TILE_MAXIMIZE:
          tile_area->height = zone_width;
          tile_area->x = tile_area->x + zone_width;
          tile_area->width = tile_area->width - (2 * zone_width);
          break;
      case META_TILE_BOTTOM:
          tile_area->y = tile_area->height - zone_width;
          tile_area->height = zone_width;
          tile_area->x = tile_area->x + zone_width;
          tile_area->width = tile_area->width - (2 * zone_width);
          break;
      default:
          break;
  }
}

int
meta_window_get_current_tile_monitor_number (MetaWindow *window)
{
    int tile_monitor_number = window->tile_monitor_number;

    if (tile_monitor_number < 0)
    {
        meta_warning ("%s called with an invalid monitor number, using 0 instead\n", G_STRFUNC);
        tile_monitor_number = 0;
    }

    return tile_monitor_number;
}

LOCAL_SYMBOL void
meta_window_get_current_tile_area (MetaWindow    *window,
                                   MetaRectangle *tile_area)
{
  int tile_monitor_number;

  g_return_if_fail (window->tile_mode != META_TILE_NONE);

  tile_monitor_number = meta_window_get_current_tile_monitor_number (window);

  meta_window_get_work_area_for_monitor (window, tile_monitor_number, tile_area);

  if (window->tile_mode == META_TILE_LEFT  ||
      window->tile_mode == META_TILE_RIGHT)
    tile_area->width /= 2;

  if (window->tile_mode == META_TILE_RIGHT)
    tile_area->x += tile_area->width;

  if (window->tile_mode == META_TILE_ULC) {
    tile_area->width /= 2;
    tile_area->height /= 2;
  }

  if (window->tile_mode == META_TILE_LLC) {
    tile_area->width /= 2;
    tile_area->height /= 2;
    tile_area->y += tile_area->height;
  }

  if (window->tile_mode == META_TILE_URC) {
    tile_area->width /= 2;
    tile_area->height /= 2;
    tile_area->x += tile_area->width;
  }

  if (window->tile_mode == META_TILE_LRC) {
    tile_area->width /= 2;
    tile_area->height /= 2;
    tile_area->x += tile_area->width;
    tile_area->y += tile_area->height;
  }

  if (window->tile_mode == META_TILE_TOP ||
      window->tile_mode == META_TILE_BOTTOM)
    tile_area->height /= 2;

  if (window->tile_mode == META_TILE_BOTTOM)
    tile_area->y += tile_area->height;
}

LOCAL_SYMBOL gboolean
meta_window_same_application (MetaWindow *window,
                              MetaWindow *other_window)
{
  MetaGroup *group       = meta_window_get_group (window);
  MetaGroup *other_group = meta_window_get_group (other_window);

  return
    group!=NULL &&
    other_group!=NULL &&
    group==other_group;
}

/* Generally meta_window_same_application() is a better idea
 * of "sameness", since it handles the case where multiple apps
 * want to look like the same app or the same app wants to look
 * like multiple apps, but in the case of workarounds for legacy
 * applications (which likely aren't setting the group properly
 * anyways), it may be desirable to check this as well.
 */
static gboolean
meta_window_same_client (MetaWindow *window,
                         MetaWindow *other_window)
{
  int resource_mask = window->display->xdisplay->resource_mask;

  return ((window->xwindow & ~resource_mask) ==
          (other_window->xwindow & ~resource_mask));
}

/**
 * meta_window_is_client_decorated:
 *
 * Check if if the window has decorations drawn by the client.
 * (window->decorated refers only to whether we should add decorations)
 */
gboolean
meta_window_is_client_decorated (MetaWindow *window)
{
  /* Currently the implementation here is hackish -
   * has_custom_frame_extents() is set if _GTK_FRAME_EXTENTS is set
   * to any value even 0. GTK+ always sets _GTK_FRAME_EXTENTS for
   * client-side-decorated window, even if the value is 0 because
   * the window is maxized and has no invisible borders or shadows.
   */
  return window->has_custom_frame_extents;
}

void
meta_window_extend_by_frame (MetaWindow              *window,
                             MetaRectangle           *rect,
                             const MetaFrameBorders  *borders)
{
  if (window->frame)
    {
      rect->x -= borders->visible.left;
      rect->y -= borders->visible.top;
      rect->width  += borders->visible.left + borders->visible.right;
      rect->height += borders->visible.top + borders->visible.bottom;
    }
  else if (window->has_custom_frame_extents)
    {
      const GtkBorder *extents = &window->custom_frame_extents;
      rect->x += extents->left;
      rect->y += extents->top;
      rect->width -= extents->left + extents->right;
      rect->height -= extents->top + extents->bottom;
    }
}

void
meta_window_unextend_by_frame (MetaWindow              *window,
                               MetaRectangle           *rect,
                               const MetaFrameBorders  *borders)
{
  if (window->frame)
    {
      rect->x += borders->visible.left;
      rect->y += borders->visible.top;
      rect->width  -= borders->visible.left + borders->visible.right;
      rect->height -= borders->visible.top + borders->visible.bottom;
    }
  else if (window->has_custom_frame_extents)
    {
      const GtkBorder *extents = &window->custom_frame_extents;
      rect->x -= extents->left;
      rect->y -= extents->top;
      rect->width += extents->left + extents->right;
      rect->height += extents->top + extents->bottom;
    }
}

LOCAL_SYMBOL void
meta_window_refresh_resize_popup (MetaWindow *window)
{
  if (window->display->grab_op == META_GRAB_OP_NONE)
    return;

  if (window->display->grab_window != window)
    return;

  switch (window->display->grab_op)
    {
    case META_GRAB_OP_RESIZING_SE:
    case META_GRAB_OP_RESIZING_S:
    case META_GRAB_OP_RESIZING_SW:
    case META_GRAB_OP_RESIZING_N:
    case META_GRAB_OP_RESIZING_NE:
    case META_GRAB_OP_RESIZING_NW:
    case META_GRAB_OP_RESIZING_W:
    case META_GRAB_OP_RESIZING_E:
    case META_GRAB_OP_KEYBOARD_RESIZING_UNKNOWN:
    case META_GRAB_OP_KEYBOARD_RESIZING_S:
    case META_GRAB_OP_KEYBOARD_RESIZING_N:
    case META_GRAB_OP_KEYBOARD_RESIZING_W:
    case META_GRAB_OP_KEYBOARD_RESIZING_E:
    case META_GRAB_OP_KEYBOARD_RESIZING_SE:
    case META_GRAB_OP_KEYBOARD_RESIZING_NE:
    case META_GRAB_OP_KEYBOARD_RESIZING_SW:
    case META_GRAB_OP_KEYBOARD_RESIZING_NW:
      break;

    default:
      /* Not resizing */
      return;
    }

  if (window->display->grab_resize_popup == NULL)
    {
      gint scale;

      scale = meta_prefs_get_ui_scale ();

      if (window->size_hints.width_inc > scale ||
          window->size_hints.height_inc > scale)
        {
          window->display->grab_resize_popup =
            meta_ui_resize_popup_new (window->display->xdisplay,
                                      window->screen->number);
        }
    }

  if (window->display->grab_resize_popup != NULL)
    {
      MetaRectangle rect;

      meta_window_get_client_root_coords (window, &rect);

      meta_ui_resize_popup_set (window->display->grab_resize_popup,
                                rect,
                                window->size_hints.base_width,
                                window->size_hints.base_height,
                                window->size_hints.width_inc,
                                window->size_hints.height_inc);

      meta_ui_resize_popup_set_showing (window->display->grab_resize_popup,
                                        TRUE);
    }
}

/**
 * meta_window_foreach_transient:
 * @window: a #MetaWindow
 * @func: (scope call) (closure user_data): Called for each window which is a transient of @window (transitively)
 * @user_data: User data
 *
 * Call @func for every window which is either transient for @window, or is
 * a transient of a window which is in turn transient for @window.
 * The order of window enumeration is not defined.
 *
 * Iteration will stop if @func at any point returns %FALSE.
 */
void
meta_window_foreach_transient (MetaWindow            *window,
                               MetaWindowForeachFunc  func,
                               void                  *user_data)
{
  GSList *windows;
  GSList *tmp;

  windows = meta_display_list_windows (window->display, META_LIST_DEFAULT);

  tmp = windows;
  while (tmp != NULL)
    {
      MetaWindow *transient = tmp->data;

      if (meta_window_is_ancestor_of_transient (window, transient))
        {
          if (!(* func) (transient, user_data))
            break;
        }

      tmp = tmp->next;
    }

  g_slist_free (windows);
}

/**
 * meta_window_foreach_ancestor:
 * @window: a #MetaWindow
 * @func: (scope call) (closure user_data): Called for each window which is a transient parent of @window
 * @user_data: User data
 *
 * If @window is transient, call @func with the window for which it's transient,
 * repeatedly until either we find a non-transient window, or @func returns %FALSE.
 */
void
meta_window_foreach_ancestor (MetaWindow            *window,
                              MetaWindowForeachFunc  func,
                              void                  *user_data)
{
  MetaWindow *w;

  w = window;
  do
    {
      if (w->xtransient_for == None ||
          w->transient_parent_is_root_window)
        break;

      w = meta_display_lookup_x_window (w->display, w->xtransient_for);
    }
  while (w && (* func) (w, user_data));
}

typedef struct
{
  MetaWindow *ancestor;
  gboolean found;
} FindAncestorData;

static gboolean
find_ancestor_func (MetaWindow *window,
                    void       *data)
{
  FindAncestorData *d = data;

  if (window == d->ancestor)
    {
      d->found = TRUE;
      return FALSE;
    }

  return TRUE;
}

/**
 * meta_window_is_ancestor_of_transient:
 * @window: a #MetaWindow
 * @transient: a #MetaWindow
 *
 * The function determines whether @window is an ancestor of @transient; it does
 * so by traversing the @transient's ancestors until it either locates @window
 * or reaches an ancestor that is not transient.
 *
 * Return Value: %TRUE if window is an ancestor of transient.
 */
gboolean
meta_window_is_ancestor_of_transient (MetaWindow *window,
                                      MetaWindow *transient)
{
  FindAncestorData d;

  d.ancestor = window;
  d.found = FALSE;

  meta_window_foreach_ancestor (transient, find_ancestor_func, &d);

  return d.found;
}

/* Warp pointer to location appropriate for grab,
 * return root coordinates where pointer ended up.
 */
static gboolean
warp_grab_pointer (MetaWindow          *window,
                   MetaGrabOp           grab_op,
                   int                 *x,
                   int                 *y)
{
  MetaRectangle  rect = window->outer_rect;
  MetaDisplay   *display;

  display = window->display;

  /* We may not have done begin_grab_op yet, i.e. may not be in a grab
   */

  switch (grab_op)
    {
      case META_GRAB_OP_KEYBOARD_MOVING:
      case META_GRAB_OP_KEYBOARD_RESIZING_UNKNOWN:
        *x = rect.width / 2;
        *y = rect.height / 2;
        break;

      case META_GRAB_OP_KEYBOARD_RESIZING_S:
        *x = rect.width / 2;
        *y = rect.height - 1;
        break;

      case META_GRAB_OP_KEYBOARD_RESIZING_N:
        *x = rect.width / 2;
        *y = 0;
        break;

      case META_GRAB_OP_KEYBOARD_RESIZING_W:
        *x = 0;
        *y = rect.height / 2;
        break;

      case META_GRAB_OP_KEYBOARD_RESIZING_E:
        *x = rect.width - 1;
        *y = rect.height / 2;
        break;

      case META_GRAB_OP_KEYBOARD_RESIZING_SE:
        *x = rect.width - 1;
        *y = rect.height - 1;
        break;

      case META_GRAB_OP_KEYBOARD_RESIZING_NE:
        *x = rect.width - 1;
        *y = 0;
        break;

      case META_GRAB_OP_KEYBOARD_RESIZING_SW:
        *x = 0;
        *y = rect.height - 1;
        break;

      case META_GRAB_OP_KEYBOARD_RESIZING_NW:
        *x = 0;
        *y = 0;
        break;

      default:
        return FALSE;
    }

  *x += rect.x;
  *y += rect.y;

  /* Avoid weird bouncing at the screen edge; see bug 154706 */
  *x = CLAMP (*x, 0, window->screen->rect.width-1);
  *y = CLAMP (*y, 0, window->screen->rect.height-1);

  meta_error_trap_push_with_return (display);

  meta_topic (META_DEBUG_WINDOW_OPS,
              "Warping pointer to %d,%d with window at %d,%d\n",
              *x, *y, rect.x, rect.y);

  /* Need to update the grab positions so that the MotionNotify and other
   * events generated by the XWarpPointer() call below don't cause complete
   * funkiness.  See bug 124582 and bug 122670.
   */
  display->grab_anchor_root_x = *x;
  display->grab_anchor_root_y = *y;
  display->grab_latest_motion_x = *x;
  display->grab_latest_motion_y = *y;
  meta_window_get_client_root_coords (window,
                                      &display->grab_anchor_window_pos);

  XWarpPointer (display->xdisplay,
                None,
                window->screen->xroot,
                0, 0, 0, 0,
                *x, *y);

  if (meta_error_trap_pop_with_return (display) != Success)
    {
      meta_verbose ("Failed to warp pointer for window %s\n",
                    window->desc);
      return FALSE;
    }

  return TRUE;
}

LOCAL_SYMBOL void
meta_window_begin_grab_op (MetaWindow *window,
                           MetaGrabOp  op,
                           gboolean    frame_action,
                           guint32     timestamp)
{
  int x, y;

  warp_grab_pointer (window,
                     op, &x, &y);

  meta_display_begin_grab_op (window->display,
                              window->screen,
                              window,
                              op,
                              FALSE,
                              frame_action,
                              0 /* button */,
                              0,
                              timestamp,
                              x, y);
}

LOCAL_SYMBOL void
meta_window_update_keyboard_resize (MetaWindow *window,
                                    gboolean    update_cursor)
{
  int x, y;

  warp_grab_pointer (window,
                     window->display->grab_op,
                     &x, &y);

  if (update_cursor)
    {
      guint32 timestamp;
      /* FIXME: Using CurrentTime is really bad mojo */
      timestamp = CurrentTime;
      meta_display_set_grab_op_cursor (window->display,
                                       NULL,
                                       window->display->grab_op,
                                       TRUE,
                                       window->display->grab_xwindow,
                                       timestamp);
    }
}

LOCAL_SYMBOL void
meta_window_update_keyboard_move (MetaWindow *window)
{
  int x, y;

  warp_grab_pointer (window,
                     window->display->grab_op,
                     &x, &y);
}

LOCAL_SYMBOL void
meta_window_update_layer (MetaWindow *window)
{
  MetaGroup *group;

  meta_stack_freeze (window->screen->stack);
  group = meta_window_get_group (window);
  if (group)
    meta_group_update_layers (group);
  else
    meta_stack_update_layer (window->screen->stack, window);
  meta_stack_thaw (window->screen->stack);
}

/* ensure_mru_position_after ensures that window appears after
 * below_this_one in the active_workspace's mru_list (i.e. it treats
 * window as having been less recently used than below_this_one)
 */
static void
ensure_mru_position_after (MetaWindow *window,
                           MetaWindow *after_this_one)
{
  /* This is sort of slow since it runs through the entire list more
   * than once (especially considering the fact that we expect the
   * windows of interest to be the first two elements in the list),
   * but it doesn't matter while we're only using it on new window
   * map.
   */

  GList* active_mru_list;
  GList* window_position;
  GList* after_this_one_position;

  active_mru_list         = window->screen->active_workspace->mru_list;
  window_position         = g_list_find (active_mru_list, window);
  after_this_one_position = g_list_find (active_mru_list, after_this_one);

  /* after_this_one_position is NULL when we switch workspaces, but in
   * that case we don't need to do any MRU shuffling so we can simply
   * return.
   */
  if (after_this_one_position == NULL)
    return;

  if (g_list_length (window_position) > g_list_length (after_this_one_position))
    {
      window->screen->active_workspace->mru_list =
        g_list_delete_link (window->screen->active_workspace->mru_list,
                            window_position);

      window->screen->active_workspace->mru_list =
        g_list_insert_before (window->screen->active_workspace->mru_list,
                              after_this_one_position->next,
                              window);
    }
}

LOCAL_SYMBOL void
meta_window_stack_just_below (MetaWindow *window,
                              MetaWindow *below_this_one)
{
  g_return_if_fail (window         != NULL);
  g_return_if_fail (below_this_one != NULL);

  if (window->stack_position > below_this_one->stack_position)
    {
      meta_topic (META_DEBUG_STACK,
                  "Setting stack position of window %s to %d (making it below window %s).\n",
                  window->desc,
                  below_this_one->stack_position,
                  below_this_one->desc);
      meta_window_set_stack_position (window, below_this_one->stack_position);
    }
  else
    {
      meta_topic (META_DEBUG_STACK,
                  "Window %s  was already below window %s.\n",
                  window->desc, below_this_one->desc);
    }
}

void
meta_window_stack_just_above (MetaWindow *window,
                              MetaWindow *above_this_one)
{
  g_return_if_fail (window         != NULL);
  g_return_if_fail (above_this_one != NULL);

  if (window->stack_position < above_this_one->stack_position)
    {
      meta_topic (META_DEBUG_STACK,
                  "Setting stack position of window %s to %d (making it above window %s).\n",
                  window->desc,
                  above_this_one->stack_position,
                  above_this_one->desc);
      meta_window_set_stack_position (window, above_this_one->stack_position);
    }
  else
    {
      meta_topic (META_DEBUG_STACK,
                  "Window %s  was already above window %s.\n",
                  window->desc, above_this_one->desc);
    }
}

/**
 * meta_window_get_user_time:
 *
 * The user time represents a timestamp for the last time the user
 * interacted with this window.  Note this property is only available
 * for non-override-redirect windows.
 *
 * The property is set by Muffin initially upon window creation,
 * and updated thereafter on input events (key and button presses) seen by Muffin,
 * client updates to the _NET_WM_USER_TIME property (if later than the current time)
 * and when focusing the window.
 *
 * Returns: The last time the user interacted with this window.
 */
guint32
meta_window_get_user_time (MetaWindow *window)
{
  return window->net_wm_user_time;
}

LOCAL_SYMBOL void
meta_window_set_user_time (MetaWindow *window,
                           guint32     timestamp)
{
  /* FIXME: If Soeren's suggestion in bug 151984 is implemented, it will allow
   * us to sanity check the timestamp here and ensure it doesn't correspond to
   * a future time.
   */

  g_return_if_fail (!window->override_redirect);

  /* Only update the time if this timestamp is newer... */
  if (window->net_wm_user_time_set &&
      XSERVER_TIME_IS_BEFORE (timestamp, window->net_wm_user_time))
    {
      meta_topic (META_DEBUG_STARTUP,
                  "Window %s _NET_WM_USER_TIME not updated to %u, because it "
                  "is less than %u\n",
                  window->desc, timestamp, window->net_wm_user_time);
    }
  else
    {
      meta_topic (META_DEBUG_STARTUP,
                  "Window %s has _NET_WM_USER_TIME of %u\n",
                  window->desc, timestamp);
      window->net_wm_user_time_set = TRUE;
      window->net_wm_user_time = timestamp;
      if (XSERVER_TIME_IS_BEFORE (window->display->last_user_time, timestamp))
        window->display->last_user_time = timestamp;

      /* If this is a terminal, user interaction with it means the user likely
       * doesn't want to have focus transferred for now due to new windows.
       */
      if (meta_prefs_get_focus_new_windows () ==
               C_DESKTOP_FOCUS_NEW_WINDOWS_STRICT &&
          __window_is_terminal (window))
        window->display->allow_terminal_deactivation = FALSE;
    }

  g_object_notify (G_OBJECT (window), "user-time");
}

/**
 * meta_window_get_stable_sequence:
 * @window: A #MetaWindow
 *
 * The stable sequence number is a monotonicially increasing
 * unique integer assigned to each #MetaWindow upon creation.
 *
 * This number can be useful for sorting windows in a stable
 * fashion.
 *
 * Returns: Internal sequence number for this window
 */
guint32
meta_window_get_stable_sequence (MetaWindow *window)
{
  g_return_val_if_fail (META_IS_WINDOW (window), 0);

  return window->stable_sequence;
}

/* Sets the demands_attention hint on a window, but only
 * if it's at least partially obscured (see #305882).
 */
void
meta_window_set_demands_attention (MetaWindow *window)
{
  GList *stack = window->screen->stack->sorted;
  MetaWindow *other_window;
  gboolean obscured = FALSE;

  MetaWorkspace *workspace = window->screen->active_workspace;

  if (window->wm_state_demands_attention)
    return;

  if (workspace!=window->workspace)
    {
      /* windows on other workspaces are necessarily obscured */
      obscured = TRUE;
    }
  else if (window->minimized)
    {
      obscured = TRUE;
    }
  else
    {
      /* The stack is sorted with the top windows first. */

      while (stack != NULL && stack->data != window)
        {
          other_window = stack->data;
          stack = stack->next;

          if (other_window->on_all_workspaces ||
              window->on_all_workspaces ||
              other_window->workspace == window->workspace)
            {
              if (meta_rectangle_overlap (&window->outer_rect, &other_window->outer_rect))
                {
                  obscured = TRUE;
                  break;
                }
            }
        }
    }

  if (obscured)
    {
      meta_topic (META_DEBUG_WINDOW_OPS,
                  "Marking %s as needing attention\n",
                  window->desc);

      window->wm_state_demands_attention = TRUE;
      set_net_wm_state (window);
      g_object_notify (G_OBJECT (window), "demands-attention");
      g_signal_emit_by_name (window->display, "window-demands-attention",
                             window);
    }
  else
    {
      /* If the window's in full view, there's no point setting the flag. */

      meta_topic (META_DEBUG_WINDOW_OPS,
                 "Not marking %s as needing attention because "
                 "it's in full view\n",
                 window->desc);
    }
}

/**
 * meta_window_is_demanding_attention:
 * @window: A #MetaWindow
 *
 * Returns true if window has the demands-attention flag set.
 *
 * Return value: %TRUE if wm_state_demands_attention is set.
 */
gboolean
meta_window_is_demanding_attention (MetaWindow *window)
{
  return window->wm_state_demands_attention;
}

/**
 * meta_window_is_urgent:
 * @window: A #MetaWindow
 *
 * Returns true if window has the urgent hint set.
 *
 * Return value: %TRUE if wm_hints_urgent is set.
 */
gboolean
meta_window_is_urgent (MetaWindow *window)
{
  return window->wm_hints_urgent;
}

void
meta_window_unset_demands_attention (MetaWindow *window)
{
  meta_topic (META_DEBUG_WINDOW_OPS,
      "Marking %s as not needing attention\n", window->desc);

  if (window->wm_state_demands_attention)
    {
      window->wm_state_demands_attention = FALSE;
      set_net_wm_state (window);
      g_object_notify (G_OBJECT (window), "demands-attention");
    }
}

/**
 * meta_window_get_frame: (skip)
 *
 */
MetaFrame *
meta_window_get_frame (MetaWindow *window)
{
  return window->frame;
}

/**
 * meta_window_appears_focused:
 * @window: a #MetaWindow
 *
 * Determines if the window should be drawn with a focused appearance. This is
 * true for focused windows but also true for windows with a focused modal
 * dialog attached.
 *
 * Return value: %TRUE if the window should be drawn with a focused frame
 */
gboolean
meta_window_appears_focused (MetaWindow *window)
{
  return window->has_focus || (window->attached_focus_window != NULL);
}

gboolean
meta_window_has_focus (MetaWindow *window)
{
  return window->has_focus;
}

gboolean
meta_window_is_shaded (MetaWindow *window)
{
  return window->shaded;
}

/**
 * meta_window_is_override_redirect:
 * @window: A #MetaWindow
 *
 * Returns if this window isn't managed by muffin; it will
 * control its own positioning and muffin won't draw decorations
 * among other things.  In X terminology this is "override redirect".
 */
gboolean
meta_window_is_override_redirect (MetaWindow *window)
{
  return window->override_redirect;
}

/**
 * meta_window_is_skip_taskbar:
 * @window: A #MetaWindow
 *
 * Gets whether this window should be ignored by task lists.
 *
 * Return value: %TRUE if the skip bar hint is set.
 */
gboolean
meta_window_is_skip_taskbar (MetaWindow *window)
{
  g_return_val_if_fail (META_IS_WINDOW (window), FALSE);

  return window->skip_taskbar;
}

gboolean
meta_window_is_interesting (MetaWindow *window)
{
    if (window->override_redirect
      || window->skip_taskbar)
    return FALSE;

  switch (window->type)
    {
      /* Definitely ignore these. */
      case META_WINDOW_DESKTOP:
      case META_WINDOW_DOCK:
      case META_WINDOW_SPLASHSCREEN:
      /* Should have already been handled by override_redirect above,
       * but explicitly list here so we get the "unhandled enum"
       * warning if in the future anything is added.*/
      case META_WINDOW_DROPDOWN_MENU:
      case META_WINDOW_POPUP_MENU:
      case META_WINDOW_TOOLTIP:
      case META_WINDOW_NOTIFICATION:
      case META_WINDOW_COMBO:
      case META_WINDOW_DND:
      case META_WINDOW_OVERRIDE_OTHER:
        return FALSE;
      case META_WINDOW_NORMAL:
      case META_WINDOW_DIALOG:
      case META_WINDOW_MODAL_DIALOG:
      case META_WINDOW_MENU:
      case META_WINDOW_TOOLBAR:
      case META_WINDOW_UTILITY:
        break;
      default:
        g_warning ("meta_window_is_interesting: default reached");
      break;
    }

  return TRUE;
}

/**
 * meta_window_get_rect:
 * @window: a #MetaWindow
 *
 * Gets the rectangle that bounds @window, ignoring any window decorations.
 *
 * Return value: (transfer none): the #MetaRectangle for the window
 */
MetaRectangle *
meta_window_get_rect (MetaWindow *window)
{
  return &window->rect;
}

/**
 * meta_window_get_screen:
 * @window: a #MetaWindow
 *
 * Gets the #MetaScreen that the window is on.
 *
 * Return value: (transfer none): the #MetaScreen for the window
 */
MetaScreen *
meta_window_get_screen (MetaWindow *window)
{
  return window->screen;
}

/**
 * meta_window_get_display:
 * @window: A #MetaWindow
 *
 * Returns: (transfer none): The display for @window
 */
MetaDisplay *
meta_window_get_display (MetaWindow *window)
{
  return window->display;
}

/**
 * meta_window_get_xwindow:
 * @window: A #MetaWindow
 *
 * Returns: The Window id of the @window
 * note - we return unsigned long because Window
 * Can't be introspected (but Window *is* a ulong)
 *
 */
unsigned long
meta_window_get_xwindow (MetaWindow *window)
{
  return window->xwindow;
}

MetaWindowType
meta_window_get_window_type (MetaWindow *window)
{
  return window->type;
}

/**
 * meta_window_get_window_type_atom: (skip)
 * @window: a #MetaWindow
 *
 * Gets the X atom from the _NET_WM_WINDOW_TYPE property used by the
 * application to set the window type. (Note that this is constrained
 * to be some value that Muffin recognizes - a completely unrecognized
 * type atom will be returned as None.)
 *
 * Return value: the raw X atom for the window type, or None
 */
Atom
meta_window_get_window_type_atom (MetaWindow *window)
{
  return window->type_atom;
}

/**
 * meta_window_get_workspace:
 * @window: a #MetaWindow
 *
 * Gets the #MetaWorkspace that the window is currently displayed on.
 * If the window is on all workspaces, returns the currently active
 * workspace.
 *
 * Return value: (transfer none): the #MetaWorkspace for the window
 */
MetaWorkspace *
meta_window_get_workspace (MetaWindow *window)
{
  if (window->on_all_workspaces)
    return window->screen->active_workspace;

  return window->workspace;
}

gboolean
meta_window_is_on_all_workspaces (MetaWindow *window)
{
  return window->on_all_workspaces;
}

gboolean
meta_window_is_hidden (MetaWindow *window)
{
  return window->hidden;
}

const char *
meta_window_get_description (MetaWindow *window)
{
  if (!window)
    return NULL;

  return window->desc;
}

/**
 * meta_window_get_wm_class:
 * @window: a #MetaWindow
 *
 * Return the current value of the name part of WM_CLASS X property.
 */
const char *
meta_window_get_wm_class (MetaWindow *window)
{
  if (!window)
    return NULL;

  return window->res_class;
}

/**
 * meta_window_get_wm_class_instance:
 * @window: a #MetaWindow
 *
 * Return the current value of the instance part of WM_CLASS X property.
 */
const char *
meta_window_get_wm_class_instance (MetaWindow *window)
{
  if (!window)
    return NULL;

  return window->res_name;
}

/**
 * meta_window_get_gtk_application_id:
 * @window: a #MetaWindow
 *
 * Return value: (transfer none): the application ID
 **/
const char *
meta_window_get_gtk_application_id (MetaWindow *window)
{
  return window->gtk_application_id;
}

/**
 * meta_window_get_gtk_unique_bus_name:
 * @window: a #MetaWindow
 *
 * Return value: (transfer none): the unique name
 **/
const char *
meta_window_get_gtk_unique_bus_name (MetaWindow *window)
{
  return window->gtk_unique_bus_name;
}

/**
 * meta_window_get_gtk_application_object_path:
 * @window: a #MetaWindow
 *
 * Return value: (transfer none): the object path
 **/
const char *
meta_window_get_gtk_application_object_path (MetaWindow *window)
{
  return window->gtk_application_object_path;
}

/**
 * meta_window_get_gtk_window_object_path:
 * @window: a #MetaWindow
 *
 * Return value: (transfer none): the object path
 **/
const char *
meta_window_get_gtk_window_object_path (MetaWindow *window)
{
  return window->gtk_window_object_path;
}

/**
 * meta_window_get_gtk_app_menu_object_path:
 * @window: a #MetaWindow
 *
 * Return value: (transfer none): the object path
 **/
const char *
meta_window_get_gtk_app_menu_object_path (MetaWindow *window)
{
  return window->gtk_app_menu_object_path;
}

/**
 * meta_window_get_gtk_menubar_object_path:
 * @window: a #MetaWindow
 *
 * Return value: (transfer none): the object path
 **/
const char *
meta_window_get_gtk_menubar_object_path (MetaWindow *window)
{
  return window->gtk_menubar_object_path;
}

/**
 * meta_window_get_compositor_private:
 * @window: a #MetaWindow
 *
 * Gets the compositor's wrapper object for @window.
 *
 * Return value: (transfer none): the wrapper object.
 **/
GObject *
meta_window_get_compositor_private (MetaWindow *window)
{
  if (!window)
    return NULL;
  return G_OBJECT (window->compositor_private);
}

const char *
meta_window_get_role (MetaWindow *window)
{
  if (!window)
    return NULL;

  return window->role;
}

/**
 * meta_window_get_title:
 * @window: a #MetaWindow
 *
 * Returns the current title of the window.
 */
const char *
meta_window_get_title (MetaWindow *window)
{
  g_return_val_if_fail (META_IS_WINDOW (window), NULL);

  return window->title;
}

MetaStackLayer
meta_window_get_layer (MetaWindow *window)
{
  return window->layer;
}

/**
 * meta_window_get_transient_for:
 * @window: a #MetaWindow
 *
 * Returns the #MetaWindow for the window that is pointed to by the
 * WM_TRANSIENT_FOR hint on this window (see XGetTransientForHint()
 * or XSetTransientForHint()). Metacity keeps transient windows above their
 * parents. A typical usage of this hint is for a dialog that wants to stay
 * above its associated window.
 *
 * Return value: (transfer none): the window this window is transient for, or
 * %NULL if the WM_TRANSIENT_FOR hint is unset or does not point to a toplevel
 * window that Metacity knows about.
 */
MetaWindow *
meta_window_get_transient_for (MetaWindow *window)
{
  g_return_val_if_fail (META_IS_WINDOW (window), NULL);

  if (window->xtransient_for)
    return meta_display_lookup_x_window (window->display,
                                         window->xtransient_for);
  else
    return NULL;
}

/**
 * meta_window_get_transient_for_as_xid:
 * @window: a #MetaWindow
 *
 * Returns the XID of the window that is pointed to by the
 * WM_TRANSIENT_FOR hint on this window (see XGetTransientForHint()
 * or XSetTransientForHint()). Metacity keeps transient windows above their
 * parents. A typical usage of this hint is for a dialog that wants to stay
 * above its associated window.
 *
 * Return value: the window this window is transient for, or
 * None if the WM_TRANSIENT_FOR hint is unset.
 */
Window
meta_window_get_transient_for_as_xid (MetaWindow *window)
{
  return window->xtransient_for;
}

/**
 * meta_window_get_pid:
 * @window: a #MetaWindow
 *
 * Returns pid of the process that created this window, if known (obtained from
 * the _NET_WM_PID property).
 *
 * Return value: the pid, or -1 if not known.
 */
int
meta_window_get_pid (MetaWindow *window)
{
  g_return_val_if_fail (META_IS_WINDOW (window), -1);

  return window->net_wm_pid;
}

/**
 * meta_window_get_client_machine:
 * @window: a #MetaWindow
 *
 * Returns name of the client machine from which this windows was created,
 * if known (obtained from the WM_CLIENT_MACHINE property).
 *
 * Return value: (transfer none): the machine name, or NULL; the string is
 * owned by the window manager and should not be freed or modified by the
 * caller.
 */
const char *
meta_window_get_client_machine (MetaWindow *window)
{
  g_return_val_if_fail (META_IS_WINDOW (window), NULL);

  return window->wm_client_machine;
}

/**
 * meta_window_is_remote:
 * @window: a #MetaWindow
 *
 * Returns: %TRUE if this window originates from a host
 * different from the one running muffin.
 */
gboolean
meta_window_is_remote (MetaWindow *window)
{
  g_return_val_if_fail (META_IS_WINDOW (window), FALSE);

  if (window->wm_client_machine != NULL)
    return g_strcmp0 (window->wm_client_machine, window->display->hostname) != 0;
  return FALSE;
}

/**
 * meta_window_is_modal:
 * @window: a #MetaWindow
 *
 * Queries whether the window is in a modal state as described by the
 * _NET_WM_STATE protocol.
 *
 * Return value: TRUE if the window is in modal state.
 */
gboolean
meta_window_is_modal (MetaWindow *window)
{
  g_return_val_if_fail (META_IS_WINDOW (window), FALSE);

  return window->wm_state_modal;
}

/**
 * meta_window_get_muffin_hints:
 * @window: a #MetaWindow
 *
 * Gets the current value of the _MUFFIN_HINTS property.
 *
 * The purpose of the hints is to allow fine-tuning of the Window Manager and
 * Compositor behaviour on per-window basis, and is intended primarily for
 * hints that are plugin-specific.
 *
 * The property is a list of colon-separated key=value pairs. The key names for
 * any plugin-specific hints must be suitably namespaced to allow for shared
 * use; 'muffin-' key prefix is reserved for internal use, and must not be used
 * by plugins.
 *
 * Return value: (transfer none): the _MUFFIN_HINTS string, or %NULL if no hints
 * are set.
 */
const char *
meta_window_get_muffin_hints (MetaWindow *window)
{
  g_return_val_if_fail (META_IS_WINDOW (window), NULL);

  return window->muffin_hints;
}

/**
 * meta_window_get_frame_type:
 * @window: a #MetaWindow
 *
 * Gets the type of window decorations that should be used for this window.
 *
 * Return value: the frame type
 */
MetaFrameType
meta_window_get_frame_type (MetaWindow *window)
{
  MetaFrameType base_type = META_FRAME_TYPE_LAST;

  switch (window->type)
    {
    case META_WINDOW_NORMAL:
      base_type = META_FRAME_TYPE_NORMAL;
      break;

    case META_WINDOW_DIALOG:
      base_type = META_FRAME_TYPE_DIALOG;
      break;

    case META_WINDOW_MODAL_DIALOG:
      if (window->attached)
        base_type = META_FRAME_TYPE_ATTACHED;
      else
        base_type = META_FRAME_TYPE_MODAL_DIALOG;
      break;

    case META_WINDOW_MENU:
      base_type = META_FRAME_TYPE_MENU;
      break;

    case META_WINDOW_UTILITY:
      base_type = META_FRAME_TYPE_UTILITY;
      break;

    case META_WINDOW_DESKTOP:
    case META_WINDOW_DOCK:
    case META_WINDOW_TOOLBAR:
    case META_WINDOW_SPLASHSCREEN:
    case META_WINDOW_DROPDOWN_MENU:
    case META_WINDOW_POPUP_MENU:
    case META_WINDOW_TOOLTIP:
    case META_WINDOW_NOTIFICATION:
    case META_WINDOW_COMBO:
    case META_WINDOW_DND:
    case META_WINDOW_OVERRIDE_OTHER:
      /* No frame */
      base_type = META_FRAME_TYPE_LAST;
      break;
    }

  if (base_type == META_FRAME_TYPE_LAST)
    {
      /* can't add border if undecorated */
      return META_FRAME_TYPE_LAST;
    }
  else if ((window->border_only && base_type != META_FRAME_TYPE_ATTACHED) ||
           (window->hide_titlebar_when_maximized && META_WINDOW_MAXIMIZED (window)))
    {
      /* override base frame type */
      return META_FRAME_TYPE_BORDER;
    }
  else
    {
      return base_type;
    }
}

/**
 * meta_window_get_frame_bounds:
 *
 * Gets a region representing the outer bounds of the window's frame.
 *
 * Return value: (transfer none) (allow-none): a #cairo_region_t
 *  holding the outer bounds of the window, or %NULL if the window
 *  doesn't have a frame.
 */
cairo_region_t *
meta_window_get_frame_bounds (MetaWindow *window)
{
  if (!window->frame_bounds)
    {
      if (window->frame)
        window->frame_bounds = meta_frame_get_frame_bounds (window->frame);
    }

  return window->frame_bounds;
}

/**
 * meta_window_is_attached_dialog:
 * @window: a #MetaWindow
 *
 * Tests if @window is should be attached to its parent window.
 * (If the "attach_modal_dialogs" option is not enabled, this will
 * always return %FALSE.)
 *
 * Return value: whether @window should be attached to its parent
 */
gboolean
meta_window_is_attached_dialog (MetaWindow *window)
{
  return window->attached;
}

/**
 * meta_window_get_tile_match:
 *
 * Returns the matching tiled window on the same monitory as @window. This is
 * the topmost tiled window in a complementary tile mode that is:
 *
 *  - on the same monitor;
 *  - on the same workspace;
 *  - spanning the remaining monitor width;
 *  - there is no 3rd window stacked between both tiled windows that's
 *    partially visible in the common edge.
 *
 * Return value: (transfer none) (allow-none): the matching tiled window or
 * %NULL if it doesn't exist.
 */
MetaWindow *
meta_window_get_tile_match (MetaWindow *window)
{
  return window->tile_match;
}

LOCAL_SYMBOL void
meta_window_compute_tile_match (MetaWindow *window)
{
  MetaWindow *match;
  MetaStack *stack;
  MetaTileMode match_tile_mode = META_TILE_NONE;

  window->tile_match = NULL;

  if (window->shaded || window->minimized)
    return;

  if (META_WINDOW_TILED_LEFT (window))
    match_tile_mode = META_TILE_RIGHT;
  else if (META_WINDOW_TILED_RIGHT (window))
    match_tile_mode = META_TILE_LEFT;
  else if (META_WINDOW_TILED_ULC (window))
    match_tile_mode = META_TILE_ULC;
  else if (META_WINDOW_TILED_LLC (window))
    match_tile_mode = META_TILE_LLC;
  else if (META_WINDOW_TILED_URC (window))
    match_tile_mode = META_TILE_URC;
  else if (META_WINDOW_TILED_LRC (window))
    match_tile_mode = META_TILE_LRC;
  else if (META_WINDOW_TILED_TOP (window))
    match_tile_mode = META_TILE_TOP;
  else if (META_WINDOW_TILED_BOTTOM (window))
    match_tile_mode = META_TILE_BOTTOM;
  else
    return;

  stack = window->screen->stack;

  for (match = meta_stack_get_top (stack);
       match;
       match = meta_stack_get_below (stack, match, FALSE))
    {
      if (!match->shaded &&
          !match->minimized &&
          match->tile_mode == match_tile_mode &&
          match->monitor == window->monitor &&
          meta_window_get_workspace (match) == meta_window_get_workspace (window))
        break;
    }

  if (match)
    {
      MetaWindow *above, *bottommost, *topmost;

      if (meta_stack_windows_cmp (window->screen->stack, match, window) > 0)
        {
          topmost = match;
          bottommost = window;
        }
      else
        {
          topmost = window;
          bottommost = match;
        }

      /*
       * If there's a window stacked in between which is partially visible
       * behind the topmost tile we don't consider the tiles to match.
       */
      for (above = meta_stack_get_above (stack, bottommost, FALSE);
           above && above != topmost;
           above = meta_stack_get_above (stack, above, FALSE))
        {
          if (above->minimized ||
              above->monitor != window->monitor ||
              meta_window_get_workspace (above) != meta_window_get_workspace (window))
            continue;

          if (meta_rectangle_overlap (&above->outer_rect, &bottommost->outer_rect) &&
              meta_rectangle_overlap (&above->outer_rect, &topmost->outer_rect))
            return;
        }

      window->tile_match = match;
    }
}

void
meta_window_set_tile_type (MetaWindow        *window,
                           MetaWindowTileType type)
{
    g_return_if_fail (META_IS_WINDOW (window));

    if (window->tile_type != type) {
        window->tile_type = type;
        g_object_freeze_notify (G_OBJECT (window));
        g_object_notify (G_OBJECT (window), "tile-type");
        g_object_thaw_notify (G_OBJECT (window));
    }
}

MetaWindowTileType
meta_window_get_tile_type (MetaWindow *window)
{
    g_return_val_if_fail (META_IS_WINDOW (window), META_WINDOW_TILE_TYPE_NONE);

    return window->tile_type;
}

#define ORIGIN_CONSTANT 1
#define EXTREME_CONSTANT 2
#define COMMON_EDGE_PADDING 10

static void
get_extra_padding_for_common_monitor_edges (MetaWindow        *window,
                                                  gint         monitor_num,
                                         MetaRectangle         cur_rect,
                                                  gint        *left_shift,
                                                  gint       *right_shift,
                                                  gint          *up_shift,
                                                  gint        *down_shift)
{
    gint num_mons;
    gint i;
    MetaRectangle other_rect;
    num_mons = meta_screen_get_n_monitors (window->screen);

    if (num_mons == 1)
        return;

    for (i = 0; i < num_mons; i++) {
        if (i == monitor_num)
            continue;

        meta_screen_get_monitor_geometry (window->screen, i, &other_rect);

        if (BOX_CENTER_X (other_rect) < BOX_LEFT (cur_rect)) {
            *left_shift += COMMON_EDGE_PADDING;
            continue;
        }
        if (BOX_CENTER_X (other_rect) > BOX_RIGHT (cur_rect)) {
            *right_shift += COMMON_EDGE_PADDING;
            continue;
        }
        if (BOX_CENTER_Y (other_rect) < BOX_TOP (cur_rect)) {
            *up_shift += COMMON_EDGE_PADDING;
            continue;
        }
        if (BOX_CENTER_Y (other_rect) > BOX_BOTTOM (cur_rect)) {
            *down_shift += COMMON_EDGE_PADDING;
            continue;
        }
    }
}

gboolean
meta_window_mouse_on_edge (MetaWindow *window, gint x, gint y)
{
    MetaRectangle work_area;
    gboolean ret = FALSE;
    int monitor;
    gint left_shift, right_shift, up_shift, down_shift;
    left_shift = right_shift = up_shift = down_shift = 0;

    monitor = meta_screen_get_current_monitor (window->screen);
    meta_window_get_work_area_for_monitor (window, monitor, &work_area);

    get_extra_padding_for_common_monitor_edges (window,
                                                monitor,
                                                work_area,
                                                &left_shift,
                                                &right_shift,
                                                &up_shift,
                                                &down_shift);

    ret = x <= BOX_LEFT (work_area) + ORIGIN_CONSTANT + left_shift ||
          x >= BOX_RIGHT (work_area) - EXTREME_CONSTANT - right_shift ||
          y <= BOX_TOP (work_area) + ORIGIN_CONSTANT  + up_shift ||
          y >= BOX_BOTTOM (work_area) - EXTREME_CONSTANT - down_shift;

    return ret;
}

gboolean
meta_window_can_maximize (MetaWindow *window)
{
  return window->has_maximize_func;
}

gboolean
meta_window_can_minimize (MetaWindow *window)
{
  return window->has_minimize_func;
}

gboolean
meta_window_can_shade (MetaWindow *window)
{
  return window->has_shade_func;
}

gboolean
meta_window_can_close (MetaWindow *window)
{
  return window->has_close_func;
}

gboolean
meta_window_is_always_on_all_workspaces (MetaWindow *window)
{
  return window->always_sticky;
}

gboolean
meta_window_is_always_on_top (MetaWindow *window)
{
  return window->wm_state_above;
}

gboolean
meta_window_can_move (MetaWindow *window)
{
  return META_WINDOW_ALLOWS_MOVE (window);
}

gboolean
meta_window_can_resize (MetaWindow *window)
{
  return META_WINDOW_ALLOWS_RESIZE (window);
}

/**
 * meta_window_can_tile:
 * @window: a #MetaWindow
 * @mode: the #MetaTileMode to check for
 *
 * Tests if @window can be tiled or snapped in the supplied
 * tiling zone
 *
 * Return value: whether @window can be tiled
 */

gboolean
meta_window_can_tile (MetaWindow *window, MetaTileMode mode)
{
  g_return_val_if_fail (META_IS_WINDOW (window), FALSE);

  switch (mode) {
    case META_TILE_LEFT:
    case META_TILE_RIGHT:
        return meta_window_can_tile_side_by_side (window);
    case META_TILE_TOP:
    case META_TILE_BOTTOM:
        return meta_window_can_tile_top_bottom (window);
    case META_TILE_ULC:
    case META_TILE_LLC:
    case META_TILE_URC:
    case META_TILE_LRC:
        return meta_window_can_tile_corner (window);
    case META_TILE_MAXIMIZE:
    case META_TILE_NONE:
        return TRUE;
    default:
        return FALSE;
  }
}

static void
update_edge_constraints (MetaWindow *window)
{
  switch (window->tile_mode)
    {
    case META_TILE_NONE:
      window->edge_constraints[0] = META_EDGE_CONSTRAINT_NONE;
      window->edge_constraints[1] = META_EDGE_CONSTRAINT_NONE;
      window->edge_constraints[2] = META_EDGE_CONSTRAINT_NONE;
      window->edge_constraints[3] = META_EDGE_CONSTRAINT_NONE;
      break;

    case META_TILE_MAXIMIZE:
      window->edge_constraints[0] = META_EDGE_CONSTRAINT_MONITOR;
      window->edge_constraints[1] = META_EDGE_CONSTRAINT_MONITOR;
      window->edge_constraints[2] = META_EDGE_CONSTRAINT_MONITOR;
      window->edge_constraints[3] = META_EDGE_CONSTRAINT_MONITOR;
      break;

    case META_TILE_LEFT:
      window->edge_constraints[0] = META_EDGE_CONSTRAINT_MONITOR;
      window->edge_constraints[1] = META_EDGE_CONSTRAINT_NONE;
      window->edge_constraints[2] = META_EDGE_CONSTRAINT_MONITOR;
      window->edge_constraints[3] = META_EDGE_CONSTRAINT_MONITOR;
      break;

    case META_TILE_RIGHT:
      window->edge_constraints[0] = META_EDGE_CONSTRAINT_MONITOR;
      window->edge_constraints[1] = META_EDGE_CONSTRAINT_MONITOR;
      window->edge_constraints[2] = META_EDGE_CONSTRAINT_MONITOR;
      window->edge_constraints[3] = META_EDGE_CONSTRAINT_NONE;
      break;

    case META_TILE_TOP:
      window->edge_constraints[0] = META_EDGE_CONSTRAINT_MONITOR;
      window->edge_constraints[1] = META_EDGE_CONSTRAINT_MONITOR;
      window->edge_constraints[2] = META_EDGE_CONSTRAINT_MONITOR;
      window->edge_constraints[3] = META_EDGE_CONSTRAINT_NONE;
      break;

    case META_TILE_BOTTOM:
      window->edge_constraints[0] = META_EDGE_CONSTRAINT_NONE;
      window->edge_constraints[1] = META_EDGE_CONSTRAINT_MONITOR;
      window->edge_constraints[2] = META_EDGE_CONSTRAINT_MONITOR;
      window->edge_constraints[3] = META_EDGE_CONSTRAINT_MONITOR;
      break;
    case META_TILE_ULC:
      window->edge_constraints[0] = META_EDGE_CONSTRAINT_MONITOR;
      window->edge_constraints[1] = META_EDGE_CONSTRAINT_NONE;
      window->edge_constraints[2] = META_EDGE_CONSTRAINT_NONE;
      window->edge_constraints[3] = META_EDGE_CONSTRAINT_MONITOR;
      break;
    case META_TILE_URC:
      window->edge_constraints[0] = META_EDGE_CONSTRAINT_MONITOR;
      window->edge_constraints[1] = META_EDGE_CONSTRAINT_MONITOR;
      window->edge_constraints[2] = META_EDGE_CONSTRAINT_NONE;
      window->edge_constraints[3] = META_EDGE_CONSTRAINT_NONE;
      break;
    case META_TILE_LLC:
      window->edge_constraints[0] = META_EDGE_CONSTRAINT_NONE;
      window->edge_constraints[1] = META_EDGE_CONSTRAINT_NONE;
      window->edge_constraints[2] = META_EDGE_CONSTRAINT_MONITOR;
      window->edge_constraints[3] = META_EDGE_CONSTRAINT_MONITOR;
      break;
    case META_TILE_LRC:
      window->edge_constraints[0] = META_EDGE_CONSTRAINT_NONE;
      window->edge_constraints[1] = META_EDGE_CONSTRAINT_MONITOR;
      window->edge_constraints[2] = META_EDGE_CONSTRAINT_MONITOR;
      window->edge_constraints[3] = META_EDGE_CONSTRAINT_NONE;
      break;
    }

  /* h/vmaximize also modify the edge constraints */
  if (window->maximized_vertically)
    {
      window->edge_constraints[0] = META_EDGE_CONSTRAINT_MONITOR;
      window->edge_constraints[2] = META_EDGE_CONSTRAINT_MONITOR;
    }

  if (window->maximized_horizontally)
    {
      window->edge_constraints[1] = META_EDGE_CONSTRAINT_MONITOR;
      window->edge_constraints[3] = META_EDGE_CONSTRAINT_MONITOR;
    }
}

/**
 * meta_window_tile:
 * @window: a #MetaWindow
 * @mode: the #MetaTileMode to use
 * @snap: whether to snap the window (as opposed to simple tile)
 *
 * Tiles or snaps the window in the requested configuration
 *
 * Return value: whether or not @window was successfully tiled
 */

gboolean
meta_window_tile (MetaWindow *window,
                  MetaTileMode mode,
                  gboolean snap)
{
    g_return_val_if_fail (META_IS_WINDOW (window), FALSE);

    if (!meta_window_can_tile (window, mode))
        return FALSE;

  if (mode != META_TILE_NONE) {
      window->last_tile_mode = window->tile_mode;
      window->snap_queued = snap;
      window->tile_monitor_number = window->monitor->number;
      window->tile_mode = mode;
      window->custom_snap_size = FALSE;
      window->saved_maximize = FALSE;
      /* Maximization constraints beat tiling constraints, so if the window
       * is maximized, tiling won't have any effect unless we unmaximize it
       * horizontally first; rather than calling meta_window_unmaximize(),
       * we just set the flag and rely on meta_window_real_tile() syncing it to
       * save an additional roundtrip.
       */
      meta_window_real_tile (window, TRUE);
  } else {
      window->last_tile_mode = window->tile_mode;
      window->tile_mode = mode;
      window->custom_snap_size = FALSE;
      meta_window_set_tile_type (window, META_WINDOW_TILE_TYPE_NONE);
      window->tile_monitor_number = window->saved_maximize ? window->monitor->number
                                                           : -1;
      if (window->saved_maximize)
        meta_window_maximize (window, META_MAXIMIZE_VERTICAL |
                                      META_MAXIMIZE_HORIZONTAL);
      else
        meta_window_unmaximize (window, META_MAXIMIZE_VERTICAL |
                                        META_MAXIMIZE_HORIZONTAL);
  }

  return TRUE;
}

/**
 * meta_window_get_icon_name:
 * @window: a #MetaWindow
 *
 * Returns the currently set icon name or icon path for the window.
 *
 * Note:
 *
 * This will currently only be non-NULL for programs that use XAppGtkWindow
 * in place of GtkWindow and use xapp_gtk_window_set_icon_name() or
 * set_icon_from_file().  These methods will need to be used explicitly in
 * C programs, but for introspection use you should not need to treat it any
 * differently (except for using the correct window class.)
 */
const char *
meta_window_get_icon_name (MetaWindow *window)
{
    g_return_val_if_fail (META_IS_WINDOW (window), NULL);

    return window->theme_icon_name;
}
<|MERGE_RESOLUTION|>--- conflicted
+++ resolved
@@ -247,7 +247,7 @@
 
   meta_icon_cache_free (&window->icon_cache);
 
-<<<<<<< HEAD
+  free (window->client_area);
   free (window->sm_client_id);
   free (window->wm_client_machine);
   free (window->startup_id);
@@ -266,27 +266,6 @@
   free (window->gtk_window_object_path);
   free (window->gtk_app_menu_object_path);
   free (window->gtk_menubar_object_path);
-=======
-  free (window->client_area);
-  g_free (window->sm_client_id);
-  g_free (window->wm_client_machine);
-  g_free (window->startup_id);
-  g_free (window->muffin_hints);
-  g_free (window->role);
-  g_free (window->res_class);
-  g_free (window->res_name);
-  g_free (window->title);
-  g_free (window->icon_name);
-  g_free (window->theme_icon_name);
-  g_free (window->desc);
-  g_free (window->gtk_theme_variant);
-  g_free (window->gtk_application_id);
-  g_free (window->gtk_unique_bus_name);
-  g_free (window->gtk_application_object_path);
-  g_free (window->gtk_window_object_path);
-  g_free (window->gtk_app_menu_object_path);
-  g_free (window->gtk_menubar_object_path);
->>>>>>> 8e3c6029
 
   G_OBJECT_CLASS (meta_window_parent_class)->finalize (object);
 }
