/* -*- mode: C; c-file-style: "gnu"; indent-tabs-mode: nil; -*- */

/*
 * Copyright (C) 2001 Havoc Pennington, Anders Carlsson
 * Copyright (C) 2002, 2003 Red Hat, Inc.
 * Copyright (C) 2003 Rob Adams
 * Copyright (C) 2004-2006 Elijah Newren
 *
 * This program is free software; you can redistribute it and/or
 * modify it under the terms of the GNU General Public License as
 * published by the Free Software Foundation; either version 2 of the
 * License, or (at your option) any later version.
 *
 * This program is distributed in the hope that it will be useful, but
 * WITHOUT ANY WARRANTY; without even the implied warranty of
 * MERCHANTABILITY or FITNESS FOR A PARTICULAR PURPOSE.  See the GNU
 * General Public License for more details.
 *
 * You should have received a copy of the GNU General Public License
 * along with this program; if not, write to the Free Software
 * Foundation, Inc., 51 Franklin Street - Suite 500, Boston, MA
 * 02110-1335, USA.
 */

/**
 * SECTION:window
 * @title: MetaWindow
 * @short_description: Muffin X managed windows
 */

#include <config.h>
#include "window-private.h"
#include "boxes-private.h"
#include "edge-resistance.h"
#include <meta/util.h>
#include "frame.h"
#include <meta/errors.h>
#include "workspace-private.h"
#include "stack.h"
#include "keybindings-private.h"
#include "ui.h"
#include "place.h"
#include "session.h"
#include <meta/prefs.h>
#include "resizepopup.h"
#include "xprops.h"
#include <meta/group.h>
#include "window-props.h"
#include "constraints.h"
#include "muffin-enum-types.h"
#include <clutter/clutter.h>

#include <X11/Xatom.h>
#include <X11/Xlibint.h> /* For display->resource_mask */
#include <string.h>
#include <math.h>

#ifdef HAVE_SHAPE
#include <X11/extensions/shape.h>
#endif
#include <X11/XKBlib.h>
#include <X11/extensions/Xcomposite.h>
#include <gdk/gdkx.h>

static int destroying_windows_disallowed = 0;


static void     update_sm_hints           (MetaWindow     *window);
static void     update_net_frame_extents  (MetaWindow     *window);
static void     recalc_window_type        (MetaWindow     *window);
static void     recalc_window_features    (MetaWindow     *window);
static void     invalidate_work_areas     (MetaWindow     *window);
static void     recalc_window_type        (MetaWindow     *window);
static void     set_wm_state_on_xwindow   (MetaDisplay    *display,
                                           Window          xwindow,
                                           int             state);
static void     set_wm_state              (MetaWindow     *window,
                                           int             state);
static void     set_net_wm_state          (MetaWindow     *window);
static void     meta_window_set_above     (MetaWindow     *window,
                                           gboolean        new_value);

static void     send_configure_notify     (MetaWindow     *window);
static gboolean process_property_notify   (MetaWindow     *window,
                                           XPropertyEvent *event);

static void     meta_window_force_placement (MetaWindow     *window);

static void     meta_window_show          (MetaWindow     *window);
static void     meta_window_hide          (MetaWindow     *window);

static gboolean meta_window_same_client (MetaWindow *window,
                                         MetaWindow *other_window);

static void     meta_window_save_rect         (MetaWindow    *window);
static void     save_user_window_placement    (MetaWindow    *window);
static void     force_save_user_window_placement (MetaWindow    *window);

static void meta_window_move_resize_internal (MetaWindow         *window,
                                              MetaMoveResizeFlags flags,
                                              int                 resize_gravity,
                                              int                 root_x_nw,
                                              int                 root_y_nw,
                                              int                 w,
                                              int                 h);

static void     ensure_mru_position_after (MetaWindow *window,
                                           MetaWindow *after_this_one);


static void meta_window_move_resize_now (MetaWindow  *window);

static void meta_window_unqueue (MetaWindow *window, guint queuebits);

static void     update_move           (MetaWindow   *window,
                                       gboolean      legacy_snap,
                                       gboolean      snap_mode,
                                       int           x,
                                       int           y);
static gboolean update_move_timeout   (gpointer data);
static void     update_resize         (MetaWindow   *window,
                                       gboolean      snap,
                                       int           x,
                                       int           y,
                                       gboolean      force);
static gboolean update_resize_timeout (gpointer data);
static gboolean should_be_on_all_workspaces (MetaWindow *window);

static void meta_window_flush_calc_showing   (MetaWindow *window);

static gboolean queue_calc_showing_func (MetaWindow *window,
                                         void       *data);

static void meta_window_apply_session_info (MetaWindow                  *window,
                                            const MetaWindowSessionInfo *info);
static void meta_window_move_between_rects (MetaWindow          *window,
                                            const MetaRectangle *old_area,
                                            const MetaRectangle *new_area);

static void unmaximize_window_before_freeing (MetaWindow        *window);
static void unminimize_window_and_all_transient_parents (MetaWindow *window);

static void meta_window_update_monitor (MetaWindow *window);

static void normalize_tile_state (MetaWindow *window);

static unsigned int get_mask_from_snap_keysym (MetaWindow *window);

static void update_edge_constraints (MetaWindow *window);
static void update_gtk_edge_constraints (MetaWindow *window);

/* Idle handlers for the three queues (run with meta_later_add()). The
 * "data" parameter in each case will be a GINT_TO_POINTER of the
 * index into the queue arrays to use.
 *
 * TODO: Possibly there is still some code duplication among these, which we
 * need to sort out at some point.
 */
static gboolean idle_calc_showing (gpointer data);
static gboolean idle_move_resize (gpointer data);

G_DEFINE_TYPE (MetaWindow, meta_window, G_TYPE_OBJECT);

#define SNAP_DELAY 2000

enum {
  PROP_0,

  PROP_TITLE,
  PROP_DECORATED,
  PROP_FULLSCREEN,
  PROP_MAXIMIZED_HORIZONTALLY,
  PROP_MAXIMIZED_VERTICALLY,
  PROP_TILE_TYPE,
  PROP_MINIMIZED,
  PROP_WINDOW_TYPE,
  PROP_USER_TIME,
  PROP_DEMANDS_ATTENTION,
  PROP_URGENT,
  PROP_MUFFIN_HINTS,
  PROP_APPEARS_FOCUSED,
  PROP_RESIZEABLE,
  PROP_ABOVE,
  PROP_WM_CLASS,
  PROP_GTK_APPLICATION_ID,
  PROP_GTK_UNIQUE_BUS_NAME,
  PROP_GTK_APPLICATION_OBJECT_PATH,
  PROP_GTK_WINDOW_OBJECT_PATH,
  PROP_GTK_APP_MENU_OBJECT_PATH,
  PROP_GTK_MENUBAR_OBJECT_PATH,
  PROP_PROGRESS,
  PROP_PROGRESS_PULSE
};

enum
{
  WORKSPACE_CHANGED,
  FOCUS,
  RAISED,
  UNMANAGED,
  SIZE_CHANGED,
  POSITION_CHANGED,
  ICON_CHANGED,

  LAST_SIGNAL
};

typedef enum
{
    ZONE_TOP =      1 << 0,
    ZONE_RIGHT =    1 << 1,
    ZONE_BOTTOM =   1 << 2,
    ZONE_LEFT =     1 << 3,
    ZONE_ULC =      ZONE_TOP | ZONE_LEFT,
    ZONE_LLC =      ZONE_BOTTOM | ZONE_LEFT,
    ZONE_URC =      ZONE_TOP | ZONE_RIGHT,
    ZONE_LRC =      ZONE_BOTTOM | ZONE_RIGHT
} TileZone;

static guint window_signals[LAST_SIGNAL] = { 0 };

static void
prefs_changed_callback (MetaPreference pref,
                        gpointer       data)
{
  MetaWindow *window = data;

  if (pref != META_PREF_WORKSPACES_ONLY_ON_PRIMARY)
    return;

  meta_window_update_on_all_workspaces (window);

  meta_window_queue (window, META_QUEUE_CALC_SHOWING);
}

static void
meta_window_finalize (GObject *object)
{
  MetaWindow *window = META_WINDOW (object);

  if (window->icon)
    g_object_unref (G_OBJECT (window->icon));

  if (window->frame_bounds)
    cairo_region_destroy (window->frame_bounds);

  if (window->opaque_region)
    cairo_region_destroy (window->opaque_region);

  meta_icon_cache_free (&window->icon_cache);

  free (window->sm_client_id);
  free (window->wm_client_machine);
  free (window->startup_id);
  free (window->muffin_hints);
  free (window->role);
  free (window->res_class);
  free (window->res_name);
  free (window->title);
  free (window->icon_name);
  free (window->theme_icon_name);
  free (window->desc);
  free (window->gtk_theme_variant);
  free (window->gtk_application_id);
  free (window->gtk_unique_bus_name);
  free (window->gtk_application_object_path);
  free (window->gtk_window_object_path);
  free (window->gtk_app_menu_object_path);
  free (window->gtk_menubar_object_path);

  G_OBJECT_CLASS (meta_window_parent_class)->finalize (object);
}

static void
meta_window_get_property(GObject         *object,
                         guint            prop_id,
                         GValue          *value,
                         GParamSpec      *pspec)
{
  MetaWindow *win = META_WINDOW (object);

  switch (prop_id)
    {
    case PROP_TITLE:
      g_value_set_string (value, win->title);
      break;
    case PROP_DECORATED:
      g_value_set_boolean (value, win->decorated);
      break;
    case PROP_FULLSCREEN:
      g_value_set_boolean (value, win->fullscreen);
      break;
    case PROP_MAXIMIZED_HORIZONTALLY:
      g_value_set_boolean (value, win->maximized_horizontally);
      break;
    case PROP_MAXIMIZED_VERTICALLY:
      g_value_set_boolean (value, win->maximized_vertically);
      break;
    case PROP_TILE_TYPE:
      g_value_set_int (value, win->tile_type);
      break;
    case PROP_MINIMIZED:
      g_value_set_boolean (value, win->minimized);
      break;
    case PROP_WINDOW_TYPE:
      g_value_set_enum (value, win->type);
      break;
    case PROP_USER_TIME:
      g_value_set_uint (value, win->net_wm_user_time);
      break;
    case PROP_DEMANDS_ATTENTION:
      g_value_set_boolean (value, win->wm_state_demands_attention);
      break;
    case PROP_URGENT:
      g_value_set_boolean (value, win->wm_hints_urgent);
      break;
    case PROP_MUFFIN_HINTS:
      g_value_set_string (value, win->muffin_hints);
      break;
    case PROP_APPEARS_FOCUSED:
      g_value_set_boolean (value, meta_window_appears_focused (win));
      break;
    case PROP_WM_CLASS:
      g_value_set_string (value, win->res_class);
      break;
    case PROP_RESIZEABLE:
      g_value_set_boolean (value, win->has_resize_func);
      break;
    case PROP_ABOVE:
      g_value_set_boolean (value, win->wm_state_above);
      break;
    case PROP_GTK_APPLICATION_ID:
      g_value_set_string (value, win->gtk_application_id);
      break;
    case PROP_GTK_UNIQUE_BUS_NAME:
      g_value_set_string (value, win->gtk_unique_bus_name);
      break;
    case PROP_GTK_APPLICATION_OBJECT_PATH:
      g_value_set_string (value, win->gtk_application_object_path);
      break;
    case PROP_GTK_WINDOW_OBJECT_PATH:
      g_value_set_string (value, win->gtk_window_object_path);
      break;
    case PROP_GTK_APP_MENU_OBJECT_PATH:
      g_value_set_string (value, win->gtk_app_menu_object_path);
      break;
    case PROP_GTK_MENUBAR_OBJECT_PATH:
      g_value_set_string (value, win->gtk_menubar_object_path);
      break;
    case PROP_PROGRESS:
      g_value_set_uint (value, win->progress);
      break;
    case PROP_PROGRESS_PULSE:
      g_value_set_boolean (value, win->progress_pulse);
      break;
    default:
      G_OBJECT_WARN_INVALID_PROPERTY_ID (object, prop_id, pspec);
      break;
    }
}

static void
meta_window_set_property(GObject         *object,
                         guint            prop_id,
                         const GValue    *value,
                         GParamSpec      *pspec)
{
  switch (prop_id)
    {
    default:
      G_OBJECT_WARN_INVALID_PROPERTY_ID (object, prop_id, pspec);
      break;
    }
}

static void
meta_window_class_init (MetaWindowClass *klass)
{
  GObjectClass *object_class = G_OBJECT_CLASS (klass);

  object_class->finalize = meta_window_finalize;

  object_class->get_property = meta_window_get_property;
  object_class->set_property = meta_window_set_property;

  g_object_class_install_property (object_class,
                                   PROP_TITLE,
                                   g_param_spec_string ("title",
                                                        "Title",
                                                        "The title of the window",
                                                        NULL,
                                                        G_PARAM_READABLE));

  g_object_class_install_property (object_class,
                                   PROP_DECORATED,
                                   g_param_spec_boolean ("decorated",
                                                         "Decorated",
                                                         "Whether window is decorated",
                                                         TRUE,
                                                         G_PARAM_READABLE));

  g_object_class_install_property (object_class,
                                   PROP_FULLSCREEN,
                                   g_param_spec_boolean ("fullscreen",
                                                         "Fullscreen",
                                                         "Whether window is fullscreened",
                                                         FALSE,
                                                         G_PARAM_READABLE));

  g_object_class_install_property (object_class,
                                   PROP_MAXIMIZED_HORIZONTALLY,
                                   g_param_spec_boolean ("maximized-horizontally",
                                                         "Maximized horizontally",
                                                         "Whether window is maximized horizontally",
                                                         FALSE,
                                                         G_PARAM_READABLE));

  g_object_class_install_property (object_class,
                                   PROP_MAXIMIZED_VERTICALLY,
                                   g_param_spec_boolean ("maximized-vertically",
                                                         "Maximizing vertically",
                                                         "Whether window is maximized vertically",
                                                         FALSE,
                                                         G_PARAM_READABLE));

  g_object_class_install_property (object_class,
                                   PROP_TILE_TYPE,
                                   g_param_spec_int     ("tile-type",
                                                         "Window is tiled or snapped",
                                                         "Whether window is tiled or snapped",
                                                         META_WINDOW_TILE_TYPE_NONE,
                                                         META_WINDOW_TILE_TYPE_SNAPPED,
                                                         META_WINDOW_TILE_TYPE_NONE,
                                                         G_PARAM_READABLE));

  g_object_class_install_property (object_class,
                                   PROP_MINIMIZED,
                                   g_param_spec_boolean ("minimized",
                                                         "Minimizing",
                                                         "Whether window is minimized",
                                                         FALSE,
                                                         G_PARAM_READABLE));

  g_object_class_install_property (object_class,
                                   PROP_WINDOW_TYPE,
                                   g_param_spec_enum ("window-type",
                                                      "Window Type",
                                                      "The type of the window",
                                                      META_TYPE_WINDOW_TYPE,
                                                      META_WINDOW_NORMAL,
                                                      G_PARAM_READABLE));

  g_object_class_install_property (object_class,
                                   PROP_USER_TIME,
                                   g_param_spec_uint ("user-time",
                                                      "User time",
                                                      "Timestamp of last user interaction",
                                                      0,
                                                      G_MAXUINT,
                                                      0,
                                                      G_PARAM_READABLE));

  g_object_class_install_property (object_class,
                                   PROP_DEMANDS_ATTENTION,
                                   g_param_spec_boolean ("demands-attention",
                                                         "Demands Attention",
                                                         "Whether the window has _NET_WM_STATE_DEMANDS_ATTENTION set",
                                                         FALSE,
                                                         G_PARAM_READABLE));

  g_object_class_install_property (object_class,
                                   PROP_URGENT,
                                   g_param_spec_boolean ("urgent",
                                                         "Urgent",
                                                         "Whether the urgent flag of WM_HINTS is set",
                                                         FALSE,
                                                         G_PARAM_READABLE));

  g_object_class_install_property (object_class,
                                   PROP_MUFFIN_HINTS,
                                   g_param_spec_string ("muffin-hints",
                                                        "_MUFFIN_HINTS",
                                                        "Contents of the _MUFFIN_HINTS property of this window",
                                                        NULL,
                                                        G_PARAM_READABLE));
  g_object_class_install_property (object_class,
                                   PROP_APPEARS_FOCUSED,
                                   g_param_spec_boolean ("appears-focused",
                                                         "Appears focused",
                                                         "Whether the window is drawn as being focused",
                                                         FALSE,
                                                         G_PARAM_READABLE));

  g_object_class_install_property (object_class,
                                   PROP_RESIZEABLE,
                                   g_param_spec_boolean ("resizeable",
                                                         "Resizeable",
                                                         "Whether the window can be resized",
                                                         FALSE,
                                                         G_PARAM_READABLE));

  g_object_class_install_property (object_class,
                                   PROP_ABOVE,
                                   g_param_spec_boolean ("above",
                                                         "Above",
                                                         "Whether the window is shown as always-on-top",
                                                         FALSE,
                                                         G_PARAM_READABLE));

  g_object_class_install_property (object_class,
                                   PROP_WM_CLASS,
                                   g_param_spec_string ("wm-class",
                                                        "WM_CLASS",
                                                        "Contents of the WM_CLASS property of this window",
                                                        NULL,
                                                        G_PARAM_READABLE));

  g_object_class_install_property (object_class,
                                   PROP_GTK_APPLICATION_ID,
                                   g_param_spec_string ("gtk-application-id",
                                                        "_GTK_APPLICATION_ID",
                                                        "Contents of the _GTK_APPLICATION_ID property of this window",
                                                        NULL,
                                                        G_PARAM_READABLE));

  g_object_class_install_property (object_class,
                                   PROP_GTK_UNIQUE_BUS_NAME,
                                   g_param_spec_string ("gtk-unique-bus-name",
                                                        "_GTK_UNIQUE_BUS_NAME",
                                                        "Contents of the _GTK_UNIQUE_BUS_NAME property of this window",
                                                        NULL,
                                                        G_PARAM_READABLE));

  g_object_class_install_property (object_class,
                                   PROP_GTK_APPLICATION_OBJECT_PATH,
                                   g_param_spec_string ("gtk-application-object-path",
                                                        "_GTK_APPLICATION_OBJECT_PATH",
                                                        "Contents of the _GTK_APPLICATION_OBJECT_PATH property of this window",
                                                        NULL,
                                                        G_PARAM_READABLE));

  g_object_class_install_property (object_class,
                                   PROP_GTK_WINDOW_OBJECT_PATH,
                                   g_param_spec_string ("gtk-window-object-path",
                                                        "_GTK_WINDOW_OBJECT_PATH",
                                                        "Contents of the _GTK_WINDOW_OBJECT_PATH property of this window",
                                                        NULL,
                                                        G_PARAM_READABLE));

  g_object_class_install_property (object_class,
                                   PROP_GTK_APP_MENU_OBJECT_PATH,
                                   g_param_spec_string ("gtk-app-menu-object-path",
                                                        "_GTK_APP_MENU_OBJECT_PATH",
                                                        "Contents of the _GTK_APP_MENU_OBJECT_PATH property of this window",
                                                        NULL,
                                                        G_PARAM_READABLE));

  g_object_class_install_property (object_class,
                                   PROP_GTK_MENUBAR_OBJECT_PATH,
                                   g_param_spec_string ("gtk-menubar-object-path",
                                                        "_GTK_MENUBAR_OBJECT_PATH",
                                                        "Contents of the _GTK_MENUBAR_OBJECT_PATH property of this window",
                                                        NULL,
                                                        G_PARAM_READABLE));

  g_object_class_install_property (object_class,
                                   PROP_PROGRESS,
                                   g_param_spec_uint ("progress",
                                                      "Progress",
                                                      "The progress of some long-running operation",
                                                      0,
                                                      100,
                                                      0,
                                                      G_PARAM_READABLE));

  g_object_class_install_property (object_class,
                                   PROP_PROGRESS_PULSE,
                                   g_param_spec_boolean ("progress-pulse",
                                                         "Pulsing progress",
                                                         "Show indeterminate or ongoing progress of an operation.",
                                                         FALSE,
                                                         G_PARAM_READABLE));

  window_signals[WORKSPACE_CHANGED] =
    g_signal_new ("workspace-changed",
                  G_TYPE_FROM_CLASS (object_class),
                  G_SIGNAL_RUN_LAST,
                  G_STRUCT_OFFSET (MetaWindowClass, workspace_changed),
                  NULL, NULL, NULL,
                  G_TYPE_NONE, 1,
                  G_TYPE_INT);

  window_signals[FOCUS] =
    g_signal_new ("focus",
                  G_TYPE_FROM_CLASS (object_class),
                  G_SIGNAL_RUN_LAST,
                  G_STRUCT_OFFSET (MetaWindowClass, focus),
                  NULL, NULL, NULL,
                  G_TYPE_NONE, 0);

  window_signals[RAISED] =
    g_signal_new ("raised",
                  G_TYPE_FROM_CLASS (object_class),
                  G_SIGNAL_RUN_LAST,
                  G_STRUCT_OFFSET (MetaWindowClass, raised),
                  NULL, NULL, NULL,
                  G_TYPE_NONE, 0);

  window_signals[UNMANAGED] =
    g_signal_new ("unmanaged",
                  G_TYPE_FROM_CLASS (object_class),
                  G_SIGNAL_RUN_LAST,
                  G_STRUCT_OFFSET (MetaWindowClass, unmanaged),
                  NULL, NULL, NULL,
                  G_TYPE_NONE, 0);

  window_signals[POSITION_CHANGED] =
    g_signal_new ("position-changed",
                  G_TYPE_FROM_CLASS (object_class),
                  G_SIGNAL_RUN_LAST,
                  0,
                  NULL, NULL, NULL,
                  G_TYPE_NONE, 0);

  window_signals[SIZE_CHANGED] =
    g_signal_new ("size-changed",
                  G_TYPE_FROM_CLASS (object_class),
                  G_SIGNAL_RUN_LAST,
                  0,
                  NULL, NULL, NULL,
                  G_TYPE_NONE, 0);

  window_signals[ICON_CHANGED] =
    g_signal_new ("icon-changed",
                  G_TYPE_FROM_CLASS (object_class),
                  G_SIGNAL_RUN_LAST,
                  0,
                  NULL, NULL, NULL,
                  G_TYPE_NONE, 0);
}

static void
meta_window_init (MetaWindow *self)
{
  meta_prefs_add_listener (prefs_changed_callback, self);
}

#ifdef WITH_VERBOSE_MODE
static const char*
wm_state_to_string (int state)
{
  switch (state)
    {
    case NormalState:
      return "NormalState";
    case IconicState:
      return "IconicState";
    case WithdrawnState:
      return "WithdrawnState";
    }

  return "Unknown";
}
#endif

static gboolean
is_desktop_or_dock_foreach (MetaWindow *window,
                            void       *data)
{
  gboolean *result = data;

  *result =
    window->type == META_WINDOW_DESKTOP ||
    window->type == META_WINDOW_DOCK;
  if (*result)
    return FALSE; /* stop as soon as we find one */
  else
    return TRUE;
}

/* window is the window that's newly mapped provoking
 * the possible change
 */
static void
maybe_leave_show_desktop_mode (MetaWindow *window)
{
  gboolean is_desktop_or_dock;

  if (!window->screen->active_workspace->showing_desktop)
    return;

  /* If the window is a transient for the dock or desktop, don't
   * leave show desktop mode when the window opens. That's
   * so you can e.g. hide all windows, manipulate a file on
   * the desktop via a dialog, then unshow windows again.
   */
  is_desktop_or_dock = FALSE;
  is_desktop_or_dock_foreach (window,
                              &is_desktop_or_dock);

  meta_window_foreach_ancestor (window, is_desktop_or_dock_foreach,
                                &is_desktop_or_dock);

  if (!is_desktop_or_dock)
    {
      meta_screen_minimize_all_on_active_workspace_except (window->screen,
                                                           window);
      meta_screen_unshow_desktop (window->screen);
    }
}

static gboolean
client_window_should_be_mapped (MetaWindow *window)
{
  return !window->shaded;
}

static void
sync_client_window_mapped (MetaWindow *window)
{
  gboolean should_be_mapped;

  g_return_if_fail (!window->override_redirect);

  should_be_mapped = client_window_should_be_mapped (window);
  if (window->mapped == should_be_mapped)
    return;

  window->mapped = should_be_mapped;

  meta_error_trap_push (window->display);
  if (should_be_mapped)
    {
      XMapWindow (window->display->xdisplay, window->xwindow);
    }
  else
    {
      XUnmapWindow (window->display->xdisplay, window->xwindow);
      window->unmaps_pending ++;
    }
  meta_error_trap_pop (window->display);
}

LOCAL_SYMBOL MetaWindow*
meta_window_new (MetaDisplay *display,
                 Window       xwindow,
                 gboolean     must_be_viewable)
{
  XWindowAttributes attrs;
  MetaWindow *window;

  meta_display_grab (display);
  meta_error_trap_push (display); /* Push a trap over all of window
                                   * creation, to reduce XSync() calls
                                   */

  meta_error_trap_push_with_return (display);

  if (XGetWindowAttributes (display->xdisplay,xwindow, &attrs))
   {
      if(meta_error_trap_pop_with_return (display) != Success)
       {
          meta_verbose ("Failed to get attributes for window 0x%lx\n",
                        xwindow);
          meta_error_trap_pop (display);
          meta_display_ungrab (display);
          return NULL;
       }
      window = meta_window_new_with_attrs (display, xwindow,
                                           must_be_viewable,
                                           META_COMP_EFFECT_CREATE,
                                           &attrs);
   }
  else
   {
         meta_error_trap_pop_with_return (display);
         meta_verbose ("Failed to get attributes for window 0x%lx\n",
                        xwindow);
         meta_error_trap_pop (display);
         meta_display_ungrab (display);
         return NULL;
   }


  meta_error_trap_pop (display);
  meta_display_ungrab (display);

  return window;
}

/* The MUFFIN_WM_CLASS_FILTER environment variable is designed for
 * performance and regression testing environments where we want to do
 * tests with only a limited set of windows and ignore all other windows
 *
 * When it is set to a comma separated list of WM_CLASS class names, all
 * windows not matching the list will be ignored.
 *
 * Returns TRUE if window has been filtered out and should be ignored.
 */
static gboolean
maybe_filter_window (MetaDisplay       *display,
                     Window             xwindow,
                     gboolean           must_be_viewable,
                     XWindowAttributes *attrs)
{
  static char **filter_wm_classes = NULL;
  static gboolean initialized = FALSE;
  XClassHint class_hint;
  gboolean filtered;
  Status success;
  int i;

  if (!initialized)
    {
      const char *filter_string = g_getenv ("MUFFIN_WM_CLASS_FILTER");
      if (filter_string)
        filter_wm_classes = g_strsplit (filter_string, ",", -1);
      initialized = TRUE;
    }

  if (!filter_wm_classes || !filter_wm_classes[0])
    return FALSE;

  filtered = TRUE;

  meta_error_trap_push (display);
  success = XGetClassHint (display->xdisplay, xwindow, &class_hint);

  if (success)
    {
      for (i = 0; filter_wm_classes[i]; i++)
        {
          if (strcmp (class_hint.res_class, filter_wm_classes[i]) == 0)
            {
              filtered = FALSE;
              break;
            }
        }

      XFree (class_hint.res_name);
      XFree (class_hint.res_class);
    }

  if (filtered)
    {
      /* We want to try and get the window managed by the next WM that come along,
       * so we need to make sure that windows that are requested to be mapped while
       * Muffin is running (!must_be_viewable), or windows already viewable at startup
       * get a non-withdrawn WM_STATE property. Previously unmapped windows are left
       * with whatever WM_STATE property they had.
       */
      if (!must_be_viewable || attrs->map_state == IsViewable)
        {
          gulong old_state;

          if (!meta_prop_get_cardinal_with_atom_type (display, xwindow,
                                                      display->atom_WM_STATE,
                                                      display->atom_WM_STATE,
                                                      &old_state))
            old_state = WithdrawnState;

          if (old_state == WithdrawnState)
            set_wm_state_on_xwindow (display, xwindow, NormalState);
        }

      /* Make sure filtered windows are hidden from view */
      XUnmapWindow (display->xdisplay, xwindow);
    }

  meta_error_trap_pop (display);

  return filtered;
}

LOCAL_SYMBOL gboolean
meta_window_should_attach_to_parent (MetaWindow *window)
{
  MetaWindow *parent;

  if (!meta_prefs_get_attach_modal_dialogs () ||
      window->type != META_WINDOW_MODAL_DIALOG)
    return FALSE;

  parent = meta_window_get_transient_for (window);
  if (!parent)
    return FALSE;

  switch (parent->type)
    {
    case META_WINDOW_NORMAL:
    case META_WINDOW_DIALOG:
    case META_WINDOW_MODAL_DIALOG:
      return TRUE;

    default:
      return FALSE;
    }
}

LOCAL_SYMBOL LOCAL_SYMBOL MetaWindow*
meta_window_new_with_attrs (MetaDisplay       *display,
                            Window             xwindow,
                            gboolean           must_be_viewable,
                            MetaCompEffect     effect,
                            XWindowAttributes *attrs)
{
  MetaWindow *window;
  GSList *tmp;
  MetaWorkspace *space;
  gulong existing_wm_state;
  gulong event_mask;
  MetaMoveResizeFlags flags;
  gboolean has_shape;
  MetaScreen *screen;

  g_assert (attrs != NULL);

  meta_verbose ("Attempting to manage 0x%lx\n", xwindow);

  if (meta_display_xwindow_is_a_no_focus_window (display, xwindow))
    {
      meta_verbose ("Not managing no_focus_window 0x%lx\n",
                    xwindow);
      return NULL;
    }

  screen = NULL;
  for (tmp = display->screens; tmp != NULL; tmp = tmp->next)
    {
      MetaScreen *scr = tmp->data;

      if (scr->xroot == attrs->root)
        {
          screen = tmp->data;
          break;
        }
    }

  g_assert (screen);

  /* A black list of override redirect windows that we don't need to manage: */
  if (attrs->override_redirect &&
      (xwindow == screen->no_focus_window ||
       xwindow == screen->flash_window ||
       xwindow == screen->wm_sn_selection_window ||
       attrs->class == InputOnly ||
       /* any windows created via meta_create_offscreen_window: */
       (attrs->x == -100 && attrs->y == -100
	&& attrs->width == 1 && attrs->height == 1) ||
       xwindow == screen->wm_cm_selection_window ||
       xwindow == screen->guard_window ||
       xwindow == screen->composite_overlay_window
      )
     ) {
    meta_verbose ("Not managing our own windows\n");
    return NULL;
  }

  if (maybe_filter_window (display, xwindow, must_be_viewable, attrs))
    {
      meta_verbose ("Not managing filtered window\n");
      return NULL;
    }

  /* Grab server */
  meta_display_grab (display);
  meta_error_trap_push (display); /* Push a trap over all of window
                                   * creation, to reduce XSync() calls
                                   */

  meta_verbose ("must_be_viewable = %d attrs->map_state = %d (%s)\n",
                must_be_viewable,
                attrs->map_state,
                (attrs->map_state == IsUnmapped) ?
                "IsUnmapped" :
                (attrs->map_state == IsViewable) ?
                "IsViewable" :
                (attrs->map_state == IsUnviewable) ?
                "IsUnviewable" :
                "(unknown)");

  existing_wm_state = WithdrawnState;
  if (must_be_viewable && attrs->map_state != IsViewable)
    {
      /* Only manage if WM_STATE is IconicState or NormalState */
      gulong state;

      /* WM_STATE isn't a cardinal, it's type WM_STATE, but is an int */
      if (!(meta_prop_get_cardinal_with_atom_type (display, xwindow,
                                                   display->atom_WM_STATE,
                                                   display->atom_WM_STATE,
                                                   &state) &&
            (state == IconicState || state == NormalState)))
        {
          meta_verbose ("Deciding not to manage unmapped or unviewable window 0x%lx\n", xwindow);
          meta_error_trap_pop (display);
          meta_display_ungrab (display);
          return NULL;
        }

      existing_wm_state = state;
      meta_verbose ("WM_STATE of %lx = %s\n", xwindow,
                    wm_state_to_string (existing_wm_state));
    }

  meta_error_trap_push_with_return (display);

  /*
   * XAddToSaveSet can only be called on windows created by a different client.
   * with Muffin we want to be able to create manageable windows from within
   * the process (such as a dummy desktop window), so we do not want this
   * call failing to prevent the window from being managed -- wrap it in its
   * own error trap (we use the _with_return() version here to ensure that
   * XSync() is done on the pop, otherwise the error will not get caught).
   */
  meta_error_trap_push_with_return (display);
  XAddToSaveSet (display->xdisplay, xwindow);
  meta_error_trap_pop_with_return (display);

  event_mask =
    PropertyChangeMask | EnterWindowMask | LeaveWindowMask |
    FocusChangeMask | ColormapChangeMask;
  if (attrs->override_redirect)
    event_mask |= StructureNotifyMask;

  /* If the window is from this client (a menu, say) we need to augment
   * the event mask, not replace it. For windows from other clients,
   * attrs->your_event_mask will be empty at this point.
   */
  XSelectInput (display->xdisplay, xwindow, attrs->your_event_mask | event_mask);

  has_shape = FALSE;
#ifdef HAVE_SHAPE
  if (META_DISPLAY_HAS_SHAPE (display))
    {
      int x_bounding, y_bounding, x_clip, y_clip;
      unsigned w_bounding, h_bounding, w_clip, h_clip;
      int bounding_shaped, clip_shaped;

      XShapeSelectInput (display->xdisplay, xwindow, ShapeNotifyMask);

      XShapeQueryExtents (display->xdisplay, xwindow,
                          &bounding_shaped, &x_bounding, &y_bounding,
                          &w_bounding, &h_bounding,
                          &clip_shaped, &x_clip, &y_clip,
                          &w_clip, &h_clip);

      has_shape = bounding_shaped != FALSE;

      meta_topic (META_DEBUG_SHAPES,
                  "Window has_shape = %d extents %d,%d %u x %u\n",
                  has_shape, x_bounding, y_bounding,
                  w_bounding, h_bounding);
    }
#endif

  /* Get rid of any borders */
  if (attrs->border_width != 0)
    XSetWindowBorderWidth (display->xdisplay, xwindow, 0);

  /* Get rid of weird gravities */
  if (attrs->win_gravity != NorthWestGravity)
    {
      XSetWindowAttributes set_attrs;

      set_attrs.win_gravity = NorthWestGravity;

      XChangeWindowAttributes (display->xdisplay,
                               xwindow,
                               CWWinGravity,
                               &set_attrs);
    }

  if (meta_error_trap_pop_with_return (display) != Success)
    {
      meta_verbose ("Window 0x%lx disappeared just as we tried to manage it\n",
                    xwindow);
      meta_error_trap_pop (display);
      meta_display_ungrab (display);
      return NULL;
    }


  window = g_object_new (META_TYPE_WINDOW, NULL);

  window->constructing = TRUE;

  window->dialog_pid = -1;

  window->xwindow = xwindow;

  /* this is in window->screen->display, but that's too annoying to
   * type
   */
  window->display = display;
  window->workspace = NULL;

#ifdef HAVE_XSYNC
  window->sync_request_counter = None;
  window->sync_request_serial = 0;
  window->sync_request_timeout_id = 0;
  window->sync_request_alarm = None;
#endif

  window->screen = screen;

  window->desc = g_strdup_printf ("0x%lx", window->xwindow);

  window->override_redirect = attrs->override_redirect;

  /* avoid tons of stack updates */
  meta_stack_freeze (window->screen->stack);

  window->has_shape = has_shape;

  window->rect.x = attrs->x;
  window->rect.y = attrs->y;
  window->rect.width = attrs->width;
  window->rect.height = attrs->height;

  /* And border width, size_hints are the "request" */
  window->border_width = attrs->border_width;
  window->size_hints.x = attrs->x;
  window->size_hints.y = attrs->y;
  window->size_hints.width = attrs->width;
  window->size_hints.height = attrs->height;
  /* initialize the remaining size_hints as if size_hints.flags were zero */
  meta_set_normal_hints (window, NULL);

  /* And this is our unmaximized size */
  window->saved_rect = window->rect;
  window->user_rect = window->rect;
  window->snapped_rect = window->rect;

  window->depth = attrs->depth;
  window->xvisual = attrs->visual;
  window->colormap = attrs->colormap;

  window->title = NULL;
  window->icon_name = NULL;
  window->icon = NULL;
  window->icon_size = -1;
  meta_icon_cache_init (&window->icon_cache);
  window->theme_icon_name = NULL;
  window->wm_hints_pixmap = None;
  window->wm_hints_mask = None;
  window->wm_hints_urgent = FALSE;

  window->frame = NULL;
  window->has_focus = FALSE;
  window->attached_focus_window = NULL;

  window->hide_titlebar_when_maximized = FALSE;

  window->maximized_horizontally = FALSE;
  window->maximized_vertically = FALSE;
  window->tile_type = META_WINDOW_TILE_TYPE_NONE;
  window->snap_queued = FALSE;
  window->current_proximity_zone = 0;
  window->mouse_on_edge = FALSE;
  window->resizing_tile_type = META_WINDOW_TILE_TYPE_NONE;
  window->custom_snap_size = FALSE;
  window->zone_queued = ZONE_NONE;
  window->maximize_horizontally_after_placement = FALSE;
  window->maximize_vertically_after_placement = FALSE;
  window->minimize_after_placement = FALSE;
  window->tile_after_placement = FALSE;
  window->move_after_placement = FALSE;
  window->fullscreen = FALSE;
  window->fullscreen_after_placement = FALSE;
  window->fullscreen_monitors[0] = -1;
  window->require_fully_onscreen = TRUE;
  window->require_on_single_monitor = TRUE;
  window->require_titlebar_visible = TRUE;
  window->on_all_workspaces = FALSE;
  window->on_all_workspaces_requested = FALSE;
  window->tile_mode = META_TILE_NONE;
  window->last_tile_mode = META_TILE_NONE;
  window->resize_tile_mode = META_TILE_NONE;
  window->maybe_retile_maximize = FALSE;
  window->tile_monitor_number = -1;
  window->shaded = FALSE;
  window->initially_iconic = FALSE;
  window->minimized = FALSE;
  window->tab_unminimized = FALSE;
  window->iconic = FALSE;
  window->mapped = attrs->map_state != IsUnmapped;
  window->hidden = FALSE;
  window->visible_to_compositor = FALSE;
  window->pending_compositor_effect = effect;
  /* if already mapped, no need to worry about focus-on-first-time-showing */
  window->showing_for_first_time = !window->mapped;
  /* if already mapped we don't want to do the placement thing;
   * override-redirect windows are placed by the app */
  window->placed = ((window->mapped && !window->hidden) || window->override_redirect);
#ifdef WITH_VERBOSE_MODE
  if (window->placed)
    meta_topic (META_DEBUG_PLACEMENT,
                "Not placing window 0x%lx since it's already mapped\n",
                xwindow);
#endif
  window->force_save_user_rect = TRUE;
  window->denied_focus_and_not_transient = FALSE;
  window->unmanaging = FALSE;
  window->is_in_queues = 0;
  window->keys_grabbed = FALSE;
  window->grab_on_frame = FALSE;
  window->all_keys_grabbed = FALSE;
  window->withdrawn = FALSE;
  window->initial_workspace_set = FALSE;
  window->initial_timestamp_set = FALSE;
  window->net_wm_user_time_set = FALSE;
  window->user_time_window = None;
  window->take_focus = FALSE;
  window->delete_window = FALSE;
  window->net_wm_ping = FALSE;
  window->input = TRUE;
  window->calc_placement = FALSE;
  window->shaken_loose = FALSE;
  window->have_focus_click_grab = FALSE;
  window->disable_sync = FALSE;

  window->unmaps_pending = 0;

  window->mwm_decorated = TRUE;
  window->mwm_border_only = FALSE;
  window->mwm_has_close_func = TRUE;
  window->mwm_has_minimize_func = TRUE;
  window->mwm_has_maximize_func = TRUE;
  window->mwm_has_move_func = TRUE;
  window->mwm_has_resize_func = TRUE;

  window->decorated = TRUE;
  window->has_close_func = TRUE;
  window->has_minimize_func = TRUE;
  window->has_maximize_func = TRUE;
  window->has_move_func = TRUE;
  window->has_resize_func = TRUE;

  window->has_shade_func = TRUE;

  window->has_fullscreen_func = TRUE;

  window->always_sticky = FALSE;

  window->wm_state_modal = FALSE;
  window->skip_taskbar = FALSE;
  window->skip_pager = FALSE;
  window->wm_state_skip_taskbar = FALSE;
  window->wm_state_skip_pager = FALSE;
  window->wm_state_above = FALSE;
  window->wm_state_below = FALSE;
  window->wm_state_demands_attention = FALSE;

  window->res_class = NULL;
  window->res_name = NULL;
  window->role = NULL;
  window->sm_client_id = NULL;
  window->wm_client_machine = NULL;
  window->startup_id = NULL;

  window->net_wm_pid = -1;

  window->xtransient_for = None;
  window->xclient_leader = None;
  window->transient_parent_is_root_window = FALSE;

  window->type = META_WINDOW_NORMAL;
  window->type_atom = None;

  window->struts = NULL;

  window->using_net_wm_name              = FALSE;
  window->using_net_wm_visible_name      = FALSE;
  window->using_net_wm_icon_name         = FALSE;
  window->using_net_wm_visible_icon_name = FALSE;

  window->need_reread_icon = TRUE;

  window->layer = META_LAYER_LAST; /* invalid value */
  window->stack_position = -1;
  window->initial_workspace = 0; /* not used */
  window->initial_timestamp = 0; /* not used */

  window->compositor_private = NULL;

  window->monitor = meta_screen_get_monitor_for_window (window->screen, window);

  window->tile_match = NULL;

  if (window->override_redirect)
    {
      window->decorated = FALSE;
      window->always_sticky = TRUE;
      window->has_close_func = FALSE;
      window->has_shade_func = FALSE;
      window->has_move_func = FALSE;
      window->has_resize_func = FALSE;
    }

  meta_display_register_x_window (display, &window->xwindow, window);

  /* Assign this #MetaWindow a sequence number which can be used
   * for sorting.
   */
  window->stable_sequence = ++display->window_sequence_counter;

  /* assign the window to its group, or create a new group if needed
   */
  window->group = NULL;
  window->xgroup_leader = None;
  meta_window_compute_group (window);

  meta_window_load_initial_properties (window);

  if (!window->override_redirect)
    {
      update_sm_hints (window); /* must come after transient_for */

      meta_window_update_role (window);
    }

  meta_window_update_net_wm_type (window);

  if (window->decorated)
    meta_window_ensure_frame (window);

  if (window->initially_iconic)
    {
      /* WM_HINTS said minimized */
      window->minimized = TRUE;
      meta_verbose ("Window %s asked to start out minimized\n", window->desc);
    }

  if (existing_wm_state == IconicState)
    {
      /* WM_STATE said minimized */
      window->minimized = TRUE;
      meta_verbose ("Window %s had preexisting WM_STATE = IconicState, minimizing\n",
                    window->desc);

      /* Assume window was previously placed, though perhaps it's
       * been iconic its whole life, we have no way of knowing.
       */
      window->placed = TRUE;
    }

  /* Apply any window attributes such as initial workspace
   * based on startup notification
   */
  meta_screen_apply_startup_properties (window->screen, window);

  /* Try to get a "launch timestamp" for the window.  If the window is
   * a transient, we'd like to be able to get a last-usage timestamp
   * from the parent window.  If the window has no parent, there isn't
   * much we can do...except record the current time so that any children
   * can use this time as a fallback.
   */
  if (!window->override_redirect && !window->net_wm_user_time_set) {
    MetaWindow *parent = NULL;
    if (window->xtransient_for)
      parent = meta_display_lookup_x_window (window->display,
                                             window->xtransient_for);

    /* First, maybe the app was launched with startup notification using an
     * obsolete version of the spec; use that timestamp if it exists.
     */
    if (window->initial_timestamp_set)
      /* NOTE: Do NOT toggle net_wm_user_time_set to true; this is just
       * being recorded as a fallback for potential transients
       */
      window->net_wm_user_time = window->initial_timestamp;
    else if (parent != NULL)
      meta_window_set_user_time(window, parent->net_wm_user_time);
    else
      /* NOTE: Do NOT toggle net_wm_user_time_set to true; this is just
       * being recorded as a fallback for potential transients
       */
      window->net_wm_user_time =
        meta_display_get_current_time_roundtrip (window->display);
  }

  window->attached = meta_window_should_attach_to_parent (window);
  if (window->attached)
    recalc_window_features (window);

  meta_window_grab_keys (window);
  if (window->type != META_WINDOW_DOCK && !window->override_redirect)
    {
      meta_display_grab_window_buttons (window->display, window->xwindow);
      meta_display_grab_focus_window_button (window->display, window);
    }

  if (window->type == META_WINDOW_DESKTOP ||
      window->type == META_WINDOW_DOCK)
    {
      /* Change the default, but don't enforce this if the user
       * focuses the dock/desktop and unsticks it using key shortcuts.
       * Need to set this before adding to the workspaces so the MRU
       * lists will be updated.
       */
      window->on_all_workspaces_requested = TRUE;
    }

  window->on_all_workspaces = should_be_on_all_workspaces (window);

  /* For the workspace, first honor hints,
   * if that fails put transients with parents,
   * otherwise put window on active space
   */

  if (window->initial_workspace_set)
    {
      if (window->initial_workspace == (int) 0xFFFFFFFF)
        {
          meta_topic (META_DEBUG_PLACEMENT,
                      "Window %s is initially on all spaces\n",
                      window->desc);

	  /* need to set on_all_workspaces first so that it will be
	   * added to all the MRU lists
	   */
          window->on_all_workspaces_requested = TRUE;
          window->on_all_workspaces = TRUE;
          meta_workspace_add_window (window->screen->active_workspace, window);
        }
      else
        {
          meta_topic (META_DEBUG_PLACEMENT,
                      "Window %s is initially on space %d\n",
                      window->desc, window->initial_workspace);

          space =
            meta_screen_get_workspace_by_index (window->screen,
                                                window->initial_workspace);

          if (space)
            meta_workspace_add_window (space, window);
        }
    }

  /* override-redirect windows are subtly different from other windows
   * with window->on_all_workspaces == TRUE. Other windows are part of
   * some workspace (so they can return to that if the flag is turned off),
   * but appear on other workspaces. override-redirect windows are part
   * of no workspace.
   */
  if (!window->override_redirect)
    {
      if (window->workspace == NULL &&
          window->xtransient_for != None)
        {
          /* Try putting dialog on parent's workspace */
          MetaWindow *parent;

          parent = meta_display_lookup_x_window (window->display,
                                                 window->xtransient_for);

          if (parent && parent->workspace)
            {
              meta_topic (META_DEBUG_PLACEMENT,
                          "Putting window %s on same workspace as parent %s\n",
                          window->desc, parent->desc);

              if (parent->on_all_workspaces_requested)
                {
                  window->on_all_workspaces_requested = TRUE;
                  window->on_all_workspaces = TRUE;
                }

              /* this will implicitly add to the appropriate MRU lists
               */
              meta_workspace_add_window (parent->workspace, window);
            }
        }

      if (window->workspace == NULL)
        {
          meta_topic (META_DEBUG_PLACEMENT,
                      "Putting window %s on active workspace\n",
                      window->desc);

          space = window->screen->active_workspace;

          meta_workspace_add_window (space, window);
        }

      /* for the various on_all_workspaces = TRUE possible above */
      meta_window_set_current_workspace_hint (window);

      meta_window_update_struts (window);
    }

  g_signal_emit_by_name (window->screen, "window-entered-monitor", window->monitor->number, window);
  g_signal_emit_by_name (window->screen, "window-added", window, window->monitor->number);

  /* Must add window to stack before doing move/resize, since the
   * window might have fullscreen size (i.e. should have been
   * fullscreen'd; acrobat is one such braindead case; it withdraws
   * and remaps its window whenever trying to become fullscreen...)
   * and thus constraints may try to auto-fullscreen it which also
   * means restacking it.
   */
  if (!window->override_redirect)
    meta_stack_add (window->screen->stack,
                    window);
  else
    window->layer = META_LAYER_OVERRIDE_REDIRECT; /* otherwise set by MetaStack */

  /* Put our state back where it should be,
   * passing TRUE for is_configure_request, ICCCM says
   * initial map is handled same as configure request
   */
  flags =
    META_IS_CONFIGURE_REQUEST | META_IS_MOVE_ACTION | META_IS_RESIZE_ACTION;
  if (!window->override_redirect)
    meta_window_move_resize_internal (window,
                                      flags,
                                      window->size_hints.win_gravity,
                                      window->size_hints.x,
                                      window->size_hints.y,
                                      window->size_hints.width,
                                      window->size_hints.height);

  /* Now try applying saved stuff from the session */
  {
    const MetaWindowSessionInfo *info;

    info = meta_window_lookup_saved_state (window);

    if (info)
      {
        meta_window_apply_session_info (window, info);
        meta_window_release_saved_state (info);
      }
  }

  if (!window->override_redirect)
    {
      /* FIXME we have a tendency to set this then immediately
       * change it again.
       */
      set_wm_state (window, window->iconic ? IconicState : NormalState);
      set_net_wm_state (window);
    }

  meta_compositor_add_window (screen->display->compositor, window);

  /* Sync stack changes */
  meta_stack_thaw (window->screen->stack);

  /* Usually the we'll have queued a stack sync anyways, because we've
   * added a new frame window or restacked. But if an undecorated
   * window is mapped, already stacked in the right place, then we
   * might need to do this explicitly.
   */
  meta_stack_tracker_queue_sync_stack (window->screen->stack_tracker);

  /* disable show desktop mode unless we're a desktop component */
  maybe_leave_show_desktop_mode (window);

  meta_window_queue (window, META_QUEUE_CALC_SHOWING);
  /* See bug 303284; a transient of the given window can already exist, in which
   * case we think it should probably be shown.
   */
  meta_window_foreach_transient (window,
                                 queue_calc_showing_func,
                                 NULL);
  /* See bug 334899; the window may have minimized ancestors
   * which need to be shown.
   *
   * However, we shouldn't unminimize windows here when opening
   * a new display because that breaks passing _NET_WM_STATE_HIDDEN
   * between window managers when replacing them; see bug 358042.
   *
   * And we shouldn't unminimize windows if they were initially
   * iconic.
   */
  if (!window->override_redirect &&
      !display->display_opening &&
      !window->initially_iconic)
    unminimize_window_and_all_transient_parents (window);

  meta_error_trap_pop (display); /* pop the XSync()-reducing trap */
  meta_display_ungrab (display);

  window->constructing = FALSE;

  meta_display_notify_window_created (display, window);

  if (window->wm_state_demands_attention)
    g_signal_emit_by_name (window->display, "window-demands-attention", window);

  if (window->wm_hints_urgent)
    g_signal_emit_by_name (window->display, "window-marked-urgent", window);

  return window;
}

/* This function should only be called from the end of meta_window_new_with_attrs () */
static void
meta_window_apply_session_info (MetaWindow *window,
                                const MetaWindowSessionInfo *info)
{
  if (info->stack_position_set)
    {
      meta_topic (META_DEBUG_SM,
                  "Restoring stack position %d for window %s\n",
                  info->stack_position, window->desc);

      /* FIXME well, I'm not sure how to do this. */
    }

  if (info->minimized_set)
    {
      meta_topic (META_DEBUG_SM,
                  "Restoring minimized state %d for window %s\n",
                  info->minimized, window->desc);

      if (window->has_minimize_func && info->minimized)
        meta_window_minimize (window);
    }

  if (info->maximized_set)
    {
      meta_topic (META_DEBUG_SM,
                  "Restoring maximized state %d for window %s\n",
                  info->maximized, window->desc);

      if (window->has_maximize_func && info->maximized)
        {
          meta_window_maximize (window,
                                META_MAXIMIZE_HORIZONTAL |
                                META_MAXIMIZE_VERTICAL);

          if (info->saved_rect_set)
            {
              meta_topic (META_DEBUG_SM,
                          "Restoring saved rect %d,%d %dx%d for window %s\n",
                          info->saved_rect.x,
                          info->saved_rect.y,
                          info->saved_rect.width,
                          info->saved_rect.height,
                          window->desc);

              window->saved_rect.x = info->saved_rect.x;
              window->saved_rect.y = info->saved_rect.y;
              window->saved_rect.width = info->saved_rect.width;
              window->saved_rect.height = info->saved_rect.height;
            }
	}
    }

  if (info->on_all_workspaces_set)
    {
      window->on_all_workspaces_requested = info->on_all_workspaces;
      meta_window_update_on_all_workspaces (window);
      meta_topic (META_DEBUG_SM,
                  "Restoring sticky state %d for window %s\n",
                  window->on_all_workspaces_requested, window->desc);
    }

  if (info->workspace_indices)
    {
      GSList *tmp;
      GSList *spaces;

      spaces = NULL;

      tmp = info->workspace_indices;
      while (tmp != NULL)
        {
          MetaWorkspace *space;

          space =
            meta_screen_get_workspace_by_index (window->screen,
                                                GPOINTER_TO_INT (tmp->data));

          if (space)
            spaces = g_slist_prepend (spaces, space);

          tmp = tmp->next;
        }

      if (spaces)
        {
          /* This briefly breaks the invariant that we are supposed
           * to always be on some workspace. But we paranoically
           * ensured that one of the workspaces from the session was
           * indeed valid, so we know we'll go right back to one.
           */
          if (window->workspace)
            meta_workspace_remove_window (window->workspace, window);

          /* Only restore to the first workspace if the window
           * happened to be on more than one, since we have replaces
           * window->workspaces with window->workspace
           */
          meta_workspace_add_window (spaces->data, window);

          meta_topic (META_DEBUG_SM,
                      "Restoring saved window %s to workspace %d\n",
                      window->desc,
                      meta_workspace_index (spaces->data));

          g_slist_free (spaces);
        }
    }

  if (info->geometry_set)
    {
      int x, y, w, h;
      MetaMoveResizeFlags flags;

      window->placed = TRUE; /* don't do placement algorithms later */

      x = info->rect.x;
      y = info->rect.y;

      w = window->size_hints.base_width +
        info->rect.width * window->size_hints.width_inc;
      h = window->size_hints.base_height +
        info->rect.height * window->size_hints.height_inc;

      /* Force old gravity, ignoring anything now set */
      window->size_hints.win_gravity = info->gravity;

      meta_topic (META_DEBUG_SM,
                  "Restoring pos %d,%d size %d x %d for %s\n",
                  x, y, w, h, window->desc);

      flags = META_DO_GRAVITY_ADJUST | META_IS_MOVE_ACTION | META_IS_RESIZE_ACTION;
      meta_window_move_resize_internal (window,
                                        flags,
                                        window->size_hints.win_gravity,
                                        x, y, w, h);
    }
}

static gboolean
detach_foreach_func (MetaWindow *window,
                     void       *data)
{
  if (window->attached)
    {
      GList **children = data;
      MetaWindow *parent;

      /* Only return the immediate children of the window being unmanaged */
      parent = meta_window_get_transient_for (window);
      if (parent->unmanaging)
        *children = g_list_prepend (*children, window);
    }

  return TRUE;
}

LOCAL_SYMBOL void
meta_window_unmanage (MetaWindow  *window,
                      guint32      timestamp)
{
  GList *tmp;

  meta_verbose ("Unmanaging 0x%lx\n", window->xwindow);

  if (window->visible_to_compositor || meta_window_is_attached_dialog (window))
    meta_compositor_hide_window (window->display->compositor, window,
                                 META_COMP_EFFECT_DESTROY);

  meta_compositor_remove_window (window->display->compositor, window);

  if (window->display->window_with_menu == window)
    {
      meta_ui_window_menu_free (window->display->window_menu);
      window->display->window_menu = NULL;
      window->display->window_with_menu = NULL;
    }

  if (destroying_windows_disallowed > 0)
    meta_bug ("Tried to destroy window %s while destruction was not allowed\n",
              window->desc);

  window->unmanaging = TRUE;

  if (meta_prefs_get_attach_modal_dialogs ())
    {
      GList *attached_children = NULL, *iter;

      /* Detach any attached dialogs by unmapping and letting them
       * be remapped after @window is destroyed.
       */
      meta_window_foreach_transient (window,
                                     detach_foreach_func,
                                     &attached_children);
      for (iter = attached_children; iter; iter = iter->next)
        meta_window_unmanage (iter->data, timestamp);
      g_list_free (attached_children);
    }

  if (window->fullscreen)
    {
      MetaGroup *group;

      /* If the window is fullscreen, it may be forcing
       * other windows in its group to a higher layer
       */

      meta_stack_freeze (window->screen->stack);
      group = meta_window_get_group (window);
      if (group)
        meta_group_update_layers (group);
      meta_stack_thaw (window->screen->stack);
    }

  meta_window_shutdown_group (window); /* safe to do this early as
                                        * group.c won't re-add to the
                                        * group if window->unmanaging
                                        */

  /* If we have the focus, focus some other window.
   * This is done first, so that if the unmap causes
   * an EnterNotify the EnterNotify will have final say
   * on what gets focused, maintaining sloppy focus
   * invariants.
   */
  if (meta_window_appears_focused (window))
    meta_window_propagate_focus_appearance (window, FALSE);
  if (window->has_focus)
    {
      meta_topic (META_DEBUG_FOCUS,
                  "Focusing default window since we're unmanaging %s\n",
                  window->desc);
      meta_workspace_focus_default_window (window->screen->active_workspace,
                                           window,
                                           timestamp);
    }
  else if (window->display->expected_focus_window == window)
    {
      meta_topic (META_DEBUG_FOCUS,
                  "Focusing default window since expected focus window freed %s\n",
                  window->desc);
      window->display->expected_focus_window = NULL;
      meta_workspace_focus_default_window (window->screen->active_workspace,
                                           window,
                                           timestamp);
    }
  else
    {
      meta_topic (META_DEBUG_FOCUS,
                  "Unmanaging window %s which doesn't currently have focus\n",
                  window->desc);
    }

  if (window->struts)
    {
      meta_free_gslist_and_elements (window->struts);
      window->struts = NULL;

      meta_topic (META_DEBUG_WORKAREA,
                  "Unmanaging window %s which has struts, so invalidating work areas\n",
                  window->desc);
      invalidate_work_areas (window);
    }

  if (window->sync_request_timeout_id)
    {
      g_source_remove (window->sync_request_timeout_id);
      window->sync_request_timeout_id = 0;
    }

  if (window->display->grab_window == window)
    meta_display_end_grab_op (window->display, timestamp);

  g_assert (window->display->grab_window != window);

  if (window->display->focus_window == window)
    {
      window->display->focus_window = NULL;
      g_object_notify (G_OBJECT (window->display), "focus-window");
    }

  if (window->maximized_horizontally || window->maximized_vertically ||
      window->tile_type != META_WINDOW_TILE_TYPE_NONE)
    unmaximize_window_before_freeing (window);

  meta_window_unqueue (window, META_QUEUE_CALC_SHOWING |
                               META_QUEUE_MOVE_RESIZE);
  meta_window_free_delete_dialog (window);

  if (window->workspace)
    meta_workspace_remove_window (window->workspace, window);

  g_assert (window->workspace == NULL);

#ifndef G_DISABLE_CHECKS
  tmp = window->screen->workspaces;
  while (tmp != NULL)
    {
      MetaWorkspace *workspace = tmp->data;

      g_assert (g_list_find (workspace->windows, window) == NULL);
      g_assert (g_list_find (workspace->mru_list, window) == NULL);

      tmp = tmp->next;
    }
#endif

  if (window->monitor)
    {
      g_signal_emit_by_name (window->screen, "window-left-monitor",
                             window->monitor->number, window);
      window->monitor = NULL;
    }

  if (!window->override_redirect)
    meta_stack_remove (window->screen->stack, window);

  meta_window_destroy_sync_request_alarm (window);

  /* If an undecorated window is being withdrawn, that will change the
   * stack as presented to the compositing manager, without actually
   * changing the stacking order of X windows.
   */
  meta_stack_tracker_queue_sync_stack (window->screen->stack_tracker);

  if (window->withdrawn)
    {
      /* We need to clean off the window's state so it
       * won't be restored if the app maps it again.
       */
      meta_error_trap_push (window->display);
      meta_verbose ("Cleaning state from window %s\n", window->desc);
      XDeleteProperty (window->display->xdisplay,
                       window->xwindow,
                       window->display->atom__NET_WM_DESKTOP);
      XDeleteProperty (window->display->xdisplay,
                       window->xwindow,
                       window->display->atom__NET_WM_STATE);
      XDeleteProperty (window->display->xdisplay,
                       window->xwindow,
                       window->display->atom__NET_WM_FULLSCREEN_MONITORS);
      set_wm_state (window, WithdrawnState);
      meta_error_trap_pop (window->display);
    }
  else
    {
      /* We need to put WM_STATE so that others will understand it on
       * restart.
       */
      if (!window->minimized)
        {
          meta_error_trap_push (window->display);
          set_wm_state (window, NormalState);
          meta_error_trap_pop (window->display);
        }

      /* If we're unmanaging a window that is not withdrawn, then
       * either (a) muffin is exiting, in which case we need to map
       * the window so the next WM will know that it's not Withdrawn,
       * or (b) we want to create a new MetaWindow to replace the
       * current one, which will happen automatically if we re-map
       * the X Window.
       */
      meta_error_trap_push (window->display);
      XMapWindow (window->display->xdisplay,
                  window->xwindow);
      meta_error_trap_pop (window->display);
    }

  meta_window_ungrab_keys (window);
  meta_display_ungrab_window_buttons (window->display, window->xwindow);
  meta_display_ungrab_focus_window_button (window->display, window);

  meta_display_unregister_x_window (window->display, window->xwindow);


  meta_error_trap_push (window->display);

  /* Put back anything we messed up */
  if (window->border_width != 0)
    XSetWindowBorderWidth (window->display->xdisplay,
                           window->xwindow,
                           window->border_width);

  /* No save set */
  XRemoveFromSaveSet (window->display->xdisplay,
                      window->xwindow);

  /* Even though the window is now unmanaged, we can't unselect events. This
   * window might be a window from this process, like a GdkMenu, in
   * which case it will have pointer events and so forth selected
   * for it by GDK. There's no way to disentangle those events from the events
   * we've selected. Even for a window from a different X client,
   * GDK could also have selected events for it for IPC purposes, so we
   * can't unselect in that case either.
   *
   * Similarly, we can't unselected for events on window->user_time_window.
   * It might be our own GDK focus window, or it might be a window that a
   * different client is using for multiple different things:
   * _NET_WM_USER_TIME_WINDOW and IPC, perhaps.
   */

  if (window->user_time_window != None)
    {
      meta_display_unregister_x_window (window->display,
                                        window->user_time_window);
      window->user_time_window = None;
    }

#ifdef HAVE_SHAPE
  if (META_DISPLAY_HAS_SHAPE (window->display))
    XShapeSelectInput (window->display->xdisplay, window->xwindow, NoEventMask);
#endif

  meta_error_trap_pop (window->display);

  meta_prefs_remove_listener (prefs_changed_callback, window);

  meta_screen_queue_check_fullscreen (window->screen);

  if (window->frame)
    {
      /* The XReparentWindow call in meta_window_destroy_frame() moves the
       * window so we need to send a configure notify; see bug 399552.  (We
       * also do this just in case a window got unmaximized.)
       */
      send_configure_notify (window);

      meta_window_destroy_frame (window);
    }

  g_signal_emit (window, window_signals[UNMANAGED], 0);
  g_signal_emit_by_name (window->screen, "window-removed", window);

  g_object_unref (window);
}

static gboolean
should_be_on_all_workspaces (MetaWindow *window)
{
  return
    window->on_all_workspaces_requested ||
    window->override_redirect ||
    (meta_prefs_get_workspaces_only_on_primary () &&
     !meta_window_is_on_primary_monitor (window));
}

LOCAL_SYMBOL void
meta_window_update_on_all_workspaces (MetaWindow *window)
{
  gboolean old_value;

  old_value = window->on_all_workspaces;

  window->on_all_workspaces = should_be_on_all_workspaces (window);

  if (window->on_all_workspaces != old_value &&
      !window->override_redirect)
    {
      if (window->on_all_workspaces)
        {
          GList* tmp = window->screen->workspaces;

          /* Add to all MRU lists */
          while (tmp)
            {
              MetaWorkspace* work = (MetaWorkspace*) tmp->data;
              if (!g_list_find (work->mru_list, window))
                work->mru_list = g_list_prepend (work->mru_list, window);

              tmp = tmp->next;
            }
        }
      else
        {
          GList* tmp = window->screen->workspaces;

          /* Remove from MRU lists except the window's workspace */
          while (tmp)
            {
              MetaWorkspace* work = (MetaWorkspace*) tmp->data;
              if (work != window->workspace)
                work->mru_list = g_list_remove (work->mru_list, window);
              tmp = tmp->next;
            }
        }
      meta_window_set_current_workspace_hint (window);
    }
    meta_screen_update_snapped_windows (window->screen);
}

static void
set_wm_state_on_xwindow (MetaDisplay *display,
                         Window       xwindow,
                         int          state)
{
  unsigned long data[2];

  /* Muffin doesn't use icon windows, so data[1] should be None
   * according to the ICCCM 2.0 Section 4.1.3.1.
   */
  data[0] = state;
  data[1] = None;

  meta_error_trap_push (display);
  XChangeProperty (display->xdisplay, xwindow,
                   display->atom_WM_STATE,
                   display->atom_WM_STATE,
                   32, PropModeReplace, (guchar*) data, 2);
  meta_error_trap_pop (display);
}

static void
set_wm_state (MetaWindow *window,
              int         state)
{
  meta_verbose ("Setting wm state %s on %s\n",
                wm_state_to_string (state), window->desc);

  set_wm_state_on_xwindow (window->display, window->xwindow, state);
}

static void
set_net_wm_state (MetaWindow *window)
{
  int i;
  unsigned long data[14];

  i = 0;
  if (window->shaded)
    {
      data[i] = window->display->atom__NET_WM_STATE_SHADED;
      ++i;
    }
  if (window->wm_state_modal)
    {
      data[i] = window->display->atom__NET_WM_STATE_MODAL;
      ++i;
    }
  if (window->skip_pager)
    {
      data[i] = window->display->atom__NET_WM_STATE_SKIP_PAGER;
      ++i;
    }
  if (window->skip_taskbar)
    {
      data[i] = window->display->atom__NET_WM_STATE_SKIP_TASKBAR;
      ++i;
    }
  if (window->maximized_horizontally)
    {
      data[i] = window->display->atom__NET_WM_STATE_MAXIMIZED_HORZ;
      ++i;
    }
  /* As of 3.10, Gtk considers _NET_WM_STATE_MAXIMIZED_VERT to be a tiled window also */
  if (window->maximized_vertically || window->tile_type != META_WINDOW_TILE_TYPE_NONE)
    {
      data[i] = window->display->atom__NET_WM_STATE_MAXIMIZED_VERT;
      ++i;
    }
  if (window->tile_type != META_WINDOW_TILE_TYPE_NONE)
    {
      data[i] = window->display->atom__NET_WM_STATE_TILED;
      ++i;
    }
  if (window->fullscreen)
    {
      data[i] = window->display->atom__NET_WM_STATE_FULLSCREEN;
      ++i;
    }
  if (!meta_window_showing_on_its_workspace (window) || window->shaded)
    {
      data[i] = window->display->atom__NET_WM_STATE_HIDDEN;
      ++i;
    }
  if (window->wm_state_above)
    {
      data[i] = window->display->atom__NET_WM_STATE_ABOVE;
      ++i;
    }
  if (window->wm_state_below)
    {
      data[i] = window->display->atom__NET_WM_STATE_BELOW;
      ++i;
    }
  if (window->wm_state_demands_attention)
    {
      data[i] = window->display->atom__NET_WM_STATE_DEMANDS_ATTENTION;
      ++i;
    }
  if (window->on_all_workspaces_requested)
    {
      data[i] = window->display->atom__NET_WM_STATE_STICKY;
      ++i;
    }
  if (meta_window_appears_focused (window))
    {
      data[i] = window->display->atom__NET_WM_STATE_FOCUSED;
      ++i;
    }

  meta_verbose ("Setting _NET_WM_STATE with %d atoms\n", i);

  meta_error_trap_push (window->display);
  XChangeProperty (window->display->xdisplay, window->xwindow,
                   window->display->atom__NET_WM_STATE,
                   XA_ATOM,
                   32, PropModeReplace, (guchar*) data, i);
  meta_error_trap_pop (window->display);

  if (window->fullscreen)
    {
      data[0] = window->fullscreen_monitors[0];
      data[1] = window->fullscreen_monitors[1];
      data[2] = window->fullscreen_monitors[2];
      data[3] = window->fullscreen_monitors[3];

      meta_verbose ("Setting _NET_WM_FULLSCREEN_MONITORS\n");
      meta_error_trap_push (window->display);
      XChangeProperty (window->display->xdisplay,
                       window->xwindow,
                       window->display->atom__NET_WM_FULLSCREEN_MONITORS,
                       XA_CARDINAL, 32, PropModeReplace,
                       (guchar*) data, 4);
      meta_error_trap_pop (window->display);
    }

  if (window->tile_type != META_WINDOW_TILE_TYPE_NONE)
  {
    MetaRectangle rect;
    meta_window_get_outer_rect (window, &rect);
    data[0] = (unsigned long) window->tile_mode;
    data[1] = (unsigned long) window->tile_type;
    data[2] = (unsigned long) rect.x;
    data[3] = (unsigned long) rect.y;
    data[4] = (unsigned long) rect.width;
    data[5] = (unsigned long) rect.height;
    data[6] = (unsigned long) window->tile_monitor_number;
    data[7] = (unsigned long) window->custom_snap_size ? 1 : 0;

    meta_error_trap_push (window->display);
    XChangeProperty (window->display->xdisplay, window->xwindow,
                     window->display->atom__NET_WM_WINDOW_TILE_INFO,
                     XA_CARDINAL,
                     32, PropModeReplace, (guchar*) data, 8);
    meta_error_trap_pop (window->display);
  } else {
    meta_error_trap_push (window->display);
    XDeleteProperty (window->display->xdisplay,
                     window->xwindow,
                     window->display->atom__NET_WM_WINDOW_TILE_INFO);
    meta_error_trap_pop (window->display);
  }

  meta_error_trap_push (window->display);
  update_gtk_edge_constraints (window);
  meta_error_trap_pop (window->display);
}

LOCAL_SYMBOL gboolean
meta_window_located_on_workspace (MetaWindow    *window,
                                  MetaWorkspace *workspace)
{
  return (window->on_all_workspaces && window->screen == workspace->screen) ||
    (window->workspace == workspace);
}

static gboolean
is_minimized_foreach (MetaWindow *window,
                      void       *data)
{
  gboolean *result = data;

  *result = window->minimized;
  if (*result)
    return FALSE; /* stop as soon as we find one */
  else
    return TRUE;
}

static gboolean
ancestor_is_minimized (MetaWindow *window)
{
  gboolean is_minimized;

  is_minimized = FALSE;

  meta_window_foreach_ancestor (window, is_minimized_foreach, &is_minimized);

  return is_minimized;
}

/**
 * meta_window_showing_on_its_workspace:
 * @window: A #MetaWindow
 *
 * Returns: %TRUE if window would be visible, if its workspace was current
 */
gboolean
meta_window_showing_on_its_workspace (MetaWindow *window)
{
  gboolean is_desktop_or_dock;
  MetaWorkspace* workspace_of_window;

  /* 1. See if we're minimized */
  if (window->minimized)
    return FALSE;

  /* 2. See if we're in "show desktop" mode */
  is_desktop_or_dock = FALSE;
  is_desktop_or_dock_foreach (window,
                              &is_desktop_or_dock);

  meta_window_foreach_ancestor (window, is_desktop_or_dock_foreach,
                                &is_desktop_or_dock);

  if (window->on_all_workspaces)
    workspace_of_window = window->screen->active_workspace;
  else if (window->workspace)
    workspace_of_window = window->workspace;
  else /* This only seems to be needed for startup */
    workspace_of_window = NULL;

  if (workspace_of_window && workspace_of_window->showing_desktop &&
      !is_desktop_or_dock)
    return FALSE;

  /* 3. See if an ancestor is minimized (note that
   *    ancestor's "mapped" field may not be up to date
   *    since it's being computed in this same idle queue)
   */

  if (ancestor_is_minimized (window))
    return FALSE;

  return TRUE;
}

LOCAL_SYMBOL gboolean
meta_window_should_be_showing (MetaWindow  *window)
{
  gboolean on_workspace;

  meta_verbose ("Should be showing for window %s\n", window->desc);

  /* See if we're on the workspace */
  on_workspace = meta_window_located_on_workspace (window,
                                                   window->screen->active_workspace);

  if (!on_workspace)
    meta_verbose ("Window %s is not on workspace %d\n",
                  window->desc,
                  meta_workspace_index (window->screen->active_workspace));
  else
    meta_verbose ("Window %s is on the active workspace %d\n",
                  window->desc,
                  meta_workspace_index (window->screen->active_workspace));

  if (window->on_all_workspaces)
    meta_verbose ("Window %s is on all workspaces\n", window->desc);

  return on_workspace && meta_window_showing_on_its_workspace (window);
}

static void
implement_showing (MetaWindow *window,
                   gboolean    showing)
{
  /* Actually show/hide the window */
  meta_verbose ("Implement showing = %d for window %s\n",
                showing, window->desc);

  if (!showing)
    {
      /* When we manage a new window, we normally delay placing it
       * until it is is first shown, but if we're previewing hidden
       * windows we might want to know where they are on the screen,
       * so we should place the window even if we're hiding it rather
       * than showing it.
       */
      if (!window->placed)
        meta_window_force_placement (window);

      meta_window_hide (window);
    }
  else
    meta_window_show (window);

  if (!window->override_redirect)
    sync_client_window_mapped (window);

  window->pending_compositor_effect = META_COMP_EFFECT_NONE;
}

static void
meta_window_calc_showing (MetaWindow  *window)
{
  implement_showing (window, meta_window_should_be_showing (window));
}

static guint queue_later[NUMBER_OF_QUEUES] = {0, 0, 0};
static GSList *queue_pending[NUMBER_OF_QUEUES] = {NULL, NULL, NULL};

static int
stackcmp (gconstpointer a, gconstpointer b)
{
  MetaWindow *aw = (gpointer) a;
  MetaWindow *bw = (gpointer) b;

  if (aw->screen != bw->screen)
    return 0; /* don't care how they sort with respect to each other */
  else
    return meta_stack_windows_cmp (aw->screen->stack,
                                   aw, bw);
}

static gboolean
idle_calc_showing (gpointer data)
{
  GSList *tmp;
  GSList *copy;
  GSList *should_show;
  GSList *should_hide;
  GSList *unplaced;
  GSList *displays;
  MetaWindow *first_window;
  guint queue_index = GPOINTER_TO_INT (data);

  g_return_val_if_fail (queue_pending[queue_index] != NULL, FALSE);

  meta_topic (META_DEBUG_WINDOW_STATE,
              "Clearing the calc_showing queue\n");

  /* Work with a copy, for reentrancy. The allowed reentrancy isn't
   * complete; destroying a window while we're in here would result in
   * badness. But it's OK to queue/unqueue calc_showings.
   */
  copy = g_slist_copy (queue_pending[queue_index]);
  g_slist_free (queue_pending[queue_index]);
  queue_pending[queue_index] = NULL;
  queue_later[queue_index] = 0;

  destroying_windows_disallowed += 1;

  /* We map windows from top to bottom and unmap from bottom to
   * top, to avoid extra expose events. The exception is
   * for unplaced windows, which have to be mapped from bottom to
   * top so placement works.
   */
  should_show = NULL;
  should_hide = NULL;
  unplaced = NULL;
  displays = NULL;

  tmp = copy;
  while (tmp != NULL)
    {
      MetaWindow *window;

      window = tmp->data;

      if (!window->placed)
        unplaced = g_slist_prepend (unplaced, window);
      else if (meta_window_should_be_showing (window))
        should_show = g_slist_prepend (should_show, window);
      else
        should_hide = g_slist_prepend (should_hide, window);

      tmp = tmp->next;
    }

  /* bottom to top */
  unplaced = g_slist_sort (unplaced, stackcmp);
  should_hide = g_slist_sort (should_hide, stackcmp);
  /* top to bottom */
  should_show = g_slist_sort (should_show, stackcmp);
  should_show = g_slist_reverse (should_show);

  first_window = copy->data;

  meta_display_grab (first_window->display);

  tmp = unplaced;
  while (tmp != NULL)
    {
      MetaWindow *window;

      window = tmp->data;

      meta_window_calc_showing (window);

      tmp = tmp->next;
    }

  tmp = should_show;
  while (tmp != NULL)
    {
      MetaWindow *window;

      window = tmp->data;

      implement_showing (window, TRUE);

      tmp = tmp->next;
    }

  tmp = should_hide;
  while (tmp != NULL)
    {
      MetaWindow *window;

      window = tmp->data;

      implement_showing (window, FALSE);

      tmp = tmp->next;
    }

  tmp = copy;
  while (tmp != NULL)
    {
      MetaWindow *window;

      window = tmp->data;

      /* important to set this here for reentrancy -
       * if we queue a window again while it's in "copy",
       * then queue_calc_showing will just return since
       * we are still in the calc_showing queue
       */
      window->is_in_queues &= ~META_QUEUE_CALC_SHOWING;

      tmp = tmp->next;
    }

  if (meta_prefs_get_focus_mode () != C_DESKTOP_FOCUS_MODE_CLICK)
    {
      /* When display->mouse_mode is false, we want to ignore
       * EnterNotify events unless they come from mouse motion.  To do
       * that, we set a sentinel property on the root window if we're
       * not in mouse_mode.
       */
      tmp = should_show;
      while (tmp != NULL)
        {
          MetaWindow *window = tmp->data;

          if (!window->display->mouse_mode)
            meta_display_increment_focus_sentinel (window->display);

          tmp = tmp->next;
        }
    }

  meta_display_ungrab (first_window->display);

  g_slist_free (copy);

  g_slist_free (unplaced);
  g_slist_free (should_show);
  g_slist_free (should_hide);
  g_slist_free (displays);

  destroying_windows_disallowed -= 1;

  return FALSE;
}

#ifdef WITH_VERBOSE_MODE
static const gchar* meta_window_queue_names[NUMBER_OF_QUEUES] =
  {"calc_showing", "move_resize", "update_icon"};
#endif

static void
meta_window_unqueue (MetaWindow *window, guint queuebits)
{
  gint queuenum;

  for (queuenum=0; queuenum<NUMBER_OF_QUEUES; queuenum++)
    {
      if ((queuebits & 1<<queuenum) /* they have asked to unqueue */
          &&
          (window->is_in_queues & 1<<queuenum)) /* it's in the queue */
        {

          meta_topic (META_DEBUG_WINDOW_STATE,
              "Removing %s from the %s queue\n",
              window->desc,
              meta_window_queue_names[queuenum]);

          /* Note that window may not actually be in the queue
           * because it may have been in "copy" inside the idle handler
           */
          queue_pending[queuenum] = g_slist_remove (queue_pending[queuenum], window);
          window->is_in_queues &= ~(1<<queuenum);

          /* Okay, so maybe we've used up all the entries in the queue.
           * In that case, we should kill the function that deals with
           * the queue, because there's nothing left for it to do.
           */
          if (queue_pending[queuenum] == NULL && queue_later[queuenum] != 0)
            {
              meta_later_remove (queue_later[queuenum]);
              queue_later[queuenum] = 0;
            }
        }
    }
}

static void
meta_window_flush_calc_showing (MetaWindow *window)
{
  if (window->is_in_queues & META_QUEUE_CALC_SHOWING)
    {
      meta_window_unqueue (window, META_QUEUE_CALC_SHOWING);
      meta_window_calc_showing (window);
    }
}

LOCAL_SYMBOL void
meta_window_queue (MetaWindow *window, guint queuebits)
{

  /* Easier to debug by checking here rather than in the idle */
  g_return_if_fail (!window->override_redirect || (queuebits & META_QUEUE_MOVE_RESIZE) == 0);

  for (guint queuenum=0; queuenum<NUMBER_OF_QUEUES; queuenum++)
    {
      if (queuebits & 1<<queuenum)
        {
          /* Data which varies between queues.
           * Yes, these do look a lot like associative arrays:
           * I seem to be turning into a Perl programmer.
           */

          const MetaLaterType window_queue_later_when[NUMBER_OF_QUEUES] =
            {
              META_LATER_CALC_SHOWING,  /* CALC_SHOWING */
              META_LATER_RESIZE,        /* MOVE_RESIZE */
            };

          const GSourceFunc window_queue_later_handler[NUMBER_OF_QUEUES] =
            {
              idle_calc_showing,
              idle_move_resize
            };

          /* If we're about to drop the window, there's no point in putting
           * it on a queue.
           */
          if (window->unmanaging)
            break;

          /* If the window already claims to be in that queue, there's no
           * point putting it in the queue.
           */
          if (window->is_in_queues & 1<<queuenum)
            break;

          meta_topic (META_DEBUG_WINDOW_STATE,
              "Putting %s in the %s queue\n",
              window->desc,
              meta_window_queue_names[queuenum]);

          /* So, mark it as being in this queue. */
          window->is_in_queues |= 1<<queuenum;

          /* There's not a lot of point putting things into a queue if
           * nobody's on the other end pulling them out. Therefore,
           * let's check to see whether an idle handler exists to do
           * that. If not, we'll create one.
           */

          if (queue_later[queuenum] == 0)
            queue_later[queuenum] = meta_later_add
              (
                window_queue_later_when[queuenum],
                window_queue_later_handler[queuenum],
                GUINT_TO_POINTER(queuenum),
                NULL
              );

          /* And now we actually put it on the queue. */
          queue_pending[queuenum] = g_slist_prepend (queue_pending[queuenum],
                                                     window);
      }
  }
}

static gboolean
intervening_user_event_occurred (MetaWindow *window)
{
  guint32 compare;
  MetaWindow *focus_window;

  focus_window = window->display->focus_window;

  meta_topic (META_DEBUG_STARTUP,
              "COMPARISON:\n"
              "  net_wm_user_time_set : %d\n"
              "  net_wm_user_time     : %u\n"
              "  initial_timestamp_set: %d\n"
              "  initial_timestamp    : %u\n",
              window->net_wm_user_time_set,
              window->net_wm_user_time,
              window->initial_timestamp_set,
              window->initial_timestamp);
#ifdef WITH_VERBOSE_MODE
  if (focus_window != NULL)
    {
      meta_topic (META_DEBUG_STARTUP,
                  "COMPARISON (continued):\n"
                  "  focus_window             : %s\n"
                  "  fw->net_wm_user_time_set : %d\n"
                  "  fw->net_wm_user_time     : %u\n",
                  focus_window->desc,
                  focus_window->net_wm_user_time_set,
                  focus_window->net_wm_user_time);
    }
#endif
  /* We expect the most common case for not focusing a new window
   * to be when a hint to not focus it has been set.  Since we can
   * deal with that case rapidly, we use special case it--this is
   * merely a preliminary optimization.  :)
   */
  if ( ((window->net_wm_user_time_set == TRUE) &&
       (window->net_wm_user_time == 0))
      ||
       ((window->initial_timestamp_set == TRUE) &&
       (window->initial_timestamp == 0)))
    {
      meta_topic (META_DEBUG_STARTUP,
                  "window %s explicitly requested no focus\n",
                  window->desc);
      return TRUE;
    }

  if (!(window->net_wm_user_time_set) && !(window->initial_timestamp_set))
    {
      meta_topic (META_DEBUG_STARTUP,
                  "no information about window %s found\n",
                  window->desc);
      return FALSE;
    }

  if (focus_window != NULL &&
      !focus_window->net_wm_user_time_set)
    {
      meta_topic (META_DEBUG_STARTUP,
                  "focus window, %s, doesn't have a user time set yet!\n",
                  window->desc);
      return FALSE;
    }

  /* To determine the "launch" time of an application,
   * startup-notification can set the TIMESTAMP and the
   * application (usually via its toolkit such as gtk or qt) can
   * set the _NET_WM_USER_TIME.  If both are set, we need to be
   * using the newer of the two values.
   *
   * See http://bugzilla.gnome.org/show_bug.cgi?id=573922
   */
  compare = 0;
  if (window->net_wm_user_time_set &&
      window->initial_timestamp_set)
    compare =
      XSERVER_TIME_IS_BEFORE (window->net_wm_user_time,
                              window->initial_timestamp) ?
      window->initial_timestamp : window->net_wm_user_time;
  else if (window->net_wm_user_time_set)
    compare = window->net_wm_user_time;
  else if (window->initial_timestamp_set)
    compare = window->initial_timestamp;

  if ((focus_window != NULL) &&
      XSERVER_TIME_IS_BEFORE (compare, focus_window->net_wm_user_time))
    {
      meta_topic (META_DEBUG_STARTUP,
                  "window %s focus prevented by other activity; %u < %u\n",
                  window->desc,
                  compare,
                  focus_window->net_wm_user_time);
      return TRUE;
    }
  else
    {
      meta_topic (META_DEBUG_STARTUP,
                  "new window %s with no intervening events\n",
                  window->desc);
      return FALSE;
    }
}

/* This function is an ugly hack.  It's experimental in nature and ought to be
 * replaced by a real hint from the app to the WM if we decide the experimental
 * behavior is worthwhile.  The basic idea is to get more feedback about how
 * usage scenarios of "strict" focus users and what they expect.  See #326159.
 */
LOCAL_SYMBOL gboolean
__window_is_terminal (MetaWindow *window)
{
  if (window == NULL || window->res_class == NULL)
    return FALSE;

  /*
   * Compare res_class, which is not user-settable, and thus theoretically
   * a more-reliable indication of term-ness.
   */

  /* gnome-terminal -- if you couldn't guess */
  if (strcmp (window->res_class, "Gnome-terminal") == 0)
    return TRUE;
  /* xterm, rxvt, aterm */
  else if (strcmp (window->res_class, "XTerm") == 0)
    return TRUE;
  /* konsole, KDE's terminal program */
  else if (strcmp (window->res_class, "Konsole") == 0)
    return TRUE;
  /* rxvt-unicode */
  else if (strcmp (window->res_class, "URxvt") == 0)
    return TRUE;
  /* eterm */
  else if (strcmp (window->res_class, "Eterm") == 0)
    return TRUE;
  /* KTerm -- some terminal not KDE based; so not like Konsole */
  else if (strcmp (window->res_class, "KTerm") == 0)
    return TRUE;
  /* Multi-gnome-terminal */
  else if (strcmp (window->res_class, "Multi-gnome-terminal") == 0)
    return TRUE;
  /* mlterm ("multi lingual terminal emulator on X") */
  else if (strcmp (window->res_class, "mlterm") == 0)
    return TRUE;
  /* Terminal -- XFCE Terminal */
  else if (strcmp (window->res_class, "Terminal") == 0)
    return TRUE;

  return FALSE;
}

/* This function determines what state the window should have assuming that it
 * and the focus_window have no relation
 */
static void
window_state_on_map (MetaWindow *window,
                     gboolean *takes_focus,
                     gboolean *places_on_top)
{
  gboolean intervening_events;

  intervening_events = intervening_user_event_occurred (window);

  *takes_focus = !intervening_events;
  *places_on_top = *takes_focus;

  /* don't initially focus windows that are intended to not accept
   * focus
   */
  if (!(window->input || window->take_focus))
    {
      *takes_focus = FALSE;
      return;
    }

  /* Terminal usage may be different; some users intend to launch
   * many apps in quick succession or to just view things in the new
   * window while still interacting with the terminal.  In that case,
   * apps launched from the terminal should not take focus.  This
   * isn't quite the same as not allowing focus to transfer from
   * terminals due to new window map, but the latter is a much easier
   * approximation to enforce so we do that.
   */
  if (*takes_focus &&
      meta_prefs_get_focus_new_windows () == C_DESKTOP_FOCUS_NEW_WINDOWS_STRICT &&
      !window->display->allow_terminal_deactivation &&
      __window_is_terminal (window->display->focus_window) &&
      !meta_window_is_ancestor_of_transient (window->display->focus_window,
                                             window))
    {
      meta_topic (META_DEBUG_FOCUS,
                  "focus_window is terminal; not focusing new window.\n");
      *takes_focus = FALSE;
      *places_on_top = FALSE;
    }

  switch (window->type)
    {
    case META_WINDOW_UTILITY:
    case META_WINDOW_TOOLBAR:
      *takes_focus = FALSE;
      *places_on_top = FALSE;
      break;
    case META_WINDOW_DOCK:
    case META_WINDOW_DESKTOP:
    case META_WINDOW_SPLASHSCREEN:
    case META_WINDOW_MENU:
    /* override redirect types: */
    case META_WINDOW_DROPDOWN_MENU:
    case META_WINDOW_POPUP_MENU:
    case META_WINDOW_TOOLTIP:
    case META_WINDOW_NOTIFICATION:
    case META_WINDOW_COMBO:
    case META_WINDOW_DND:
    case META_WINDOW_OVERRIDE_OTHER:
      /* don't focus any of these; places_on_top may be irrelevant for some of
       * these (e.g. dock)--but you never know--the focus window might also be
       * of the same type in some weird situation...
       */
      *takes_focus = FALSE;
      break;
    case META_WINDOW_NORMAL:
    case META_WINDOW_DIALOG:
    case META_WINDOW_MODAL_DIALOG:
      /* The default is correct for these */
      break;
    }
}

static gboolean
windows_overlap (const MetaWindow *w1, const MetaWindow *w2)
{
  MetaRectangle w1rect, w2rect;
  meta_window_get_outer_rect (w1, &w1rect);
  meta_window_get_outer_rect (w2, &w2rect);
  return meta_rectangle_overlap (&w1rect, &w2rect);
}

/* Returns whether a new window would be covered by any
 * existing window on the same workspace that is set
 * to be "above" ("always on top").  A window that is not
 * set "above" would be underneath the new window anyway.
 *
 * We take "covered" to mean even partially covered, but
 * some people might prefer entirely covered.  I think it
 * is more useful to behave this way if any part of the
 * window is covered, because a partial coverage could be
 * (say) ninety per cent and almost indistinguishable from total.
 */
static gboolean
window_would_be_covered (const MetaWindow *newbie)
{
  MetaWorkspace *workspace = newbie->workspace;
  GList *tmp, *windows;

  windows = meta_workspace_list_windows (workspace);

  tmp = windows;
  while (tmp != NULL)
    {
      MetaWindow *w = tmp->data;

      if (w->wm_state_above && w != newbie)
        {
          /* We have found a window that is "above". Perhaps it overlaps. */
          if (windows_overlap (w, newbie))
            {
              g_list_free (windows); /* clean up... */
              return TRUE; /* yes, it does */
            }
        }

      tmp = tmp->next;
    }

  g_list_free (windows);
  return FALSE; /* none found */
}

static void
meta_window_force_placement (MetaWindow *window)
{
  if (window->placed)
    return;

  /* We have to recalc the placement here since other windows may
   * have been mapped/placed since we last did constrain_position
   */

  /* calc_placement is an efficiency hack to avoid
   * multiple placement calculations before we finally
   * show the window.
   */
  window->calc_placement = TRUE;
  meta_window_move_resize_now (window);
  window->calc_placement = FALSE;

  /* don't ever do the initial position constraint thing again.
   * This is toggled here so that initially-iconified windows
   * still get placed when they are ultimately shown.
   */
  window->placed = TRUE;

  /* Don't want to accidentally reuse the fact that we had been denied
   * focus in any future constraints unless we're denied focus again.
   */
  window->denied_focus_and_not_transient = FALSE;
}

static void
meta_window_show (MetaWindow *window)
{
  gboolean did_show;
  gboolean takes_focus_on_map;
  gboolean place_on_top_on_map;
  gboolean needs_stacking_adjustment;
  MetaWindow *focus_window;
  gboolean notify_demands_attention = FALSE;

  meta_topic (META_DEBUG_WINDOW_STATE,
              "Showing window %s, shaded: %d iconic: %d placed: %d\n",
              window->desc, window->shaded, window->iconic, window->placed);

  focus_window = window->display->focus_window;  /* May be NULL! */
  did_show = FALSE;
  window_state_on_map (window, &takes_focus_on_map, &place_on_top_on_map);
  needs_stacking_adjustment = FALSE;

  meta_topic (META_DEBUG_WINDOW_STATE,
              "Window %s %s focus on map, and %s place on top on map.\n",
              window->desc,
              takes_focus_on_map ? "does" : "does not",
              place_on_top_on_map ? "does" : "does not");

  /* Now, in some rare cases we should *not* put a new window on top.
   * These cases include certain types of windows showing for the first
   * time, and any window which would be covered because of another window
   * being set "above" ("always on top").
   *
   * FIXME: Although "place_on_top_on_map" and "takes_focus_on_map" are
   * generally based on the window type, there is a special case when the
   * focus window is a terminal for them both to be false; this should
   * probably rather be a term in the "if" condition below.
   */

  if ( focus_window != NULL && window->showing_for_first_time &&
      ( (!place_on_top_on_map && !takes_focus_on_map) ||
      window_would_be_covered (window) )
    ) {
      if (!meta_window_is_ancestor_of_transient (focus_window, window))
        {
          needs_stacking_adjustment = TRUE;
          if (!window->placed)
            window->denied_focus_and_not_transient = TRUE;
        }
    }

  if (!window->placed)
    {
      meta_window_force_placement (window);
    }

  if (needs_stacking_adjustment)
    {
      gboolean overlap;

      /* This window isn't getting focus on map.  We may need to do some
       * special handing with it in regards to
       *   - the stacking of the window
       *   - the MRU position of the window
       *   - the demands attention setting of the window
       *
       * Firstly, set the flag so we don't give the window focus anyway
       * and confuse people.
       */

      takes_focus_on_map = FALSE;

      overlap = windows_overlap (window, focus_window);

      /* We want alt tab to go to the denied-focus window */
      ensure_mru_position_after (window, focus_window);

      /* We don't want the denied-focus window to obscure the focus
       * window, and if we're in both click-to-focus mode and
       * raise-on-click mode then we want to maintain the invariant
       * that MRU order == stacking order.  The need for this if
       * comes from the fact that in sloppy/mouse focus the focus
       * window may not overlap other windows and also can be
       * considered "below" them; this combination means that
       * placing the denied-focus window "below" the focus window
       * in the stack when it doesn't overlap it confusingly places
       * that new window below a lot of other windows.
       */
      if (overlap ||
          (meta_prefs_get_focus_mode () == C_DESKTOP_FOCUS_MODE_CLICK &&
           meta_prefs_get_raise_on_click ()))
        meta_window_stack_just_below (window, focus_window);

      /* If the window will be obscured by the focus window, then the
       * user might not notice the window appearing so set the
       * demands attention hint.
       *
       * We set the hint ourselves rather than calling
       * meta_window_set_demands_attention() because that would cause
       * a recalculation of overlap, and a call to set_net_wm_state()
       * which we are going to call ourselves here a few lines down.
       */
      if (overlap)
        {
          if (!window->wm_state_demands_attention)
            {
              window->wm_state_demands_attention = TRUE;
              notify_demands_attention = TRUE;
            }
        }
    }

  if (window->hidden)
    {
      meta_stack_freeze (window->screen->stack);
      window->hidden = FALSE;
      meta_stack_thaw (window->screen->stack);
      did_show = TRUE;
    }

  if (window->iconic)
    {
      window->iconic = FALSE;
      set_wm_state (window, NormalState);
    }

  if (!window->visible_to_compositor)
    {
      window->visible_to_compositor = TRUE;

      MetaCompEffect effect = META_COMP_EFFECT_NONE;

      switch (window->pending_compositor_effect)
        {
        case META_COMP_EFFECT_CREATE:
        case META_COMP_EFFECT_UNMINIMIZE:
          effect = window->pending_compositor_effect;
          break;
        case META_COMP_EFFECT_NONE:
        case META_COMP_EFFECT_DESTROY:
        case META_COMP_EFFECT_MINIMIZE:
          break;
        }

      meta_compositor_show_window (window->display->compositor,
                                   window, effect);
    }

  /* We don't want to worry about all cases from inside
   * implement_showing(); we only want to worry about focus if this
   * window has not been shown before.
   */
  if (window->showing_for_first_time)
    {
      window->showing_for_first_time = FALSE;
      if (takes_focus_on_map)
        {
          guint32     timestamp;

          timestamp = meta_display_get_current_time_roundtrip (window->display);

          meta_window_focus (window, timestamp);

          if (window->move_after_placement)
            {
              timestamp = meta_display_get_current_time_roundtrip (window->display);
              meta_window_begin_grab_op(window, META_GRAB_OP_KEYBOARD_MOVING,
                                        FALSE, timestamp);
              window->move_after_placement = FALSE;
            }
        }
      else
        {
          /* Prevent EnterNotify events in sloppy/mouse focus from
           * erroneously focusing the window that had been denied
           * focus.  FIXME: This introduces a race; I have a couple
           * ideas for a better way to accomplish the same thing, but
           * they're more involved so do it this way for now.
           */
          meta_display_increment_focus_sentinel (window->display);
        }
    }

  set_net_wm_state (window);

  if (did_show && window->struts)
    {
      meta_topic (META_DEBUG_WORKAREA,
                  "Mapped window %s with struts, so invalidating work areas\n",
                  window->desc);
      invalidate_work_areas (window);
    }

  if (did_show)
    meta_screen_queue_check_fullscreen (window->screen);

  /*
   * Now that we have shown the window, we no longer want to consider the
   * initial timestamp in any subsequent deliberations whether to focus this
   * window or not, so clear the flag.
   *
   * See http://bugzilla.gnome.org/show_bug.cgi?id=573922
   */
  window->initial_timestamp_set = FALSE;

  if (notify_demands_attention)
    {
      g_object_notify (G_OBJECT (window), "demands-attention");
      g_signal_emit_by_name (window->display, "window-demands-attention",
                             window);
    }
}

static void
meta_window_hide (MetaWindow *window)
{
  gboolean did_hide;

  meta_topic (META_DEBUG_WINDOW_STATE,
              "Hiding window %s\n", window->desc);

  if (window->visible_to_compositor)
    {
      window->visible_to_compositor = FALSE;

      MetaCompEffect effect = META_COMP_EFFECT_NONE;

      switch (window->pending_compositor_effect)
        {
        case META_COMP_EFFECT_CREATE:
        case META_COMP_EFFECT_UNMINIMIZE:
        case META_COMP_EFFECT_NONE:
          break;
        case META_COMP_EFFECT_DESTROY:
        case META_COMP_EFFECT_MINIMIZE:
          effect = window->pending_compositor_effect;
          break;
        }

      meta_compositor_hide_window (window->display->compositor,
                                   window, effect);
    }

  did_hide = FALSE;

  if (!window->hidden)
    {
      meta_stack_freeze (window->screen->stack);
      window->hidden = TRUE;
      meta_stack_thaw (window->screen->stack);

      did_hide = TRUE;
    }

  if (!window->iconic)
    {
      window->iconic = TRUE;
      set_wm_state (window, IconicState);
    }

  set_net_wm_state (window);

  if (did_hide && window->struts)
    {
      meta_topic (META_DEBUG_WORKAREA,
                  "Unmapped window %s with struts, so invalidating work areas\n",
                  window->desc);
      invalidate_work_areas (window);
    }

  /* The check on expected_focus_window is a temporary workaround for
   *  https://bugzilla.gnome.org/show_bug.cgi?id=597352
   * We may have already switched away from this window but not yet
   * gotten FocusIn/FocusOut events. A more complete comprehensive
   * fix for these type of issues is described in the bug.
   */
  if (window->has_focus &&
      window == window->display->expected_focus_window)
    {
      MetaWindow *not_this_one = NULL;
      MetaWorkspace *my_workspace = meta_window_get_workspace (window);
      guint32 timestamp = meta_display_get_current_time_roundtrip (window->display);

      /*
       * If this window is modal, passing the not_this_one window to
       * _focus_default_window() makes the focus to be given to this window's
       * ancestor. This can only be the case if the window is on the currently
       * active workspace; when it is not, we need to pass in NULL, so as to
       * focus the default window for the active workspace (this scenario
       * arises when we are switching workspaces).
       */
      if (window->type == META_WINDOW_MODAL_DIALOG &&
          my_workspace == window->screen->active_workspace)
        not_this_one = window;

      meta_workspace_focus_default_window (window->screen->active_workspace,
                                           not_this_one,
                                           timestamp);
    }

  if (did_hide)
    meta_screen_queue_check_fullscreen (window->screen);
}

static gboolean
queue_calc_showing_func (MetaWindow *window,
                         void       *data)
{
  meta_window_queue(window, META_QUEUE_CALC_SHOWING);
  return TRUE;
}

void
meta_window_minimize (MetaWindow  *window)
{
  g_return_if_fail (!window->override_redirect);

  if (!window->minimized)
    {
      window->minimized = TRUE;
      window->pending_compositor_effect = META_COMP_EFFECT_MINIMIZE;
      meta_window_queue(window, META_QUEUE_CALC_SHOWING);

      meta_window_foreach_transient (window,
                                     queue_calc_showing_func,
                                     NULL);
#ifdef WITH_VERBOSE_MODE
      if (window->has_focus)
        {
          meta_topic (META_DEBUG_FOCUS,
                      "Focusing default window due to minimization of focus window %s\n",
                      window->desc);
        }
      else
        {
          meta_topic (META_DEBUG_FOCUS,
                      "Minimizing window %s which doesn't have the focus\n",
                      window->desc);
        }
#endif
      g_object_notify (G_OBJECT (window), "minimized");
    }

  meta_screen_update_snapped_windows (window->screen);
}

void
meta_window_unminimize (MetaWindow  *window)
{
  g_return_if_fail (!window->override_redirect);

  if (window->minimized)
    {
      window->minimized = FALSE;
      window->pending_compositor_effect = META_COMP_EFFECT_UNMINIMIZE;
      meta_window_queue(window, META_QUEUE_CALC_SHOWING);

      meta_window_foreach_transient (window,
                                     queue_calc_showing_func,
                                     NULL);
      g_object_notify (G_OBJECT (window), "minimized");
    }

  meta_screen_update_snapped_windows (window->screen);
}

static void
ensure_size_hints_satisfied (MetaRectangle    *rect,
                             const XSizeHints *size_hints)
{
  int minw, minh, maxw, maxh;   /* min/max width/height                      */
  int basew, baseh, winc, hinc; /* base width/height, width/height increment */
  int extra_width, extra_height;

  minw  = size_hints->min_width;  minh  = size_hints->min_height;
  maxw  = size_hints->max_width;  maxh  = size_hints->max_height;
  basew = size_hints->base_width; baseh = size_hints->base_height;
  winc  = size_hints->width_inc;  hinc  = size_hints->height_inc;

  /* First, enforce min/max size constraints */
  rect->width  = CLAMP (rect->width,  minw, maxw);
  rect->height = CLAMP (rect->height, minh, maxh);

  /* Now, verify size increment constraints are satisfied, or make them be */
  extra_width  = (rect->width  - basew) % winc;
  extra_height = (rect->height - baseh) % hinc;

  rect->width  -= extra_width;
  rect->height -= extra_height;

  /* Adjusting width/height down, as done above, may violate minimum size
   * constraints, so one last fix.
   */
  if (rect->width  < minw)
    rect->width  += ((minw - rect->width)/winc  + 1)*winc;
  if (rect->height < minh)
    rect->height += ((minh - rect->height)/hinc + 1)*hinc;
}

static void
meta_window_save_rect (MetaWindow *window)
{
  if (!(META_WINDOW_MAXIMIZED (window) || META_WINDOW_TILED_OR_SNAPPED (window) || window->fullscreen))
    {
      /* save size/pos as appropriate args for move_resize */
      if (!window->maximized_horizontally)
        {
          window->saved_rect.x      = window->rect.x;
          window->saved_rect.width  = window->rect.width;
          if (window->frame)
            window->saved_rect.x   += window->frame->rect.x;
        }
      if (!window->maximized_vertically)
        {
          window->saved_rect.y      = window->rect.y;
          window->saved_rect.height = window->rect.height;
          if (window->frame)
            window->saved_rect.y   += window->frame->rect.y;
        }
    }
}

/*
 * Save the user_rect regardless of whether the window is maximized or
 * fullscreen. See save_user_window_placement() for most uses.
 *
 * \param window  Store current position of this window for future reference
 */
static void
force_save_user_window_placement (MetaWindow *window)
{
  meta_window_get_client_root_coords (window, &window->user_rect);
}

/*
 * Save the user_rect, but only if the window is neither maximized nor
 * fullscreen, otherwise the window may snap back to those dimensions
 * (bug #461927).
 *
 * \param window  Store current position of this window for future reference
 */
static void
save_user_window_placement (MetaWindow *window)
{
  if (!(META_WINDOW_MAXIMIZED (window) || META_WINDOW_TILED_OR_SNAPPED (window) || window->fullscreen))
    {
      MetaRectangle user_rect;

      meta_window_get_client_root_coords (window, &user_rect);

      if (!window->maximized_horizontally)
	{
	  window->user_rect.x     = user_rect.x;
	  window->user_rect.width = user_rect.width;
	}
      if (!window->maximized_vertically)
	{
	  window->user_rect.y      = user_rect.y;
	  window->user_rect.height = user_rect.height;
	}
    }
}

LOCAL_SYMBOL void
meta_window_maximize_internal (MetaWindow        *window,
                               MetaMaximizeFlags  directions,
                               MetaRectangle     *saved_rect)
{
  /* At least one of the two directions ought to be set */
  gboolean maximize_horizontally, maximize_vertically;
  maximize_horizontally = directions & META_MAXIMIZE_HORIZONTAL;
  maximize_vertically   = directions & META_MAXIMIZE_VERTICAL;
  g_assert (maximize_horizontally || maximize_vertically);

  meta_topic (META_DEBUG_WINDOW_OPS,
              "Maximizing %s%s\n",
              window->desc,
              maximize_horizontally && maximize_vertically ? "" :
                maximize_horizontally ? " horizontally" :
                  maximize_vertically ? " vertically" : "BUGGGGG");

  if (saved_rect != NULL)
    window->saved_rect = *saved_rect;
  else
    meta_window_save_rect (window);

  meta_window_set_tile_type (window, META_WINDOW_TILE_TYPE_NONE);
  window->tile_mode = META_TILE_NONE;
  normalize_tile_state (window);

  window->maximized_horizontally =
    window->maximized_horizontally || maximize_horizontally;
  window->maximized_vertically =
    window->maximized_vertically   || maximize_vertically;
  if (maximize_horizontally || maximize_vertically)
    window->force_save_user_rect = FALSE;

  if (window->maximized_horizontally && window->maximized_vertically)
  {
    window->saved_maximize = TRUE;
  }

  /* Update the edge constraints */
  update_edge_constraints (window);;

  recalc_window_features (window);
  set_net_wm_state (window);

  if (window->monitor->in_fullscreen)
    meta_screen_queue_check_fullscreen (window->screen);

  g_object_freeze_notify (G_OBJECT (window));
  g_object_notify (G_OBJECT (window), "maximized-horizontally");
  g_object_notify (G_OBJECT (window), "maximized-vertically");
  g_object_thaw_notify (G_OBJECT (window));
}

void
meta_window_maximize (MetaWindow        *window,
                      MetaMaximizeFlags  directions)
{
  MetaRectangle *saved_rect = NULL;
  gboolean maximize_horizontally, maximize_vertically;

  g_return_if_fail (!window->override_redirect);

  /* At least one of the two directions ought to be set */
  maximize_horizontally = directions & META_MAXIMIZE_HORIZONTAL;
  maximize_vertically   = directions & META_MAXIMIZE_VERTICAL;
  g_assert (maximize_horizontally || maximize_vertically);

  /* Only do something if the window isn't already maximized in the
   * given direction(s).
   */
  if ((maximize_horizontally && !window->maximized_horizontally) ||
      (maximize_vertically   && !window->maximized_vertically))
    {
      if (window->shaded && maximize_vertically)
        {
          /* Shading sucks anyway; I'm not adding a timestamp argument
           * to this function just for this niche usage & corner case.
           */
          guint32 timestamp =
            meta_display_get_current_time_roundtrip (window->display);
          meta_window_unshade (window, timestamp);
        }

      /* if the window hasn't been placed yet, we'll maximize it then
       */
      if (!window->placed)
	{
	  window->maximize_horizontally_after_placement =
            window->maximize_horizontally_after_placement ||
            maximize_horizontally;
	  window->maximize_vertically_after_placement =
            window->maximize_vertically_after_placement ||
            maximize_vertically;
	  return;
	}

    if ((window->tile_mode != META_TILE_NONE ||
        window->last_tile_mode != META_TILE_NONE) &&
        window->tile_mode != META_TILE_MAXIMIZE)
      {
        saved_rect = &window->saved_rect;

        window->maximized_vertically = FALSE;
      }

    meta_window_maximize_internal (window,
                                   directions,
                                   saved_rect);

    MetaRectangle old_rect;
    MetaRectangle new_rect;
    gboolean desktop_effects = meta_prefs_get_desktop_effects ();

    if (desktop_effects)
      meta_window_get_outer_rect (window, &old_rect);

    meta_window_move_resize_now (window);

    if (desktop_effects)
      {
        meta_window_get_outer_rect (window, &new_rect);
        meta_compositor_maximize_window (window->display->compositor,
                                        window,
                                        &old_rect,
                                        &new_rect);
      }
    }

  meta_screen_tile_preview_hide (window->screen);
  normalize_tile_state (window);
}

/**
 * meta_window_get_maximized:
 *
 * Gets the current maximization state of the window, as combination
 * of the %META_MAXIMIZE_HORIZONTAL and %META_MAXIMIZE_VERTICAL flags;
 *
 * Return value: current maximization state
 */
MetaMaximizeFlags
meta_window_get_maximized (MetaWindow *window)
{
  return ((window->maximized_horizontally ? META_MAXIMIZE_HORIZONTAL : 0) |
          (window->maximized_vertically ? META_MAXIMIZE_VERTICAL : 0));
}

/**
 * meta_window_is_fullscreen:
 *
 * Return value: %TRUE if the window is currently fullscreen
 */
gboolean
meta_window_is_fullscreen (MetaWindow *window)
{
  return window->fullscreen;
}

/**
 * meta_window_get_all_monitors:
 * @window: The #MetaWindow
 * @length: (out caller-allocates): gint holding the length, may be %NULL to
 *                                  ignore
 *
 * Returns: (array length=length) (element-type gint) (transfer container):
 *           List of the monitor indices the window is on.
 */
gint *
meta_window_get_all_monitors (MetaWindow *window, gsize *length)
{
  GArray *monitors;
  MetaRectangle window_rect;
  int i;

  monitors = g_array_new (FALSE, FALSE, sizeof (int));

  if (meta_window_is_client_decorated (window))
    {
      window_rect = window->rect;
    }
  else
    {
      meta_window_get_outer_rect (window, &window_rect);
    }

  for (i = 0; i < window->screen->n_monitor_infos; i++)
    {
      MetaRectangle *monitor_rect = &window->screen->monitor_infos[i].rect;

      if (window->fullscreen)
        {
          if (meta_rectangle_contains_rect (&window_rect, monitor_rect))
            {
              g_array_append_val (monitors, i);
            }
        }
      else
        {
          if (meta_rectangle_overlap (&window_rect, monitor_rect))
            {
              g_array_append_val (monitors, i);
            }
        }
    }

  if (length)
    *length = monitors->len;

  i = -1;
  g_array_append_val (monitors, i);

  return (gint*) g_array_free (monitors, FALSE);
}

/**
* meta_window_is_monitor_sized:
 *
 * Return value: %TRUE if the window is occupies an entire monitor or
 *               the whole screen.
 */
gboolean
meta_window_is_monitor_sized (MetaWindow *window)
{
  if (window->fullscreen)
    return TRUE;

  if (window->override_redirect)
    {
      MetaRectangle window_rect, monitor_rect;
      int screen_width, screen_height;

      meta_screen_get_size (window->screen, &screen_width, &screen_height);
      meta_window_get_outer_rect (window, &window_rect);

      if (window_rect.x == 0 && window_rect.y == 0 &&
          window_rect.width == screen_width && window_rect.height == screen_height)
        return TRUE;

      meta_screen_get_monitor_geometry (window->screen, window->monitor->number, &monitor_rect);

      if (meta_rectangle_equal (&window_rect, &monitor_rect))
        return TRUE;
    }

  return FALSE;
}

/**
 * meta_window_is_on_primary_monitor:
 *
 * Return value: %TRUE if the window is on the primary monitor
 */
gboolean
meta_window_is_on_primary_monitor (MetaWindow *window)
{
  return window->monitor->is_primary;
}

/**
 * meta_window_requested_bypass_compositor:
 *
 * Return value: %TRUE if the window requested to bypass the compositor
 */
gboolean
meta_window_requested_bypass_compositor (MetaWindow *window)
{
  return window->bypass_compositor == _NET_WM_BYPASS_COMPOSITOR_HINT_ON;
}

/**
 * meta_window_requested_dont_bypass_compositor:
 *
 * Return value: %TRUE if the window requested to opt out of unredirecting
 */
gboolean
meta_window_requested_dont_bypass_compositor (MetaWindow *window)
{
  return window->bypass_compositor == _NET_WM_BYPASS_COMPOSITOR_HINT_OFF;
}

static void
normalize_tile_state (MetaWindow *window)
{
  window->snap_queued = FALSE;
  window->resize_tile_mode = META_TILE_NONE;
  window->resizing_tile_type = META_WINDOW_TILE_TYPE_NONE;
  meta_screen_update_snapped_windows (window->screen);
}

LOCAL_SYMBOL void
meta_window_real_tile (MetaWindow *window, gboolean force)
{
/* Don't do anything if no tiling is requested or we're already tiled */
  if (window->tile_mode == META_TILE_NONE || (META_WINDOW_TILED_OR_SNAPPED (window) && !force))
    return;

  if (window->last_tile_mode == META_TILE_NONE &&
      window->resizing_tile_type == META_WINDOW_TILE_TYPE_NONE &&
      !META_WINDOW_MAXIMIZED (window))
  {
     meta_window_save_rect (window);
  }

  window->maximized_horizontally = FALSE;
  window->maximized_vertically = FALSE;

  if (window->tile_mode != META_TILE_NONE) {
      if (window->snap_queued || window->resizing_tile_type == META_WINDOW_TILE_TYPE_SNAPPED) {
        meta_window_set_tile_type (window, META_WINDOW_TILE_TYPE_SNAPPED);
      } else {
        meta_window_set_tile_type (window, META_WINDOW_TILE_TYPE_TILED);
      }
  } else {
      meta_window_set_tile_type (window, META_WINDOW_TILE_TYPE_NONE);
  }

  recalc_window_features (window);

  meta_screen_tile_preview_update (window->screen, FALSE);

  if (window->resize_tile_mode == META_TILE_NONE)
    {
      MetaRectangle old_rect;
      MetaRectangle new_rect;
      gboolean desktop_effects = meta_prefs_get_desktop_effects ();

      if (desktop_effects)
        meta_window_get_input_rect (window, &old_rect);

      meta_window_move_resize_now (window);

      if (desktop_effects)
        {
          meta_window_get_input_rect (window, &new_rect);
          meta_compositor_tile_window (window->display->compositor,
                                      window,
                                      &old_rect,
                                      &new_rect);
        }

      if (window->frame)
        meta_ui_queue_frame_draw (window->screen->ui,
                                  window->frame->xwindow);
    }
  else
    {
      /* move_resize with new tiling constraints
       */
      meta_window_queue (window, META_QUEUE_MOVE_RESIZE);
    }

  normalize_tile_state (window);

  set_net_wm_state (window);

  meta_screen_tile_preview_hide (window->screen);
  meta_window_get_outer_rect (window, &window->snapped_rect);
}

static gboolean
meta_window_can_tile_maximized (MetaWindow *window)
{
  return window->has_maximize_func;
}

LOCAL_SYMBOL gboolean
meta_window_can_tile_side_by_side (MetaWindow *window)
{
  int monitor;
  MetaRectangle tile_area;
  MetaFrameBorders borders;

  if (!meta_window_can_tile_maximized (window))
    return FALSE;

  monitor = meta_screen_get_current_monitor (window->screen);
  meta_window_get_work_area_for_monitor (window, monitor, &tile_area);

  tile_area.width /= 2;

  meta_frame_calc_borders (window->frame, &borders);
  meta_window_unextend_by_frame (window, &tile_area, &borders);

  return tile_area.width >= window->size_hints.min_width &&
         tile_area.height >= window->size_hints.min_height;
}

LOCAL_SYMBOL gboolean
meta_window_can_tile_top_bottom (MetaWindow *window)
{
  int monitor;
  MetaRectangle tile_area;
  MetaFrameBorders borders;

  if (!meta_window_can_tile_maximized (window))
    return FALSE;

  monitor = meta_screen_get_current_monitor (window->screen);
  meta_window_get_work_area_for_monitor (window, monitor, &tile_area);

  tile_area.height /= 2;

  meta_frame_calc_borders (window->frame, &borders);
  meta_window_unextend_by_frame (window, &tile_area, &borders);

  return tile_area.width >= window->size_hints.min_width &&
         tile_area.height >= window->size_hints.min_height;
}

LOCAL_SYMBOL gboolean
meta_window_can_tile_corner (MetaWindow *window)
{
  int monitor;
  MetaRectangle tile_area;
  MetaFrameBorders borders;

  if (!meta_window_can_tile_maximized (window))
    return FALSE;

  monitor = meta_screen_get_current_monitor (window->screen);
  meta_window_get_work_area_for_monitor (window, monitor, &tile_area);

  tile_area.width /= 2;
  tile_area.height /= 2;

  meta_frame_calc_borders (window->frame, &borders);
  meta_window_unextend_by_frame (window, &tile_area, &borders);

  return tile_area.width >= window->size_hints.min_width &&
         tile_area.height >= window->size_hints.min_height;
}

static void
unmaximize_window_before_freeing (MetaWindow        *window)
{
  meta_topic (META_DEBUG_WINDOW_OPS,
              "Unmaximizing %s just before freeing\n",
              window->desc);

  window->maximized_horizontally = FALSE;
  window->maximized_vertically = FALSE;
  window->custom_snap_size = FALSE;
  if (window->tile_type != META_WINDOW_TILE_TYPE_NONE) {
    meta_window_set_tile_type (window, META_WINDOW_TILE_TYPE_NONE);
    meta_screen_update_snapped_windows (window->screen);
  }

  if (window->withdrawn)                /* See bug #137185 */
    {
      window->rect = window->saved_rect;
      set_net_wm_state (window);
    }
  else if (window->screen->closing)     /* See bug #358042 */
    {
      /* Do NOT update net_wm_state: this screen is closing,
       * it likely will be managed by another window manager
       * that will need the current _NET_WM_STATE atoms.
       * Moreover, it will need to know the unmaximized geometry,
       * therefore move_resize the window to saved_rect here
       * before closing it. */
      meta_window_move_resize (window,
                               FALSE,
                               window->saved_rect.x,
                               window->saved_rect.y,
                               window->saved_rect.width,
                               window->saved_rect.height);
    }
}

static void
meta_window_unmaximize_internal (MetaWindow        *window,
                                 MetaMaximizeFlags  directions,
                                 MetaRectangle     *desired_rect,
                                 int                gravity)
{
  gboolean unmaximize_horizontally, unmaximize_vertically;
  g_return_if_fail (!window->override_redirect);

  /* At least one of the two directions ought to be set */
  unmaximize_horizontally = directions & META_MAXIMIZE_HORIZONTAL;
  unmaximize_vertically   = directions & META_MAXIMIZE_VERTICAL;

  if (unmaximize_horizontally && unmaximize_vertically)
    window->saved_maximize = FALSE;

  /* Only do something if the window isn't already maximized in the
   * given direction(s).
   */
  if ((unmaximize_horizontally && window->maximized_horizontally) ||
      (unmaximize_vertically   && window->maximized_vertically) ||
      window->tile_type == META_WINDOW_TILE_TYPE_NONE ||
      window->tile_mode == META_TILE_NONE)
    {
      MetaRectangle target_rect;
      MetaRectangle work_area;

      window->last_tile_mode = META_TILE_NONE;
      window->tile_mode = META_TILE_NONE;
      window->resizing_tile_type = META_WINDOW_TILE_TYPE_NONE;
      meta_window_set_tile_type (window, META_WINDOW_TILE_TYPE_NONE);

      meta_window_get_work_area_for_monitor (window, window->monitor->number, &work_area);

      meta_topic (META_DEBUG_WINDOW_OPS,
                  "Unmaximizing %s%s\n",
                  window->desc,
                  unmaximize_horizontally && unmaximize_vertically ? "" :
                    unmaximize_horizontally ? " horizontally" :
                      unmaximize_vertically ? " vertically" : "BUGGGGG");

      window->maximized_horizontally =
        window->maximized_horizontally && !unmaximize_horizontally;
      window->maximized_vertically =
        window->maximized_vertically   && !unmaximize_vertically;

      /* Update the edge constraints */
      update_edge_constraints (window);

      /* recalc_features() will eventually clear the cached frame
       * extents, but we need the correct frame extents in the code below,
       * so invalidate the old frame extents manually up front.
       */
      meta_window_frame_size_changed (window);

      /* Unmaximize to the saved_rect position in the direction(s)
       * being unmaximized.
       */
      meta_window_get_client_root_coords (window, &target_rect);

      if (unmaximize_horizontally)
        {
          target_rect.x     = desired_rect->x;
          target_rect.width = desired_rect->width;
        }
      if (unmaximize_vertically)
        {
          target_rect.y      = desired_rect->y;
          target_rect.height = desired_rect->height;
        }

      /* Window's size hints may have changed while maximized, making
       * saved_rect invalid.  #329152
       */
      ensure_size_hints_satisfied (&target_rect, &window->size_hints);

      if (window->resizing_tile_type == META_WINDOW_TILE_TYPE_NONE)
        {
          MetaRectangle old_rect, new_rect;
          gboolean desktop_effects = meta_prefs_get_desktop_effects ();

          if (desktop_effects)
            meta_window_get_outer_rect (window, &old_rect);

          meta_window_move_resize_internal (window,
                                            META_IS_MOVE_ACTION | META_IS_RESIZE_ACTION,
                                            gravity,
                                            target_rect.x,
                                            target_rect.y,
                                            target_rect.width,
                                            target_rect.height);

          if (desktop_effects)
            {
              meta_window_get_outer_rect (window, &new_rect);
              meta_compositor_unmaximize_window (window->display->compositor,
                                                window,
                                                &old_rect,
                                                &new_rect);
            }
        }
      else
        {
          meta_window_move_resize_internal (window,
                                            META_IS_MOVE_ACTION | META_IS_RESIZE_ACTION,
                                            gravity,
                                            target_rect.x,
                                            target_rect.y,
                                            target_rect.width,
                                            target_rect.height);
        }

      /* Make sure user_rect is current.
       */
      force_save_user_window_placement (window);

      /* When we unmaximize, if we're doing a mouse move also we could
       * get the window suddenly jumping to the upper left corner of
       * the workspace, since that's where it was when the grab op
       * started.  So we need to update the grab state. We have to do
       * it after the actual operation, as the window may have been moved
       * by constraints.
       */
      if (meta_grab_op_is_moving (window->display->grab_op) &&
          window->display->grab_window == window)
        {
          window->display->grab_anchor_window_pos = window->user_rect;
        }

      if (window->resizing_tile_type == META_WINDOW_TILE_TYPE_NONE)
          window->custom_snap_size = FALSE;

      meta_screen_update_snapped_windows (window->screen);

      recalc_window_features (window);
      set_net_wm_state (window);
      if (!window->monitor->in_fullscreen)
        meta_screen_queue_check_fullscreen (window->screen);
    }

    g_object_freeze_notify (G_OBJECT (window));
    g_object_notify (G_OBJECT (window), "maximized-horizontally");
    g_object_notify (G_OBJECT (window), "maximized-vertically");
    g_object_thaw_notify (G_OBJECT (window));
}

void
meta_window_unmaximize (MetaWindow        *window,
                        MetaMaximizeFlags  directions)
{
  /* Restore tiling if necessary */
  if (window->tile_mode == META_TILE_LEFT ||
      window->tile_mode == META_TILE_RIGHT)
    {
      window->maximized_horizontally = FALSE;
      meta_window_real_tile (window, FALSE);
      return;
    }

  meta_window_unmaximize_internal (window, directions, &window->saved_rect,
                                   NorthWestGravity);
}

/* Like meta_window_unmaximize(), but instead of unmaximizing to the
 * saved position, we give the new desired size, and the gravity that
 * determines the positioning relationship between the area occupied
 * maximized and the new are. The arguments are similar to
 * meta_window_resize_with_gravity().
 * Unlike meta_window_unmaximize(), tiling is not restored for windows
 * with a tile mode other than META_TILE_NONE.
 */
LOCAL_SYMBOL void
meta_window_unmaximize_with_gravity (MetaWindow        *window,
                                     MetaMaximizeFlags  directions,
                                     int                new_width,
                                     int                new_height,
                                     int                gravity)
{
  MetaRectangle desired_rect;

  meta_window_get_position (window, &desired_rect.x, &desired_rect.y);
  desired_rect.width = new_width;
  desired_rect.height = new_height;

  meta_window_unmaximize_internal (window, directions, &desired_rect, gravity);
}

LOCAL_SYMBOL void
meta_window_make_above (MetaWindow  *window)
{
  g_return_if_fail (!window->override_redirect);

  meta_window_set_above (window, TRUE);
  meta_window_raise (window);
}

LOCAL_SYMBOL void
meta_window_unmake_above (MetaWindow  *window)
{
  g_return_if_fail (!window->override_redirect);

  meta_window_set_above (window, FALSE);
  meta_window_raise (window);
}

static void
meta_window_set_above (MetaWindow *window,
                       gboolean    new_value)
{
  new_value = new_value != FALSE;
  if (new_value == window->wm_state_above)
    return;

  window->wm_state_above = new_value;
  meta_window_update_layer (window);
  set_net_wm_state (window);
  meta_window_frame_size_changed (window);
  g_object_notify (G_OBJECT (window), "above");
}

LOCAL_SYMBOL LOCAL_SYMBOL void
meta_window_make_fullscreen_internal (MetaWindow  *window)
{
  if (!window->fullscreen)
    {
      meta_topic (META_DEBUG_WINDOW_OPS,
                  "Fullscreening %s\n", window->desc);

      if (window->shaded)
        {
          /* Shading sucks anyway; I'm not adding a timestamp argument
           * to this function just for this niche usage & corner case.
           */
          guint32 timestamp =
            meta_display_get_current_time_roundtrip (window->display);
          meta_window_unshade (window, timestamp);
        }

      meta_window_save_rect (window);

      window->fullscreen = TRUE;
      window->force_save_user_rect = FALSE;

      meta_stack_freeze (window->screen->stack);

      meta_window_raise (window);
      meta_stack_thaw (window->screen->stack);

      recalc_window_features (window);
      set_net_wm_state (window);

      /* For the auto-minimize feature, if we fail to get focus */
      meta_screen_queue_check_fullscreen (window->screen);

      meta_stack_tracker_queue_sync_stack (window->screen->stack_tracker);
      g_object_notify (G_OBJECT (window), "fullscreen");
    }
}

LOCAL_SYMBOL void
meta_window_make_fullscreen (MetaWindow  *window)
{
  g_return_if_fail (!window->override_redirect);

  if (!window->fullscreen)
    {
      meta_window_make_fullscreen_internal (window);
      /* move_resize with new constraints
       */
      meta_window_queue(window, META_QUEUE_MOVE_RESIZE);
    }
}

LOCAL_SYMBOL void
meta_window_unmake_fullscreen (MetaWindow  *window)
{
  g_return_if_fail (!window->override_redirect);

  if (window->fullscreen)
    {
      MetaRectangle target_rect;

      meta_topic (META_DEBUG_WINDOW_OPS,
                  "Unfullscreening %s\n", window->desc);

      window->fullscreen = FALSE;
      target_rect = window->saved_rect;

      /* Window's size hints may have changed while maximized, making
       * saved_rect invalid.  #329152
       */
      ensure_size_hints_satisfied (&target_rect, &window->size_hints);

      /* Need to update window->has_resize_func before we move_resize()
       */
      recalc_window_features (window);
      set_net_wm_state (window);

      meta_window_move_resize (window,
                               FALSE,
                               target_rect.x,
                               target_rect.y,
                               target_rect.width,
                               target_rect.height);

      /* Make sure user_rect is current.
       */
      force_save_user_window_placement (window);

      meta_screen_queue_check_fullscreen (window->screen);

      meta_stack_tracker_queue_sync_stack (window->screen->stack_tracker);
      g_object_notify (G_OBJECT (window), "fullscreen");
    }
}

LOCAL_SYMBOL void
meta_window_update_fullscreen_monitors (MetaWindow    *window,
                                        unsigned long  top,
                                        unsigned long  bottom,
                                        unsigned long  left,
                                        unsigned long  right)
{
  if ((int)top < window->screen->n_monitor_infos &&
      (int)bottom < window->screen->n_monitor_infos &&
      (int)left < window->screen->n_monitor_infos &&
      (int)right < window->screen->n_monitor_infos)
    {
      window->fullscreen_monitors[0] = top;
      window->fullscreen_monitors[1] = bottom;
      window->fullscreen_monitors[2] = left;
      window->fullscreen_monitors[3] = right;
    }
  else
    {
      window->fullscreen_monitors[0] = -1;
    }

  if (window->fullscreen)
    {
      meta_window_queue(window, META_QUEUE_MOVE_RESIZE);
    }
}

LOCAL_SYMBOL void
meta_window_shade (MetaWindow  *window,
                   guint32      timestamp)
{
  g_return_if_fail (!window->override_redirect);

  meta_topic (META_DEBUG_WINDOW_OPS,
              "Shading %s\n", window->desc);
  if (!window->shaded)
    {
      window->shaded = TRUE;

      meta_window_queue(window, META_QUEUE_MOVE_RESIZE | META_QUEUE_CALC_SHOWING);
      meta_window_frame_size_changed (window);

      /* After queuing the calc showing, since _focus flushes it,
       * and we need to focus the frame
       */
      meta_topic (META_DEBUG_FOCUS,
                  "Re-focusing window %s after shading it\n",
                  window->desc);
      meta_window_focus (window, timestamp);

      set_net_wm_state (window);
    }
}

LOCAL_SYMBOL void
meta_window_unshade (MetaWindow  *window,
                     guint32      timestamp)
{
  g_return_if_fail (!window->override_redirect);

  meta_topic (META_DEBUG_WINDOW_OPS,
              "Unshading %s\n", window->desc);
  if (window->shaded)
    {
      window->shaded = FALSE;
      meta_window_queue(window, META_QUEUE_MOVE_RESIZE | META_QUEUE_CALC_SHOWING);
      meta_window_frame_size_changed (window);

      /* focus the window */
      meta_topic (META_DEBUG_FOCUS,
                  "Focusing window %s after unshading it\n",
                  window->desc);
      meta_window_focus (window, timestamp);

      set_net_wm_state (window);
    }
}

#define OPACITY_STEP 32

LOCAL_SYMBOL void
meta_window_adjust_opacity (MetaWindow   *window,
                            gboolean      increase)
{
  ClutterActor *actor = CLUTTER_ACTOR (meta_window_get_compositor_private (window));

  gint current_opacity, new_opacity;

  current_opacity = clutter_actor_get_opacity (actor);

  if (increase) {
    new_opacity = MIN (current_opacity + OPACITY_STEP, 255);
  } else {
    new_opacity = MAX (current_opacity - OPACITY_STEP, MAX (0, meta_prefs_get_min_win_opacity ()));
  }

  if (new_opacity != current_opacity) {
    clutter_actor_set_opacity (actor, (guint8) new_opacity);
  }
}

void
meta_window_reset_opacity (MetaWindow *window)
{
    ClutterActor *actor = CLUTTER_ACTOR (meta_window_get_compositor_private (window));

    clutter_actor_set_opacity (actor, 255);
}

static gboolean
unminimize_func (MetaWindow *window,
                 void       *data)
{
  meta_window_unminimize (window);
  return TRUE;
}

static void
unminimize_window_and_all_transient_parents (MetaWindow *window)
{
  meta_window_unminimize (window);
  meta_window_foreach_ancestor (window, unminimize_func, NULL);
}

static void
window_activate (MetaWindow     *window,
                 guint32         timestamp,
                 MetaClientType  source_indication,
                 MetaWorkspace  *workspace)
{
  meta_topic (META_DEBUG_FOCUS,
              "_NET_ACTIVE_WINDOW message sent for %s at time %u "
              "by client type %u.\n",
              window->desc, timestamp, source_indication);

  if (timestamp != 0 &&
      XSERVER_TIME_IS_BEFORE (timestamp, window->display->last_user_time))
    {
      meta_topic (META_DEBUG_FOCUS,
                  "last_user_time (%u) is more recent; ignoring "
                  " _NET_ACTIVE_WINDOW message.\n",
                  window->display->last_user_time);
      meta_window_set_demands_attention(window);
      return;
    }

  if (timestamp == 0)
    timestamp = meta_display_get_current_time_roundtrip (window->display);

  meta_window_set_user_time (window, timestamp);

  /* disable show desktop mode unless we're a desktop component */
  maybe_leave_show_desktop_mode (window);

  /* Get window on current or given workspace */
  if (workspace == NULL)
    workspace = window->screen->active_workspace;

  /* For non-transient windows, we just set up a pulsing indicator,
     rather than move windows or workspaces.
     See http://bugzilla.gnome.org/show_bug.cgi?id=482354 */
  if (window->xtransient_for == None &&
      !meta_window_located_on_workspace (window, window->screen->active_workspace))
    {
      meta_window_set_demands_attention (window);
      /* We've marked it as demanding, don't need to do anything else. */
      return;
    }
  else if (window->xtransient_for != None)
    {
      /* Move transients to current workspace - preference dialogs should appear over
         the source window.  */
        meta_window_change_workspace (window, workspace);
    }

  if (window->shaded)
    meta_window_unshade (window, timestamp);

  unminimize_window_and_all_transient_parents (window);

  if (meta_prefs_get_raise_on_click () ||
      source_indication == META_CLIENT_TYPE_PAGER)
    meta_window_raise (window);

  meta_topic (META_DEBUG_FOCUS,
              "Focusing window %s due to activation\n",
              window->desc);
  meta_window_focus (window, timestamp);
}

/* This function exists since most of the functionality in window_activate
 * is useful for Muffin, but Muffin shouldn't need to specify a client
 * type for itself.  ;-)
 */
void
meta_window_activate (MetaWindow     *window,
                      guint32         timestamp)
{
  g_return_if_fail (!window->override_redirect);

  /* We're not really a pager, but the behavior we want is the same as if
   * we were such.  If we change the pager behavior later, we could revisit
   * this and just add extra flags to window_activate.
   */
  window_activate (window, timestamp, META_CLIENT_TYPE_PAGER, NULL);
}

void
meta_window_activate_with_workspace (MetaWindow     *window,
                                     guint32         timestamp,
                                     MetaWorkspace  *workspace)
{
  g_return_if_fail (!window->override_redirect);

  /* We're not really a pager, but the behavior we want is the same as if
   * we were such.  If we change the pager behavior later, we could revisit
   * this and just add extra flags to window_activate.
   */
  window_activate (window, timestamp, META_CLIENT_TYPE_APPLICATION, workspace);
}

/* Manually fix all the weirdness explained in the big comment at the
 * beginning of meta_window_move_resize_internal() giving positions
 * expected by meta_window_constrain (i.e. positions & sizes of the
 * internal or client window).
 */
static void
adjust_for_gravity (MetaWindow        *window,
                    MetaFrameBorders  *borders,
                    gboolean           coords_assume_border,
                    int                gravity,
                    MetaRectangle     *rect)
{
  int ref_x, ref_y;
  int bw;
  int child_x, child_y;
  int frame_width, frame_height;

  if (coords_assume_border)
    bw = window->border_width;
  else
    bw = 0;

  if (borders)
    {
      child_x = borders->visible.left;
      child_y = borders->visible.top;
      frame_width = child_x + rect->width + borders->visible.right;
      frame_height = child_y + rect->height + borders->visible.bottom;
    }
  else
    {
      child_x = 0;
      child_y = 0;
      frame_width = rect->width;
      frame_height = rect->height;
    }

  /* We're computing position to pass to window_move, which is
   * the position of the client window (StaticGravity basically)
   *
   * (see WM spec description of gravity computation, but note that
   * their formulas assume we're honoring the border width, rather
   * than compensating for having turned it off)
   */
  switch (gravity)
    {
    case NorthWestGravity:
      ref_x = rect->x;
      ref_y = rect->y;
      break;
    case NorthGravity:
      ref_x = rect->x + rect->width / 2 + bw;
      ref_y = rect->y;
      break;
    case NorthEastGravity:
      ref_x = rect->x + rect->width + bw * 2;
      ref_y = rect->y;
      break;
    case WestGravity:
      ref_x = rect->x;
      ref_y = rect->y + rect->height / 2 + bw;
      break;
    case CenterGravity:
      ref_x = rect->x + rect->width / 2 + bw;
      ref_y = rect->y + rect->height / 2 + bw;
      break;
    case EastGravity:
      ref_x = rect->x + rect->width + bw * 2;
      ref_y = rect->y + rect->height / 2 + bw;
      break;
    case SouthWestGravity:
      ref_x = rect->x;
      ref_y = rect->y + rect->height + bw * 2;
      break;
    case SouthGravity:
      ref_x = rect->x + rect->width / 2 + bw;
      ref_y = rect->y + rect->height + bw * 2;
      break;
    case SouthEastGravity:
      ref_x = rect->x + rect->width + bw * 2;
      ref_y = rect->y + rect->height + bw * 2;
      break;
    case StaticGravity:
    default:
      ref_x = rect->x;
      ref_y = rect->y;
      break;
    }

  switch (gravity)
    {
    case NorthWestGravity:
      rect->x = ref_x + child_x;
      rect->y = ref_y + child_y;
      break;
    case NorthGravity:
      rect->x = ref_x - frame_width / 2 + child_x;
      rect->y = ref_y + child_y;
      break;
    case NorthEastGravity:
      rect->x = ref_x - frame_width + child_x;
      rect->y = ref_y + child_y;
      break;
    case WestGravity:
      rect->x = ref_x + child_x;
      rect->y = ref_y - frame_height / 2 + child_y;
      break;
    case CenterGravity:
      rect->x = ref_x - frame_width / 2 + child_x;
      rect->y = ref_y - frame_height / 2 + child_y;
      break;
    case EastGravity:
      rect->x = ref_x - frame_width + child_x;
      rect->y = ref_y - frame_height / 2 + child_y;
      break;
    case SouthWestGravity:
      rect->x = ref_x + child_x;
      rect->y = ref_y - frame_height + child_y;
      break;
    case SouthGravity:
      rect->x = ref_x - frame_width / 2 + child_x;
      rect->y = ref_y - frame_height + child_y;
      break;
    case SouthEastGravity:
      rect->x = ref_x - frame_width + child_x;
      rect->y = ref_y - frame_height + child_y;
      break;
    case StaticGravity:
    default:
      rect->x = ref_x;
      rect->y = ref_y;
      break;
    }
}

static gboolean
static_gravity_works (MetaDisplay *display)
{
  return display->static_gravity_works;
}

void
meta_window_create_sync_request_alarm (MetaWindow *window)
{
#ifdef HAVE_XSYNC
  XSyncAlarmAttributes values;
  XSyncValue init;

  if (window->sync_request_counter == None ||
      window->sync_request_alarm != None)
    return;

  meta_error_trap_push_with_return (window->display);

  /* In the new (extended style), the counter value is initialized by
   * the client before mapping the window. In the old style, we're
   * responsible for setting the initial value of the counter.
   */
  if (window->extended_sync_request_counter)
    {
      if (!XSyncQueryCounter(window->display->xdisplay,
                             window->sync_request_counter,
                             &init))
        {
          meta_error_trap_pop_with_return (window->display);
          window->sync_request_counter = None;
          return;
        }

      window->sync_request_serial =
        XSyncValueLow32 (init) + ((gint64)XSyncValueHigh32 (init) << 32);

      /* if the value is odd, the window starts off with updates frozen */
      meta_compositor_set_updates_frozen (window->display->compositor, window,
                                          meta_window_updates_are_frozen (window));
    }
  else
    {
      XSyncIntToValue (&init, 0);
      XSyncSetCounter (window->display->xdisplay,
                       window->sync_request_counter, init);
      window->sync_request_serial = 0;
    }

  values.trigger.counter = window->sync_request_counter;
  values.trigger.test_type = XSyncPositiveComparison;

  /* Initialize to one greater than the current value */
  values.trigger.value_type = XSyncRelative;
  XSyncIntToValue (&values.trigger.wait_value, 1);

  /* After triggering, increment test_value by this until
   * until the test condition is false */
  XSyncIntToValue (&values.delta, 1);

  /* we want events (on by default anyway) */
  values.events = True;

  window->sync_request_alarm = XSyncCreateAlarm (window->display->xdisplay,
                                                 XSyncCACounter |
                                                 XSyncCAValueType |
                                                 XSyncCAValue |
                                                 XSyncCATestType |
                                                 XSyncCADelta |
                                                 XSyncCAEvents,
                                                 &values);

  if (meta_error_trap_pop_with_return (window->display) == Success)
    meta_display_register_sync_alarm (window->display, &window->sync_request_alarm, window);
  else
    {
      window->sync_request_alarm = None;
      window->sync_request_counter = None;
    }
#endif
}

void
meta_window_destroy_sync_request_alarm (MetaWindow *window)
{
#ifdef HAVE_XSYNC
  if (window->sync_request_alarm != None)
    {
      /* Has to be unregistered _before_ clearing the structure field */
      meta_display_unregister_sync_alarm (window->display, window->sync_request_alarm);
      XSyncDestroyAlarm (window->display->xdisplay,
                         window->sync_request_alarm);
      window->sync_request_alarm = None;
    }
#endif /* HAVE_XSYNC */
}

#ifdef HAVE_XSYNC
static gboolean
sync_request_timeout (gpointer data)
{
  MetaWindow *window = data;

  window->sync_request_timeout_id = 0;

  /* We have now waited for more than a second for the
   * application to respond to the sync request
   */
  window->disable_sync = TRUE;

  /* Reset the wait serial, so we don't continue freezing
   * window updates
   */
  window->sync_request_wait_serial = 0;
  meta_compositor_set_updates_frozen (window->display->compositor, window,
                                      meta_window_updates_are_frozen (window));

  if (window == window->display->grab_window &&
      meta_grab_op_is_resizing (window->display->grab_op))
    {
      update_resize (window,
                     window->display->grab_last_user_action_was_snap,
                     window->display->grab_latest_motion_x,
                     window->display->grab_latest_motion_y,
                     TRUE);
    }

  return FALSE;
}

static void
send_sync_request (MetaWindow *window)
{
  XClientMessageEvent ev;
  gint64 wait_serial;

  /* For the old style of _NET_WM_SYNC_REQUEST_COUNTER, we just have to
   * increase the value, but for the new "extended" style we need to
   * pick an even (unfrozen) value sufficiently ahead of the last serial
   * that we received from the client; the same code still works
   * for the old style. The increment of 240 is specified by the EWMH
   * and is (1 second) * (60fps) * (an increment of 4 per frame).
   */
  wait_serial = window->sync_request_serial + 240;

  window->sync_request_wait_serial = wait_serial;

  ev.type = ClientMessage;
  ev.window = window->xwindow;
  ev.message_type = window->display->atom_WM_PROTOCOLS;
  ev.format = 32;
  ev.data.l[0] = window->display->atom__NET_WM_SYNC_REQUEST;

  ev.data.l[1] = window->display->current_time;
  ev.data.l[2] = wait_serial & G_GUINT64_CONSTANT(0xffffffff);
  ev.data.l[3] = wait_serial >> 32;
  ev.data.l[4] = window->extended_sync_request_counter ? 1 : 0;

  /* We don't need to trap errors here as we are already
   * inside an error_trap_push()/pop() pair.
   */
  XSendEvent (window->display->xdisplay,
	      window->xwindow, False, 0, (XEvent*) &ev);

  /* We give the window 1 sec to respond to _NET_WM_SYNC_REQUEST;
   * if this time expires, we consider the window unresponsive
   * and resize it unsynchonized.
   */
  window->sync_request_timeout_id = g_timeout_add (1000,
                                                   sync_request_timeout,
                                                   window);

  meta_compositor_set_updates_frozen (window->display->compositor, window,
                                      meta_window_updates_are_frozen (window));
}
#endif

/**
 * meta_window_updates_are_frozen:
 * @window: a #MetaWindow
 *
 * Gets whether the compositor should be updating the window contents;
 * window content updates may be frozen at client request by setting
 * an odd value in the extended _NET_WM_SYNC_REQUEST_COUNTER counter r
 * by the window manager during a resize operation while waiting for
 * the client to redraw.
 *
 * Return value: %TRUE if updates are currently frozen
 */
gboolean
meta_window_updates_are_frozen (MetaWindow *window)
{
#ifdef HAVE_XSYNC
  if (window->extended_sync_request_counter &&
      window->sync_request_serial % 2 == 1)
    return TRUE;

  if (window->sync_request_serial < window->sync_request_wait_serial)
    return TRUE;
#endif

  return FALSE;
}

static gboolean
maybe_move_attached_dialog (MetaWindow *window,
                            void       *data)
{
  if (meta_window_is_attached_dialog (window))
    /* It ignores x,y for such a dialog  */
    meta_window_move (window, FALSE, 0, 0);

  return FALSE;
}

/**
 * meta_window_get_monitor:
 * @window: a #MetaWindow
 *
 * Gets index of the monitor that this window is on.
 *
 * Return Value: The index of the monitor in the screens monitor list
 */
int
meta_window_get_monitor (MetaWindow *window)
{
  g_return_val_if_fail (META_IS_WINDOW (window), -1);

  if (window->monitor == NULL)
    return -1;

  return window->monitor->number;
}

/* This is called when the monitor setup has changed. The window->monitor
 * reference is still "valid", but refer to the previous monitor setup */
LOCAL_SYMBOL void
meta_window_update_for_monitors_changed (MetaWindow *window)
{
  const MetaMonitorInfo *old, *new;
  int i;

  if (window->override_redirect)
    {
      meta_window_update_monitor (window);
      return;
    }

  old = window->monitor;

  /* Start on primary */
  new = &window->screen->monitor_infos[window->screen->primary_monitor_index];

  /* But, if we can find the old output on a new monitor, use that */
  for (i = 0; i < window->screen->n_monitor_infos; i++)
    {
      MetaMonitorInfo *info = &window->screen->monitor_infos[i];

      if (info->output == old->output)
        {
          new = info;
          break;
        }
    }

  if (window->tile_mode != META_TILE_NONE)
    window->tile_monitor_number = new->number;

  /* This will eventually reach meta_window_update_monitor that
   * will send leave/enter-monitor events. The old != new monitor
   * check will always fail (due to the new monitor_infos set) so
   * we will always send the events, even if the new and old monitor
   * index is the same. That is right, since the enumeration of the
   * monitors changed and the same index could be refereing
   * to a different monitor. */
  meta_window_move_between_rects (window,
                                  &old->rect,
                                  &new->rect);
}

static void
meta_window_update_monitor (MetaWindow *window)
{
  const MetaMonitorInfo *old;

  old = window->monitor;
  window->monitor = meta_screen_get_monitor_for_window (window->screen, window);
  if (old != window->monitor)
    {
      meta_window_update_on_all_workspaces (window);

      /* If workspaces only on primary and we moved back to primary, ensure that the
       * window is now in that workspace. We do this because while the window is on a
       * non-primary monitor it is always visible, so it would be very jarring if it
       * disappeared when it crossed the monitor border.
       * The one time we want it to both change to the primary monitor and a non-active
       * workspace is when dropping the window on some other workspace thumbnail directly.
       * That should be handled by explicitly moving the window before changing the
       * workspace
       * Don't do this if old == NULL, because thats what happens when starting up, and
       * we don't want to move all windows around from a previous WM instance. Nor do
       * we want it when moving from one primary monitor to another (can happen during
       * screen reconfiguration.
       */
      if (meta_prefs_get_workspaces_only_on_primary () &&
          meta_window_is_on_primary_monitor (window)  &&
          old != NULL && !old->is_primary &&
          window->screen->active_workspace != window->workspace)
        meta_window_change_workspace (window, window->screen->active_workspace);

      if (old) {
        meta_screen_queue_check_fullscreen (window->screen);
        g_signal_emit_by_name (window->screen, "window-left-monitor", old->number, window);
      }
      g_signal_emit_by_name (window->screen, "window-entered-monitor", window->monitor->number, window);

      g_signal_emit_by_name (window->screen, "window-monitor-changed", window, window->monitor->number);

      /* If we're changing monitors, we need to update the has_maximize_func flag,
       * as the working area has changed. */
      recalc_window_features (window);
    }
}

static void
meta_window_move_resize_internal (MetaWindow          *window,
                                  MetaMoveResizeFlags  flags,
                                  int                  gravity,
                                  int                  root_x_nw,
                                  int                  root_y_nw,
                                  int                  w,
                                  int                  h)
{
  /* meta_window_move_resize_internal gets called with very different
   * meanings for root_x_nw and root_y_nw.  w & h are always the area
   * of the inner or client window (i.e. excluding the frame) and
   * gravity is the relevant gravity associated with the request (note
   * that gravity is ignored for move-only operations unless its
   * e.g. a configure request).  The location is different for
   * different cases because of how this function gets called; note
   * that in all cases what we want to find out is the upper left
   * corner of the position of the inner window:
   *
   *   Case | Called from (flags; gravity)
   *   -----+-----------------------------------------------
   *    1   | A resize only ConfigureRequest
   *    1   | meta_window_resize
   *    1   | meta_window_resize_with_gravity
   *    2   | New window
   *    2   | Session restore
   *    2   | A not-resize-only ConfigureRequest/net_moveresize_window request
   *    3   | meta_window_move
   *    3   | meta_window_move_resize
   *
   * For each of the cases, root_x_nw and root_y_nw must be treated as follows:
   *
   *   (1) They should be entirely ignored; instead the previous position
   *       and size of the window should be resized according to the given
   *       gravity in order to determine the new position of the window.
   *   (2) Needs to be fixed up by adjust_for_gravity() as these
   *       coordinates are relative to some corner or side of the outer
   *       window (except for the case of StaticGravity) and we want to
   *       know the location of the upper left corner of the inner window.
   *   (3) These values are already the desired positon of the NW corner
   *       of the inner window
   */
  XWindowChanges values;
  unsigned int mask;
  gboolean need_configure_notify;
  MetaFrameBorders borders;
  gboolean need_move_client = FALSE;
  gboolean need_move_frame = FALSE;
  gboolean need_resize_client = FALSE;
  gboolean need_resize_frame = FALSE;
  int frame_size_dx;
  int frame_size_dy;
  int size_dx;
  int size_dy;
  gboolean frame_shape_changed = FALSE;
  gboolean is_configure_request;
  gboolean do_gravity_adjust;
  gboolean is_user_action;
  gboolean did_placement;
  gboolean configure_frame_first;
  gboolean use_static_gravity;
  /* used for the configure request, but may not be final
   * destination due to StaticGravity etc.
   */
  int client_move_x;
  int client_move_y;
  MetaRectangle new_rect;
  MetaRectangle old_rect;

  g_return_if_fail (!window->override_redirect);

  is_configure_request = (flags & META_IS_CONFIGURE_REQUEST) != 0;
  do_gravity_adjust = (flags & META_DO_GRAVITY_ADJUST) != 0;
  is_user_action = (flags & META_IS_USER_ACTION) != 0;

  /* The action has to be a move or a resize or both... */
  g_assert (flags & (META_IS_MOVE_ACTION | META_IS_RESIZE_ACTION));

  /* We don't need it in the idle queue anymore. */
  meta_window_unqueue (window, META_QUEUE_MOVE_RESIZE);

  meta_window_get_client_root_coords (window, &old_rect);

  meta_topic (META_DEBUG_GEOMETRY,
              "Move/resize %s to %d,%d %dx%d%s%s from %d,%d %dx%d\n",
              window->desc, root_x_nw, root_y_nw, w, h,
              is_configure_request ? " (configure request)" : "",
              is_user_action ? " (user move/resize)" : "",
              old_rect.x, old_rect.y, old_rect.width, old_rect.height);

  meta_frame_calc_borders (window->frame,
                           &borders);

  new_rect.x = root_x_nw;
  new_rect.y = root_y_nw;
  new_rect.width  = w;
  new_rect.height = h;

  /* If this is a resize only, the position should be ignored and
   * instead obtained by resizing the old rectangle according to the
   * relevant gravity.
   */
  if ((flags & (META_IS_MOVE_ACTION | META_IS_RESIZE_ACTION)) ==
      META_IS_RESIZE_ACTION)
    {
      meta_rectangle_resize_with_gravity (&old_rect,
                                          &new_rect,
                                          gravity,
                                          new_rect.width,
                                          new_rect.height);

      meta_topic (META_DEBUG_GEOMETRY,
                  "Compensated for gravity in resize action; new pos %d,%d\n",
                  new_rect.x, new_rect.y);
    }
  else if (is_configure_request || do_gravity_adjust)
    {
      adjust_for_gravity (window,
                          window->frame ? &borders : NULL,
                          /* configure request coords assume
                           * the border width existed
                           */
                          is_configure_request,
                          gravity,
                          &new_rect);

      meta_topic (META_DEBUG_GEOMETRY,
                  "Compensated for configure_request/do_gravity_adjust needing "
                  "weird positioning; new pos %d,%d\n",
                  new_rect.x, new_rect.y);
    }

  did_placement = !window->placed && window->calc_placement;

  meta_window_constrain (window,
                         window->frame ? &borders : NULL,
                         flags,
                         gravity,
                         &old_rect,
                         &new_rect);

  w = new_rect.width;
  h = new_rect.height;
  root_x_nw = new_rect.x;
  root_y_nw = new_rect.y;

  size_dx = w - window->rect.width;
  size_dy = h - window->rect.height;

  if (size_dx != 0 || size_dy != 0)
    need_resize_client = TRUE;

  window->rect.width = w;
  window->rect.height = h;

  if (window->frame)
    {
      int new_w, new_h;

      new_w = window->rect.width + borders.total.left + borders.total.right;

      if (window->shaded)
        new_h = borders.total.top;
      else
        new_h = window->rect.height + borders.total.top + borders.total.bottom;

      if (new_w != window->frame->rect.width ||
          new_h != window->frame->rect.height)
        {
          need_resize_frame = TRUE;
          window->frame->rect.width = new_w;
          window->frame->rect.height = new_h;
        }

      meta_topic (META_DEBUG_GEOMETRY,
                  "Calculated frame size %dx%d\n",
                  window->frame->rect.width,
                  window->frame->rect.height);
    }


  /* For nice effect, when growing the window we want to move/resize
   * the frame first, when shrinking the window we want to move/resize
   * the client first. If we grow one way and shrink the other,
   * see which way we're moving "more"
   *
   * Mail from Owen subject "Suggestion: Gravity and resizing from the left"
   * http://mail.gnome.org/archives/wm-spec-list/1999-November/msg00088.html
   *
   * An annoying fact you need to know in this code is that StaticGravity
   * does nothing if you _only_ resize or _only_ move the frame;
   * it must move _and_ resize, otherwise you get NorthWestGravity
   * behavior. The move and resize must actually occur, it is not
   * enough to set CWX | CWWidth but pass in the current size/pos.
   */

  if (window->frame)
    {
      int new_x, new_y;
      int frame_pos_dx, frame_pos_dy;

      /* Compute new frame coords */
      new_x = root_x_nw - borders.total.left;
      new_y = root_y_nw - borders.total.top;

      frame_pos_dx = new_x - window->frame->rect.x;
      frame_pos_dy = new_y - window->frame->rect.y;

      need_move_frame = (frame_pos_dx != 0 || frame_pos_dy != 0);

      window->frame->rect.x = new_x;
      window->frame->rect.y = new_y;

      /* If frame will both move and resize, then StaticGravity
       * on the child window will kick in and implicitly move
       * the child with respect to the frame. The implicit
       * move will keep the child in the same place with
       * respect to the root window. If frame only moves
       * or only resizes, then the child will just move along
       * with the frame.
       */

      /* window->rect.x, window->rect.y are relative to frame,
       * remember they are the server coords
       */

      new_x = borders.total.left;
      new_y = borders.total.top;

      if (need_resize_frame && need_move_frame &&
          static_gravity_works (window->display))
        {
          /* static gravity kicks in because frame
           * is both moved and resized
           */
          /* when we move the frame by frame_pos_dx, frame_pos_dy the
           * client will implicitly move relative to frame by the
           * inverse delta.
           *
           * When moving client then frame, we move the client by the
           * frame delta, to be canceled out by the implicit move by
           * the inverse frame delta, resulting in a client at new_x,
           * new_y.
           *
           * When moving frame then client, we move the client
           * by the same delta as the frame, because the client
           * was "left behind" by the frame - resulting in a client
           * at new_x, new_y.
           *
           * In both cases we need to move the client window
           * in all cases where we had to move the frame window.
           */

          client_move_x = new_x + frame_pos_dx;
          client_move_y = new_y + frame_pos_dy;

          if (need_move_frame)
            need_move_client = TRUE;

          use_static_gravity = TRUE;
        }
      else
        {
          client_move_x = new_x;
          client_move_y = new_y;

          if (client_move_x != window->rect.x ||
              client_move_y != window->rect.y)
            need_move_client = TRUE;

          use_static_gravity = FALSE;
        }

      /* This is the final target position, but not necessarily what
       * we pass to XConfigureWindow, due to StaticGravity implicit
       * movement.
       */
      window->rect.x = new_x;
      window->rect.y = new_y;
    }
  else
    {
      if (root_x_nw != window->rect.x ||
          root_y_nw != window->rect.y)
        need_move_client = TRUE;

      window->rect.x = root_x_nw;
      window->rect.y = root_y_nw;

      client_move_x = window->rect.x;
      client_move_y = window->rect.y;

      use_static_gravity = FALSE;
    }

  /* If frame extents have changed, fill in other frame fields and
     change frame's extents property. */
  if (window->frame &&
      (window->frame->child_x != borders.total.left ||
       window->frame->child_y != borders.total.top ||
       window->frame->right_width != borders.total.right ||
       window->frame->bottom_height != borders.total.bottom))
    {
      window->frame->child_x = borders.total.left;
      window->frame->child_y = borders.total.top;
      window->frame->right_width = borders.total.right;
      window->frame->bottom_height = borders.total.bottom;

      update_net_frame_extents (window);
    }

  /* See ICCCM 4.1.5 for when to send ConfigureNotify */

  need_configure_notify = FALSE;

  /* If this is a configure request and we change nothing, then we
   * must send configure notify.
   */
  if  (is_configure_request &&
       !(need_move_client || need_move_frame ||
         need_resize_client || need_resize_frame ||
         window->border_width != 0))
    need_configure_notify = TRUE;

  /* We must send configure notify if we move but don't resize, since
   * the client window may not get a real event
   */
  if ((need_move_client || need_move_frame) &&
      !(need_resize_client || need_resize_frame))
    need_configure_notify = TRUE;

  /* MapRequest events with a PPosition or UPosition hint with a frame
   * are moved by muffin without resizing; send a configure notify
   * in such cases.  See #322840.  (Note that window->constructing is
   * only true iff this call is due to a MapRequest, and when
   * PPosition/UPosition hints aren't set, muffin seems to send a
   * ConfigureNotify anyway due to the above code.)
   */
  if (window->constructing && window->frame &&
      ((window->size_hints.flags & PPosition) ||
       (window->size_hints.flags & USPosition)))
    need_configure_notify = TRUE;

  /* The rest of this function syncs our new size/pos with X as
   * efficiently as possible
   */

  /* Normally, we configure the frame first depending on whether
   * we grow the frame more than we shrink. The idea is to avoid
   * messing up the window contents by having a temporary situation
   * where the frame is smaller than the window. However, if we're
   * cooperating with the client to create an atomic frame upate,
   * and the window is redirected, then we should always update
   * the frame first, since updating the frame will force a new
   * backing pixmap to be allocated, and the old backing pixmap
   * will be left undisturbed for us to paint to the screen until
   * the client finishes redrawing.
   */
  if (window->extended_sync_request_counter)
    {
      configure_frame_first = TRUE;
    }
  else
    {
      size_dx = w - window->rect.width;
      size_dy = h - window->rect.height;

      configure_frame_first = size_dx + size_dy >= 0;
    }

  if (use_static_gravity)
    meta_window_set_gravity (window, StaticGravity);

  if (configure_frame_first && window->frame)
    frame_shape_changed = meta_frame_sync_to_window (window->frame,
                                                     gravity,
                                                     need_move_frame, need_resize_frame);

  values.border_width = 0;
  values.x = client_move_x;
  values.y = client_move_y;
  values.width = window->rect.width;
  values.height = window->rect.height;

  mask = 0;
  if (is_configure_request && window->border_width != 0)
    mask |= CWBorderWidth; /* must force to 0 */
  if (need_move_client)
    mask |= (CWX | CWY);
  if (need_resize_client)
    mask |= (CWWidth | CWHeight);

  if (mask != 0)
    {
      meta_error_trap_push (window->display);

#ifdef HAVE_XSYNC
      if (window == window->display->grab_window &&
          meta_grab_op_is_resizing (window->display->grab_op) &&
          !window->disable_sync &&
          window->sync_request_counter != None &&
	  window->sync_request_alarm != None &&
          window->sync_request_timeout_id == 0)
	{
	  send_sync_request (window);
	}
#endif

      XConfigureWindow (window->display->xdisplay,
                        window->xwindow,
                        mask,
                        &values);

      meta_error_trap_pop (window->display);
    }

  if (!configure_frame_first && window->frame)
    frame_shape_changed = meta_frame_sync_to_window (window->frame,
                                                     gravity,
                                                     need_move_frame, need_resize_frame);

  /* Put gravity back to be nice to lesser window managers */
  if (use_static_gravity)
    meta_window_set_gravity (window, NorthWestGravity);

  if (need_configure_notify)
    send_configure_notify (window);

  if (!window->placed && window->force_save_user_rect && !window->fullscreen)
    force_save_user_window_placement (window);
  else if (is_user_action)
    save_user_window_placement (window);

  if (need_move_frame || need_move_client)
    g_signal_emit (window, window_signals[POSITION_CHANGED], 0);

  if (need_resize_client)
    g_signal_emit (window, window_signals[SIZE_CHANGED], 0);

  if (need_move_frame || need_resize_frame ||
      need_move_client || need_resize_client ||
      did_placement)
    {
      int newx, newy;
      meta_window_get_position (window, &newx, &newy);
      meta_topic (META_DEBUG_GEOMETRY,
                  "New size/position %d,%d %dx%d (user %d,%d %dx%d)\n",
                  newx, newy, window->rect.width, window->rect.height,
                  window->user_rect.x, window->user_rect.y,
                  window->user_rect.width, window->user_rect.height);
      meta_compositor_sync_window_geometry (window->display->compositor,
                                            window,
                                            did_placement);
    }
  else
    {
      meta_topic (META_DEBUG_GEOMETRY, "Size/position not modified\n");
    }

  meta_window_refresh_resize_popup (window);

  meta_window_update_monitor (window);

  /* Invariants leaving this function are:
   *   a) window->rect and frame->rect reflect the actual
   *      server-side size/pos of window->xwindow and frame->xwindow
   *   b) all constraints are obeyed by window->rect and frame->rect
   */

  if (frame_shape_changed && window->frame_bounds)
    {
      cairo_region_destroy (window->frame_bounds);
      window->frame_bounds = NULL;
    }

  meta_window_foreach_transient (window, maybe_move_attached_dialog, NULL);

  meta_stack_update_window_tile_matches (window->screen->stack,
                                         window->screen->active_workspace);
}

/**
 * meta_window_resize:
 * @window: a #MetaWindow
 * @user_op: bool to indicate whether or not this is a user operation
 * @w: desired width
 * @h: desired height
 *
 * Resize the window to the desired size.
 */
void
meta_window_resize (MetaWindow  *window,
                    gboolean     user_op,
                    int          w,
                    int          h)
{
  int x, y;
  MetaMoveResizeFlags flags;

  g_return_if_fail (!window->override_redirect);

  meta_window_get_position (window, &x, &y);

  flags = (user_op ? META_IS_USER_ACTION : 0) | META_IS_RESIZE_ACTION;
  meta_window_move_resize_internal (window,
                                    flags,
                                    NorthWestGravity,
                                    x, y, w, h);
}

/**
 * meta_window_move:
 * @window: a #MetaWindow
 * @user_op: bool to indicate whether or not this is a user operation
 * @root_x_nw: desired x pos
 * @root_y_nw: desired y pos
 *
 * Moves the window to the desired location on window's assigned workspace.
 * NOTE: does NOT place according to the origin of the enclosing
 * frame/window-decoration, but according to the origin of the window,
 * itself.
 */
void
meta_window_move (MetaWindow  *window,
                  gboolean     user_op,
                  int          root_x_nw,
                  int          root_y_nw)
{
  MetaMoveResizeFlags flags;

  g_return_if_fail (!window->override_redirect);

  flags = (user_op ? META_IS_USER_ACTION : 0) | META_IS_MOVE_ACTION;

  meta_window_move_resize_internal (window,
                                    flags,
                                    NorthWestGravity,
                                    root_x_nw, root_y_nw,
                                    window->rect.width,
                                    window->rect.height);
}
/**
 * meta_window_move_frame:
 * @window: a #MetaWindow
 * @user_op: bool to indicate whether or not this is a user operation
 * @root_x_nw: desired x pos
 * @root_y_nw: desired y pos
 *
 * Moves the window to the desired location on window's assigned
 * workspace, using the northwest edge of the frame as the reference,
 * instead of the actual window's origin, but only if a frame is present.
 * Otherwise, acts identically to meta_window_move().
 */
void
meta_window_move_frame (MetaWindow  *window,
                  gboolean     user_op,
                  int          root_x_nw,
                  int          root_y_nw)
{
  int x = root_x_nw;
  int y = root_y_nw;

  if (window->frame)
    {
      MetaFrameBorders borders;

      meta_frame_calc_borders (window->frame, &borders);

      /* root_x_nw and root_y_nw correspond to where the top of
       * the visible frame should be. Offset by the distance between
       * the origin of the window and the origin of the enclosing
       * window decorations.
       */
      x += window->frame->child_x - borders.invisible.left;
      y += window->frame->child_y - borders.invisible.top;
    }

  meta_window_move (window, user_op, x, y);
}

static void
meta_window_move_between_rects (MetaWindow  *window,
                                const MetaRectangle *old_area,
                                const MetaRectangle *new_area)
{
  int rel_x, rel_y;
  double scale_x, scale_y;

  rel_x = window->user_rect.x - old_area->x;
  rel_y = window->user_rect.y - old_area->y;
  scale_x = (double)new_area->width / old_area->width;
  scale_y = (double)new_area->height / old_area->height;

  window->user_rect.x = new_area->x + rel_x * scale_x;
  window->user_rect.y = new_area->y + rel_y * scale_y;
  window->saved_rect.x = window->user_rect.x;
  window->saved_rect.y = window->user_rect.y;

  meta_window_move_resize (window, FALSE,
                           window->user_rect.x,
                           window->user_rect.y,
                           window->user_rect.width,
                           window->user_rect.height);
}

/**
 * meta_window_move_resize_frame:
 * @window: a #MetaWindow
 * @user_op: bool to indicate whether or not this is a user operation
 * @root_x_nw: new x
 * @root_y_nw: new y
 * @w: desired width
 * @h: desired height
 *
 * Resizes the window so that its outer bounds (including frame)
 * fit within the given rect
 */
void
meta_window_move_resize_frame (MetaWindow  *window,
                               gboolean     user_op,
                               int          root_x_nw,
                               int          root_y_nw,
                               int          w,
                               int          h)
{
  MetaFrameBorders borders;

  meta_frame_calc_borders (window->frame, &borders);
  /* offset by the distance between the origin of the window
   * and the origin of the enclosing window decorations ( + border)
   */
  root_x_nw += borders.visible.left;
  root_y_nw += borders.visible.top;
  w -= borders.visible.left + borders.visible.right;
  h -= borders.visible.top + borders.visible.bottom;

  meta_window_move_resize (window, user_op, root_x_nw, root_y_nw, w, h);
}

/**
 * meta_window_move_to_monitor:
 * @window: a #MetaWindow
 * @monitor: desired monitor index
 *
 * Moves the window to the monitor with index @monitor, keeping
 * the relative position of the window's top left corner.
 */
void
meta_window_move_to_monitor (MetaWindow  *window,
                             int          monitor)
{
  MetaRectangle old_area, new_area;

  if (monitor == window->monitor->number)
    return;

  meta_window_get_work_area_for_monitor (window,
                                         window->monitor->number,
                                         &old_area);
  meta_window_get_work_area_for_monitor (window,
                                         monitor,
                                         &new_area);

  if (window->tile_mode != META_TILE_NONE)
    window->tile_monitor_number = monitor;

  meta_window_move_between_rects (window, &old_area, &new_area);
}

void
meta_window_move_resize (MetaWindow  *window,
                         gboolean     user_op,
                         int          root_x_nw,
                         int          root_y_nw,
                         int          w,
                         int          h)
{
  MetaMoveResizeFlags flags;

  g_return_if_fail (!window->override_redirect);

  flags = (user_op ? META_IS_USER_ACTION : 0) |
    META_IS_MOVE_ACTION | META_IS_RESIZE_ACTION;
  meta_window_move_resize_internal (window,
                                    flags,
                                    NorthWestGravity,
                                    root_x_nw, root_y_nw,
                                    w, h);
}

LOCAL_SYMBOL void
meta_window_resize_with_gravity (MetaWindow *window,
                                 gboolean     user_op,
                                 int          w,
                                 int          h,
                                 int          gravity)
{
  int x, y;
  MetaMoveResizeFlags flags;

  meta_window_get_position (window, &x, &y);

  flags = (user_op ? META_IS_USER_ACTION : 0) | META_IS_RESIZE_ACTION;
  meta_window_move_resize_internal (window,
                                    flags,
                                    gravity,
                                    x, y, w, h);
}

static void
meta_window_move_resize_now (MetaWindow  *window)
{
  /* If constraints have changed then we want to snap back to wherever
   * the user had the window.  We use user_rect for this reason.  See
   * also bug 426519 comment 3.
   */
  meta_window_move_resize (window, FALSE,
                           window->user_rect.x,
                           window->user_rect.y,
                           window->user_rect.width,
                           window->user_rect.height);
}

static gboolean
idle_move_resize (gpointer data)
{
  GSList *tmp;
  GSList *copy;
  guint queue_index = GPOINTER_TO_INT (data);

  meta_topic (META_DEBUG_GEOMETRY, "Clearing the move_resize queue\n");

  /* Work with a copy, for reentrancy. The allowed reentrancy isn't
   * complete; destroying a window while we're in here would result in
   * badness. But it's OK to queue/unqueue move_resizes.
   */
  copy = g_slist_copy (queue_pending[queue_index]);
  g_slist_free (queue_pending[queue_index]);
  queue_pending[queue_index] = NULL;
  queue_later[queue_index] = 0;

  destroying_windows_disallowed += 1;

  tmp = copy;
  while (tmp != NULL)
    {
      MetaWindow *window;

      window = tmp->data;

      /* As a side effect, sets window->move_resize_queued = FALSE */
      meta_window_move_resize_now (window);

      tmp = tmp->next;
    }

  g_slist_free (copy);

  destroying_windows_disallowed -= 1;

  return FALSE;
}

/**
 * meta_window_configure_notify: (skip)
 * @window: a #MetaWindow
 * @event: a #XConfigureEvent
 *
 * This is used to notify us of an unrequested configuration
 * (only applicable to override redirect windows)
 */
void
meta_window_configure_notify (MetaWindow      *window,
                              XConfigureEvent *event)
{
  g_assert (window->override_redirect);
  g_assert (window->frame == NULL);

  window->rect.x = event->x;
  window->rect.y = event->y;
  window->rect.width = event->width;
  window->rect.height = event->height;
  meta_window_update_monitor (window);

  /* Whether an override-redirect window is considered fullscreen depends
   * on its geometry.
   */
  if (window->override_redirect)
    meta_screen_queue_check_fullscreen (window->screen);

  if (!event->override_redirect && !event->send_event)
    meta_warning ("Unhandled change of windows override redirect status\n");

  meta_compositor_sync_window_geometry (window->display->compositor, window, FALSE);
}

LOCAL_SYMBOL void
meta_window_get_position (MetaWindow  *window,
                          int         *x,
                          int         *y)
{
  if (window->frame)
    {
      if (x)
        *x = window->frame->rect.x + window->frame->child_x;
      if (y)
        *y = window->frame->rect.y + window->frame->child_y;
    }
  else
    {
      if (x)
        *x = window->rect.x;
      if (y)
        *y = window->rect.y;
    }
}

LOCAL_SYMBOL void
meta_window_get_client_root_coords (MetaWindow    *window,
                                    MetaRectangle *rect)
{
  meta_window_get_position (window, &rect->x, &rect->y);
  rect->width  = window->rect.width;
  rect->height = window->rect.height;
}

LOCAL_SYMBOL void
meta_window_get_gravity_position (MetaWindow  *window,
                                  int          gravity,
                                  int         *root_x,
                                  int         *root_y)
{
  MetaRectangle frame_extents;
  int w, h;
  int x, y;

  w = window->rect.width;
  h = window->rect.height;

  if (gravity == StaticGravity)
    {
      frame_extents = window->rect;
      if (window->frame)
        {
          frame_extents.x = window->frame->rect.x + window->frame->child_x;
          frame_extents.y = window->frame->rect.y + window->frame->child_y;
        }
    }
  else
    {
      if (window->frame == NULL)
        frame_extents = window->rect;
      else
        frame_extents = window->frame->rect;
    }

  x = frame_extents.x;
  y = frame_extents.y;

  switch (gravity)
    {
    case NorthGravity:
    case CenterGravity:
    case SouthGravity:
      /* Find center of frame. */
      x += frame_extents.width / 2;
      /* Center client window on that point. */
      x -= w / 2;
      break;

    case SouthEastGravity:
    case EastGravity:
    case NorthEastGravity:
      /* Find right edge of frame */
      x += frame_extents.width;
      /* Align left edge of client at that point. */
      x -= w;
      break;
    default:
      break;
    }

  switch (gravity)
    {
    case WestGravity:
    case CenterGravity:
    case EastGravity:
      /* Find center of frame. */
      y += frame_extents.height / 2;
      /* Center client window there. */
      y -= h / 2;
      break;
    case SouthWestGravity:
    case SouthGravity:
    case SouthEastGravity:
      /* Find south edge of frame */
      y += frame_extents.height;
      /* Place bottom edge of client there */
      y -= h;
      break;
    default:
      break;
    }

  if (root_x)
    *root_x = x;
  if (root_y)
    *root_y = y;
}

LOCAL_SYMBOL void
meta_window_get_geometry (MetaWindow  *window,
                          int         *x,
                          int         *y,
                          int         *width,
                          int         *height)
{
  meta_window_get_gravity_position (window,
                                    window->size_hints.win_gravity,
                                    x, y);

  *width = (window->rect.width - window->size_hints.base_width) /
    window->size_hints.width_inc;
  *height = (window->rect.height - window->size_hints.base_height) /
    window->size_hints.height_inc;
}

/**
 * meta_window_get_input_rect:
 * @window: a #MetaWindow
 * @rect: (out): pointer to an allocated #MetaRectangle
 *
 * Gets the rectangle that bounds @window that is responsive to mouse events.
 * This includes decorations - the visible portion of its border - and (if
 * present) any invisible area that we make make responsive to mouse clicks in
 * order to allow convenient border dragging.
 */
void
meta_window_get_input_rect (const MetaWindow *window,
                            MetaRectangle    *rect)
{
  if (window->frame)
    *rect = window->frame->rect;
  else
    *rect = window->rect;
}

/**
 * meta_window_get_outer_rect:
 * @window: a #MetaWindow
 * @rect: (out): pointer to an allocated #MetaRectangle
 *
 * Gets the rectangle that bounds @window that is responsive to mouse events.
 * This includes only what is visible; it doesn't include any extra reactive
 * area we add to the edges of windows.
 */
void
meta_window_get_outer_rect (const MetaWindow *window,
                            MetaRectangle    *rect)
{
  if (window->frame)
    {
      MetaFrameBorders borders;
      *rect = window->frame->rect;
      meta_frame_calc_borders (window->frame, &borders);

      rect->x += borders.invisible.left;
      rect->y += borders.invisible.top;
      rect->width  -= borders.invisible.left + borders.invisible.right;
      rect->height -= borders.invisible.top  + borders.invisible.bottom;
    }
  else
    {
      *rect = window->rect;

      if (window->has_custom_frame_extents)
        {
          const GtkBorder *extents = &window->custom_frame_extents;
          rect->x += extents->left;
          rect->y += extents->top;
          rect->width -= extents->left + extents->right;
          rect->height -= extents->top + extents->bottom;
        }
    }
}

/**
 * meta_window_get_client_area_rect:
 * @window: a #MetaWindow
 * @rect: (out): pointer to a cairo rectangle
 *
 * Gets the rectangle for the boundaries of the client area, relative
 * to the frame. If the window is shaded, the height of the rectangle
 * is 0.
 */
void
meta_window_get_client_area_rect (const MetaWindow      *window,
                                  cairo_rectangle_int_t *rect)
{
  if (window->frame)
    {
      rect->x = window->frame->child_x;
      rect->y = window->frame->child_y;
    }
  else
    {
      rect->x = 0;
      rect->y = 0;
    }

  rect->width = window->rect.width;
  if (window->shaded)
    rect->height = 0;
  else
    rect->height = window->rect.height;
}

MetaSide
meta_window_get_tile_side (MetaWindow *window)
{
    MetaSide side;
    switch (window->tile_mode) {
        case META_TILE_LEFT:
            side = META_SIDE_LEFT;
            break;
        case META_TILE_ULC:
            side = (META_SIDE_LEFT | META_SIDE_TOP);
            break;
        case META_TILE_LLC:
            side = (META_SIDE_LEFT | META_SIDE_BOTTOM);
            break;
        case META_TILE_RIGHT:
            side = META_SIDE_RIGHT;
            break;
        case META_TILE_URC:
            side = (META_SIDE_RIGHT | META_SIDE_TOP);
            break;
        case META_TILE_LRC:
            side = (META_SIDE_RIGHT | META_SIDE_BOTTOM);
            break;
        case META_TILE_TOP:
            side = META_SIDE_TOP;
            break;
        case META_TILE_BOTTOM:
            side = META_SIDE_BOTTOM;
            break;
        default:
            side = META_SIDE_TOP;
            break;
    }
    return side;
}

void
meta_window_get_titlebar_rect (MetaWindow *window,
                               MetaRectangle *rect)
{
  meta_window_get_outer_rect (window, rect);

  /* The returned rectangle is relative to the frame rect. */
  rect->x = 0;
  rect->y = 0;

  if (window->frame)
    {
      rect->height = window->frame->child_y;
    }
  else
    {
      /* Pick an arbitrary height for a titlebar. We might want to
       * eventually have CSD windows expose their borders to us. */
      rect->height = CSD_TITLEBAR_HEIGHT * meta_prefs_get_ui_scale ();
    }
}

const char*
meta_window_get_startup_id (MetaWindow *window)
{
  if (window->startup_id == NULL)
    {
      MetaGroup *group;

      group = meta_window_get_group (window);

      if (group != NULL)
        return meta_group_get_startup_id (group);
    }

  return window->startup_id;
}

static MetaWindow*
get_modal_transient (MetaWindow *window)
{
  GSList *windows;
  GSList *tmp;
  MetaWindow *modal_transient;

  /* A window can't be the transient of itself, but this is just for
   * convenience in the loop below; we manually fix things up at the
   * end if no real modal transient was found.
   */
  modal_transient = window;

  windows = meta_display_list_windows (window->display, META_LIST_DEFAULT);
  tmp = windows;
  while (tmp != NULL)
    {
      MetaWindow *transient = tmp->data;

      if (transient->xtransient_for == modal_transient->xwindow &&
          transient->wm_state_modal)
        {
          modal_transient = transient;
          tmp = windows;
          continue;
        }

      tmp = tmp->next;
    }

  g_slist_free (windows);

  if (window == modal_transient)
    modal_transient = NULL;

  return modal_transient;
}

/* XXX META_EFFECT_FOCUS */
LOCAL_SYMBOL void
meta_window_focus (MetaWindow  *window,
                   guint32      timestamp)
{
  MetaWindow *modal_transient;

  g_return_if_fail (!window->override_redirect);

  meta_topic (META_DEBUG_FOCUS,
              "Setting input focus to window %s, input: %d take_focus: %d\n",
              window->desc, window->input, window->take_focus);

  if (window->display->grab_window &&
      window->display->grab_window->all_keys_grabbed)
    {
      meta_topic (META_DEBUG_FOCUS,
                  "Current focus window %s has global keygrab, not focusing window %s after all\n",
                  window->display->grab_window->desc, window->desc);
      return;
    }

  modal_transient = get_modal_transient (window);
  if (modal_transient != NULL &&
      !modal_transient->unmanaging)
    {
      meta_topic (META_DEBUG_FOCUS,
                  "%s has %s as a modal transient, so focusing it instead.\n",
                  window->desc, modal_transient->desc);
      if (!modal_transient->on_all_workspaces &&
          modal_transient->workspace != window->screen->active_workspace)
        meta_window_change_workspace (modal_transient,
                                      window->screen->active_workspace);
      window = modal_transient;
    }

  meta_window_flush_calc_showing (window);

  if ((!window->mapped || window->hidden) && !window->shaded)
    {
      meta_topic (META_DEBUG_FOCUS,
                  "Window %s is not showing, not focusing after all\n",
                  window->desc);
      return;
    }

  /* For output-only or shaded windows, focus the frame.
   * This seems to result in the client window getting key events
   * though, so I don't know if it's icccm-compliant.
   *
   * Still, we have to do this or keynav breaks for these windows.
   */
  if (window->frame &&
      (window->shaded ||
       !(window->input || window->take_focus)))
    {
      meta_topic (META_DEBUG_FOCUS,
                  "Focusing frame of %s\n", window->desc);
      meta_display_set_input_focus_window (window->display,
                                            window,
                                            TRUE,
                                            timestamp);
    }
  else
    {
      if (window->input)
        {
          meta_topic (META_DEBUG_FOCUS,
                      "Setting input focus on %s since input = true\n",
                      window->desc);
          meta_display_set_input_focus_window (window->display,
                                               window,
                                               FALSE,
                                               timestamp);
        }

      if (window->take_focus)
        {
          meta_topic (META_DEBUG_FOCUS,
                      "Sending WM_TAKE_FOCUS to %s since take_focus = true\n",
                      window->desc);
          meta_window_send_icccm_message (window,
                                          window->display->atom_WM_TAKE_FOCUS,
                                          timestamp);
          window->display->expected_focus_window = window;
        }
    }

  if (window->wm_state_demands_attention)
    meta_window_unset_demands_attention(window);
}

static void
meta_window_change_workspace_without_transients (MetaWindow    *window,
                                                 MetaWorkspace *workspace)
{
  int old_workspace = -1;

  meta_verbose ("Changing window %s to workspace %d\n",
                window->desc, meta_workspace_index (workspace));

  if (!window->on_all_workspaces_requested)
    {
      old_workspace = meta_workspace_index (window->workspace);
    }

  /* unstick if stuck. meta_window_unstick would call
   * meta_window_change_workspace recursively if the window
   * is not in the active workspace.
   */
  if (window->on_all_workspaces_requested)
    meta_window_unstick (window);

  /* See if we're already on this space. If not, make sure we are */
  if (window->workspace != workspace)
    {
      meta_workspace_remove_window (window->workspace, window);
      meta_workspace_add_window (workspace, window);
      g_signal_emit (window, window_signals[WORKSPACE_CHANGED], 0,
                     old_workspace);
      g_signal_emit_by_name (window->screen, "window-workspace-changed", window, window->workspace);
    }
}

static gboolean
change_workspace_foreach (MetaWindow *window,
                          void       *data)
{
  meta_window_change_workspace_without_transients (window, data);
  return TRUE;
}

/**
 * meta_window_change_workspace:
 * @window: a #MetaWindow
 * @workspace: the #MetaWorkspace where to put the window
 *
 * Moves the window to the specified workspace.
 */
void
meta_window_change_workspace (MetaWindow    *window,
                              MetaWorkspace *workspace)
{
  g_return_if_fail (!window->override_redirect);

  meta_window_change_workspace_without_transients (window, workspace);

  meta_window_foreach_transient (window, change_workspace_foreach,
                                 workspace);
  meta_window_foreach_ancestor (window, change_workspace_foreach,
                                workspace);
}

static void
window_stick_impl (MetaWindow  *window)
{
  meta_verbose ("Sticking window %s current on_all_workspaces = %d\n",
                window->desc, window->on_all_workspaces);

  if (window->on_all_workspaces_requested)
    return;

  /* We don't change window->workspaces, because we revert
   * to that original workspace list if on_all_workspaces is
   * toggled back off.
   */
  int old_workspace = meta_workspace_index (window->workspace);
  window->on_all_workspaces_requested = TRUE;
  meta_window_frame_size_changed (window);
  meta_window_update_on_all_workspaces (window);

  meta_window_queue(window, META_QUEUE_CALC_SHOWING);
  g_signal_emit (window, window_signals[WORKSPACE_CHANGED], 0,
                 old_workspace);
}

static void
window_unstick_impl (MetaWindow  *window)
{
  if (!window->on_all_workspaces_requested)
    return;

  /* Revert to window->workspaces */

  window->on_all_workspaces_requested = FALSE;
  meta_window_frame_size_changed (window);
  meta_window_update_on_all_workspaces (window);

  /* We change ourselves to the active workspace, since otherwise you'd get
   * a weird window-vaporization effect. Once we have UI for being
   * on more than one workspace this should probably be add_workspace
   * not change_workspace.
   */
  if (window->screen->active_workspace != window->workspace)
    meta_window_change_workspace (window, window->screen->active_workspace);

  meta_window_queue(window, META_QUEUE_CALC_SHOWING);
  g_signal_emit (window, window_signals[WORKSPACE_CHANGED], 0, -1);
}

static gboolean
stick_foreach_func (MetaWindow *window,
                    void       *data)
{
  gboolean stick;

  stick = *(gboolean*)data;
  if (stick)
    window_stick_impl (window);
  else
    window_unstick_impl (window);
  return TRUE;
}

void
meta_window_stick (MetaWindow  *window)
{
  gboolean stick = TRUE;

  g_return_if_fail (!window->override_redirect);

  window_stick_impl (window);
  meta_window_foreach_transient (window,
                                 stick_foreach_func,
                                 &stick);
}

void
meta_window_unstick (MetaWindow  *window)
{
  gboolean stick = FALSE;

  g_return_if_fail (!window->override_redirect);

  window_unstick_impl (window);
  meta_window_foreach_transient (window,
                                 stick_foreach_func,
                                 &stick);
}

LOCAL_SYMBOL unsigned long
meta_window_get_net_wm_desktop (MetaWindow *window)
{
  if (window->on_all_workspaces)
    return 0xFFFFFFFF;
  else
    return meta_workspace_index (window->workspace);
}

static void
update_net_frame_extents (MetaWindow *window)
{
  unsigned long data[4];
  MetaFrameBorders borders;

  meta_frame_calc_borders (window->frame, &borders);
  /* Left */
  data[0] = borders.visible.left;
  /* Right */
  data[1] = borders.visible.right;
  /* Top */
  data[2] = borders.visible.top;
  /* Bottom */
  data[3] = borders.visible.bottom;

  meta_topic (META_DEBUG_GEOMETRY,
              "Setting _NET_FRAME_EXTENTS on managed window 0x%lx "
              "to left = %lu, right = %lu, top = %lu, bottom = %lu\n",
              window->xwindow, data[0], data[1], data[2], data[3]);

  meta_error_trap_push (window->display);
  XChangeProperty (window->display->xdisplay, window->xwindow,
                   window->display->atom__NET_FRAME_EXTENTS,
                   XA_CARDINAL,
                   32, PropModeReplace, (guchar*) data, 4);
  meta_error_trap_pop (window->display);
}

static void
update_gtk_edge_constraints (MetaWindow *window)
{
  MetaEdgeConstraint *constraints = window->edge_constraints;
  unsigned long data[1];

  /* Edge constraints */
  data[0] = (constraints[0] != META_EDGE_CONSTRAINT_NONE ? 1 : 0)    << 0 |
            (constraints[0] != META_EDGE_CONSTRAINT_MONITOR ? 1 : 0) << 1 |
            (constraints[1] != META_EDGE_CONSTRAINT_NONE ? 1 : 0)    << 2 |
            (constraints[1] != META_EDGE_CONSTRAINT_MONITOR ? 1 : 0) << 3 |
            (constraints[2] != META_EDGE_CONSTRAINT_NONE ? 1 : 0)    << 4 |
            (constraints[2] != META_EDGE_CONSTRAINT_MONITOR ? 1 : 0) << 5 |
            (constraints[3] != META_EDGE_CONSTRAINT_NONE ? 1 : 0)    << 6 |
            (constraints[3] != META_EDGE_CONSTRAINT_MONITOR ? 1 : 0) << 7;

  meta_verbose ("Setting _GTK_EDGE_CONSTRAINTS to %lu\n", data[0]);

  meta_error_trap_push (window->display);
  XChangeProperty (window->display->xdisplay,
                   window->xwindow,
                   window->display->atom__GTK_EDGE_CONSTRAINTS,
                   XA_CARDINAL, 32, PropModeReplace,
                   (guchar*) data, 1);
  meta_error_trap_pop (window->display);
}

LOCAL_SYMBOL void
meta_window_set_current_workspace_hint (MetaWindow *window)
{
  /* FIXME if on more than one workspace, we claim to be "sticky",
   * the WM spec doesn't say what to do here.
   */
  unsigned long data[1];

  if (window->workspace == NULL)
    {
      /* this happens when unmanaging windows */
      return;
    }

  data[0] = meta_window_get_net_wm_desktop (window);

  meta_verbose ("Setting _NET_WM_DESKTOP of %s to %lu\n",
                window->desc, data[0]);

  meta_error_trap_push (window->display);
  XChangeProperty (window->display->xdisplay, window->xwindow,
                   window->display->atom__NET_WM_DESKTOP,
                   XA_CARDINAL,
                   32, PropModeReplace, (guchar*) data, 1);
  meta_error_trap_pop (window->display);
}

static gboolean
find_root_ancestor (MetaWindow *window,
                    void       *data)
{
  MetaWindow **ancestor = data;

  /* Overwrite the previously "most-root" ancestor with the new one found */
  *ancestor = window;

  /* We want this to continue until meta_window_foreach_ancestor quits because
   * there are no more valid ancestors.
   */
  return TRUE;
}

/**
 * meta_window_find_root_ancestor:
 * @window: a #MetaWindow
 *
 * Follow the chain of parents of @window, skipping transient windows,
 * and return the "root" window which has no non-transient parent.
 *
 * Returns: (transfer none): The root ancestor window
 */
MetaWindow *
meta_window_find_root_ancestor (MetaWindow *window)
{
  MetaWindow *ancestor;
  ancestor = window;
  meta_window_foreach_ancestor (window, find_root_ancestor, &ancestor);
  return ancestor;
}

void
meta_window_raise (MetaWindow  *window)
{
  MetaWindow *ancestor;

  g_return_if_fail (!window->override_redirect);

  ancestor = meta_window_find_root_ancestor (window);

  meta_topic (META_DEBUG_WINDOW_OPS,
              "Raising window %s, ancestor of %s\n",
              ancestor->desc, window->desc);

  /* Raise the ancestor of the window (if the window has no ancestor,
   * then ancestor will be set to the window itself); do this because
   * it's weird to see windows from other apps stacked between a child
   * and parent window of the currently active app.  The stacking
   * constraints in stack.c then magically take care of raising all
   * the child windows appropriately.
   */
  if (window->screen->stack == ancestor->screen->stack)
    meta_stack_raise (window->screen->stack, ancestor);
  else
    {
      meta_warning (
                    "Either stacks aren't per screen or some window has a weird "
                    "transient_for hint; window->screen->stack != "
                    "ancestor->screen->stack.  window = %s, ancestor = %s.\n",
                    window->desc, ancestor->desc);
      /* We could raise the window here, but don't want to do that twice and
       * so we let the case below handle that.
       */
    }

  /* Okay, so stacking constraints misses one case: If a window has
   * two children and we want to raise one of those children, then
   * raising the ancestor isn't enough; we need to also raise the
   * correct child.  See bug 307875.
   */
  if (window != ancestor)
    meta_stack_raise (window->screen->stack, window);

  g_signal_emit (window, window_signals[RAISED], 0);
}

void
meta_window_lower (MetaWindow  *window)
{
  g_return_if_fail (!window->override_redirect);

  meta_topic (META_DEBUG_WINDOW_OPS,
              "Lowering window %s\n", window->desc);

  meta_stack_lower (window->screen->stack, window);
}

LOCAL_SYMBOL void
meta_window_send_icccm_message (MetaWindow *window,
                                Atom        atom,
                                guint32     timestamp)
{
  /* This comment and code are from twm, copyright
   * Open Group, Evans & Sutherland, etc.
   */

  /*
   * ICCCM Client Messages - Section 4.2.8 of the ICCCM dictates that all
   * client messages will have the following form:
   *
   *     event type	ClientMessage
   *     message type	_XA_WM_PROTOCOLS
   *     window		tmp->w
   *     format		32
   *     data[0]		message atom
   *     data[1]		time stamp
   */

    XClientMessageEvent ev;

    ev.type = ClientMessage;
    ev.window = window->xwindow;
    ev.message_type = window->display->atom_WM_PROTOCOLS;
    ev.format = 32;
    ev.data.l[0] = atom;
    ev.data.l[1] = timestamp;

    meta_error_trap_push (window->display);
    XSendEvent (window->display->xdisplay,
                window->xwindow, False, 0, (XEvent*) &ev);
    meta_error_trap_pop (window->display);
}

LOCAL_SYMBOL void
meta_window_move_resize_request (MetaWindow *window,
                                 guint       value_mask,
                                 int         gravity,
                                 int         new_x,
                                 int         new_y,
                                 int         new_width,
                                 int         new_height)
{
  int x, y, width, height;
  gboolean allow_position_change;
  gboolean in_grab_op;
  MetaMoveResizeFlags flags;

  /* We ignore configure requests while the user is moving/resizing
   * the window, since these represent the app sucking and fighting
   * the user, most likely due to a bug in the app (e.g. pfaedit
   * seemed to do this)
   *
   * Still have to do the ConfigureNotify and all, but pretend the
   * app asked for the current size/position instead of the new one.
   */
  in_grab_op = FALSE;
  if (window->display->grab_op != META_GRAB_OP_NONE &&
      window == window->display->grab_window)
    {
      switch (window->display->grab_op)
        {
        case META_GRAB_OP_MOVING:
        case META_GRAB_OP_RESIZING_SE:
        case META_GRAB_OP_RESIZING_S:
        case META_GRAB_OP_RESIZING_SW:
        case META_GRAB_OP_RESIZING_N:
        case META_GRAB_OP_RESIZING_NE:
        case META_GRAB_OP_RESIZING_NW:
        case META_GRAB_OP_RESIZING_W:
        case META_GRAB_OP_RESIZING_E:
          in_grab_op = TRUE;
          break;
        default:
          break;
        }
    }

  /* it's essential to use only the explicitly-set fields,
   * and otherwise use our current up-to-date position.
   *
   * Otherwise you get spurious position changes when the app changes
   * size, for example, if window->rect is not in sync with the
   * server-side position in effect when the configure request was
   * generated.
   */
  meta_window_get_gravity_position (window,
                                    gravity,
                                    &x, &y);

  allow_position_change = FALSE;

  if (meta_prefs_get_disable_workarounds ())
    {
      if (window->type == META_WINDOW_DIALOG ||
          window->type == META_WINDOW_MODAL_DIALOG ||
          window->type == META_WINDOW_SPLASHSCREEN)
        ; /* No position change for these */
      else if ((window->size_hints.flags & PPosition) ||
               /* USPosition is just stale if window is placed;
                * no --geometry involved here.
                */
               ((window->size_hints.flags & USPosition) &&
                !window->placed))
        allow_position_change = TRUE;
    }
  else
    {
      allow_position_change = TRUE;
    }

  if (in_grab_op)
    allow_position_change = FALSE;

  if (allow_position_change)
    {
      if (value_mask & CWX)
        x = new_x;
      if (value_mask & CWY)
        y = new_y;
      if (value_mask & (CWX | CWY))
        {
          /* Once manually positioned, windows shouldn't be placed
           * by the window manager.
           */
          window->placed = TRUE;
        }
    }
  else
    {
      meta_topic (META_DEBUG_GEOMETRY,
		  "Not allowing position change for window %s PPosition 0x%lx USPosition 0x%lx type %u\n",
		  window->desc, window->size_hints.flags & PPosition,
		  window->size_hints.flags & USPosition,
		  window->type);
    }

  width = window->rect.width;
  height = window->rect.height;
  if (!in_grab_op)
    {
      if (value_mask & CWWidth)
        width = new_width;

      if (value_mask & CWHeight)
        height = new_height;
    }

  /* ICCCM 4.1.5 */

  /* We're ignoring the value_mask here, since sizes
   * not in the mask will be the current window geometry.
   */
  window->size_hints.x = x;
  window->size_hints.y = y;
  window->size_hints.width = width;
  window->size_hints.height = height;

  /* NOTE: We consider ConfigureRequests to be "user" actions in one
   * way, but not in another.  Explanation of the two cases are in the
   * next two big comments.
   */

  /* The constraints code allows user actions to move windows
   * offscreen, etc., and configure request actions would often send
   * windows offscreen when users don't want it if not constrained
   * (e.g. hitting a dropdown triangle in a fileselector to show more
   * options, which makes the window bigger).  Thus we do not set
   * META_IS_USER_ACTION in flags to the
   * meta_window_move_resize_internal() call.
   */
  flags = META_IS_CONFIGURE_REQUEST;
  if (value_mask & (CWX | CWY))
    flags |= META_IS_MOVE_ACTION;
  if (value_mask & (CWWidth | CWHeight))
    flags |= META_IS_RESIZE_ACTION;

  if (flags & (META_IS_MOVE_ACTION | META_IS_RESIZE_ACTION))
  {
    MetaRectangle rect, monitor_rect;

    rect.x = x;
    rect.y = y;
    rect.width = width;
    rect.height = height;

    /* Workaround braindead legacy apps that don't know how to
    * fullscreen themselves properly - don't get fooled by
    * windows which hide their titlebar when maximized or which are
    * client decorated; that's not the same as fullscreen, even
    * if there are no struts making the workarea smaller than
    * the monitor.
    */
    if (window->monitor)
      {
        meta_screen_get_monitor_geometry (window->screen, window->monitor->number, &monitor_rect);

        if (meta_prefs_get_force_fullscreen() &&
            !window->hide_titlebar_when_maximized &&
            (window->decorated && !meta_window_is_client_decorated (window)) &&
            meta_rectangle_equal (&rect, &monitor_rect) &&
            window->has_fullscreen_func &&
            !window->fullscreen)
          {
            /*
          meta_topic (META_DEBUG_GEOMETRY,
            */
            meta_warning (
                        "Treating resize request of legacy application %s as a "
                        "fullscreen request\n",
                        window->desc);
            meta_window_make_fullscreen_internal (window);
          }
      }

    meta_window_move_resize_internal (window,
                                      flags,
                                      gravity,
                                      x,
                                      y,
                                      width,
                                      height);
  }
  /* window->user_rect exists to allow "snapping-back" the window if a
   * new strut is set (causing the window to move) and then the strut
   * is later removed without the user moving the window in the
   * interim.  We'd like to "snap-back" to the position specified by
   * ConfigureRequest events (at least the constrained version of the
   * ConfigureRequest, since that is guaranteed to be onscreen) so we
   * set user_rect here.
   *
   * See also bug 426519.
   */
  save_user_window_placement (window);
}

static void
restack_window (MetaWindow *window,
                MetaWindow *sibling,
                int         direction)
{
 switch (direction)
   {
   case Above:
     if (sibling)
       meta_window_stack_just_above (window, sibling);
     else
       meta_window_raise (window);
     break;
   case Below:
     if (sibling)
       meta_window_stack_just_below (window, sibling);
     else
       meta_window_lower (window);
     break;
   case TopIf:
   case BottomIf:
   case Opposite:
     break;
   }
}

LOCAL_SYMBOL gboolean
meta_window_configure_request (MetaWindow *window,
                               XEvent     *event)
{
  /* Note that x, y is the corner of the window border,
   * and width, height is the size of the window inside
   * its border, but that we always deny border requests
   * and give windows a border of 0. But we save the
   * requested border here.
   */
  if (event->xconfigurerequest.value_mask & CWBorderWidth)
    window->border_width = event->xconfigurerequest.border_width;

  meta_window_move_resize_request(window,
                                  event->xconfigurerequest.value_mask,
                                  window->size_hints.win_gravity,
                                  event->xconfigurerequest.x,
                                  event->xconfigurerequest.y,
                                  event->xconfigurerequest.width,
                                  event->xconfigurerequest.height);

  /* Handle stacking. We only handle raises/lowers, mostly because
   * stack.c really can't deal with anything else.  I guess we'll fix
   * that if a client turns up that really requires it. Only a very
   * few clients even require the raise/lower (and in fact all client
   * attempts to deal with stacking order are essentially broken,
   * since they have no idea what other clients are involved or how
   * the stack looks).
   *
   * I'm pretty sure no interesting client uses TopIf, BottomIf, or
   * Opposite anyway.
   */
  if (event->xconfigurerequest.value_mask & CWStackMode)
    {
      MetaWindow *active_window;
      active_window = window->display->expected_focus_window;
      if (meta_prefs_get_disable_workarounds ())
        {
          meta_topic (META_DEBUG_STACK,
                      "%s sent an xconfigure stacking request; this is "
                      "broken behavior and the request is being ignored.\n",
                      window->desc);
        }
      else if (active_window &&
               !meta_window_same_application (window, active_window) &&
               !meta_window_same_client (window, active_window) &&
               XSERVER_TIME_IS_BEFORE (window->net_wm_user_time,
                                       active_window->net_wm_user_time))
        {
          meta_topic (META_DEBUG_STACK,
                      "Ignoring xconfigure stacking request from %s (with "
                      "user_time %u); currently active application is %s (with "
                      "user_time %u).\n",
                      window->desc,
                      window->net_wm_user_time,
                      active_window->desc,
                      active_window->net_wm_user_time);
          if (event->xconfigurerequest.detail == Above)
            meta_window_set_demands_attention(window);
        }
      else
        {
          MetaWindow *sibling = NULL;
          /* Handle Above/Below with a sibling set */
          if (event->xconfigurerequest.above != None)
            {
              MetaDisplay *display;

              display = meta_window_get_display (window);
              sibling = meta_display_lookup_x_window (display,
                                                      event->xconfigurerequest.above);
              if (sibling == NULL)
                return TRUE;

              meta_topic (META_DEBUG_STACK,
                      "xconfigure stacking request from window %s sibling %s stackmode %d\n",
                      window->desc, sibling->desc, event->xconfigurerequest.detail);
            }
          restack_window (window, sibling, event->xconfigurerequest.detail);
        }
    }

  return TRUE;
}

LOCAL_SYMBOL gboolean
meta_window_property_notify (MetaWindow *window,
                             XEvent     *event)
{
  return process_property_notify (window, &event->xproperty);
}

static void
handle_net_restack_window (MetaDisplay *display,
                           XEvent      *event)
{
  MetaWindow *window, *sibling = NULL;

  /* Ignore if this does not come from a pager, see the WM spec
   */
  if (event->xclient.data.l[0] != 2)
    return;

  window = meta_display_lookup_x_window (display,
                                         event->xclient.window);

  if (window)
    {
      if (event->xclient.data.l[1])
        sibling = meta_display_lookup_x_window (display,
                                                event->xclient.data.l[1]);

      restack_window (window, sibling, event->xclient.data.l[2]);
    }
}

/*
 * Move window to the requested workspace; append controls whether new WS
 * should be created if one does not exist.
 */
void
meta_window_change_workspace_by_index (MetaWindow *window,
                                       gint        space_index,
                                       gboolean    append,
                                       guint32     timestamp)
{
  MetaWorkspace *workspace;
  MetaScreen    *screen;

  g_return_if_fail (!window->override_redirect);

  if (space_index == -1)
    {
      meta_window_stick (window);
      return;
    }

  screen = window->screen;

  workspace =
    meta_screen_get_workspace_by_index (screen, space_index);

  if (!workspace && append)
    {
      if (timestamp == CurrentTime)
        timestamp = meta_display_get_current_time_roundtrip (window->display);
      workspace = meta_screen_append_new_workspace (screen, FALSE, timestamp);
    }

  if (workspace)
    {
      if (window->on_all_workspaces_requested)
        meta_window_unstick (window);

      meta_window_change_workspace (window, workspace);
    }
}

#define _NET_WM_MOVERESIZE_SIZE_TOPLEFT      0
#define _NET_WM_MOVERESIZE_SIZE_TOP          1
#define _NET_WM_MOVERESIZE_SIZE_TOPRIGHT     2
#define _NET_WM_MOVERESIZE_SIZE_RIGHT        3
#define _NET_WM_MOVERESIZE_SIZE_BOTTOMRIGHT  4
#define _NET_WM_MOVERESIZE_SIZE_BOTTOM       5
#define _NET_WM_MOVERESIZE_SIZE_BOTTOMLEFT   6
#define _NET_WM_MOVERESIZE_SIZE_LEFT         7
#define _NET_WM_MOVERESIZE_MOVE              8
#define _NET_WM_MOVERESIZE_SIZE_KEYBOARD     9
#define _NET_WM_MOVERESIZE_MOVE_KEYBOARD    10
#define _NET_WM_MOVERESIZE_CANCEL           11

LOCAL_SYMBOL gboolean
meta_window_client_message (MetaWindow *window,
                            XEvent     *event)
{
  MetaDisplay *display;

  display = window->display;

  if (window->override_redirect)
    {
      /* Don't warn here: we could warn on any of the messages below,
       * but we might also receive other client messages that are
       * part of protocols we don't know anything about. So, silently
       * ignoring is simplest.
       */
      return FALSE;
    }

  if (event->xclient.message_type ==
      display->atom__NET_CLOSE_WINDOW)
    {
      guint32 timestamp;

      if (event->xclient.data.l[0] != 0)
	timestamp = event->xclient.data.l[0];
      else
        {
          meta_warning ("Receiving a NET_CLOSE_WINDOW message for %s without "
                        "a timestamp!  This means some buggy (outdated) "
                        "application is on the loose!\n",
                        window->desc);
          timestamp = meta_display_get_current_time (window->display);
        }

      meta_window_delete (window, timestamp);

      return TRUE;
    }
  else if (event->xclient.message_type ==
           display->atom__NET_WM_DESKTOP)
    {
      int space;
      MetaWorkspace *workspace;

      space = event->xclient.data.l[0];

      meta_verbose ("Request to move %s to workspace %d\n",
                    window->desc, space);

      workspace =
        meta_screen_get_workspace_by_index (window->screen,
                                            space);

      if (workspace)
        meta_window_change_workspace (window, workspace);
      else if (space == (int) 0xFFFFFFFF)
        meta_window_stick (window);
      else
        meta_verbose ("No such workspace %d for screen\n", space);

      meta_verbose ("Window %s now on_all_workspaces = %d\n",
                    window->desc, window->on_all_workspaces);

      return TRUE;
    }
  else if (event->xclient.message_type ==
           display->atom__NET_WM_STATE)
    {
      gulong action;
      Atom first;
      Atom second;

      action = event->xclient.data.l[0];
      first = event->xclient.data.l[1];
      second = event->xclient.data.l[2];

      if (meta_is_verbose ())
        {
          char *str1;
          char *str2;

          meta_error_trap_push_with_return (display);
          str1 = XGetAtomName (display->xdisplay, first);
          if (meta_error_trap_pop_with_return (display) != Success)
            str1 = NULL;

          meta_error_trap_push_with_return (display);
          str2 = XGetAtomName (display->xdisplay, second);
          if (meta_error_trap_pop_with_return (display) != Success)
            str2 = NULL;

          meta_verbose ("Request to change _NET_WM_STATE action %lu atom1: %s atom2: %s\n",
                        action,
                        str1 ? str1 : "(unknown)",
                        str2 ? str2 : "(unknown)");

          meta_XFree (str1);
          meta_XFree (str2);
        }

      if (first == display->atom__NET_WM_STATE_SHADED ||
          second == display->atom__NET_WM_STATE_SHADED)
        {
          gboolean shade;
          guint32 timestamp;

          /* Stupid protocol has no timestamp; of course, shading
           * sucks anyway so who really cares that we're forced to do
           * a roundtrip here?
           */
          timestamp = meta_display_get_current_time_roundtrip (window->display);

          shade = (action == _NET_WM_STATE_ADD ||
                   (action == _NET_WM_STATE_TOGGLE && !window->shaded));
          if (shade && window->has_shade_func)
            meta_window_shade (window, timestamp);
          else
            meta_window_unshade (window, timestamp);
        }

      if (first == display->atom__NET_WM_STATE_FULLSCREEN ||
          second == display->atom__NET_WM_STATE_FULLSCREEN)
        {
          gboolean make_fullscreen;

          make_fullscreen = (action == _NET_WM_STATE_ADD ||
                             (action == _NET_WM_STATE_TOGGLE && !window->fullscreen));
          if (make_fullscreen && window->has_fullscreen_func)
            meta_window_make_fullscreen (window);
          else
            meta_window_unmake_fullscreen (window);
        }

      if (first == display->atom__NET_WM_STATE_MAXIMIZED_HORZ ||
          second == display->atom__NET_WM_STATE_MAXIMIZED_HORZ)
        {
          gboolean max;

          max = (action == _NET_WM_STATE_ADD ||
                 (action == _NET_WM_STATE_TOGGLE &&
                  !window->maximized_horizontally));
          if (max && window->has_maximize_func)
            {
              if (meta_prefs_get_raise_on_click ())
                meta_window_raise (window);
              meta_window_maximize (window, META_MAXIMIZE_HORIZONTAL);
            }
          else
            {
              if (meta_prefs_get_raise_on_click ())
                meta_window_raise (window);
              meta_window_unmaximize (window, META_MAXIMIZE_HORIZONTAL);
            }
        }

      if (first == display->atom__NET_WM_STATE_MAXIMIZED_VERT ||
          second == display->atom__NET_WM_STATE_MAXIMIZED_VERT)
        {
          gboolean max;

          max = (action == _NET_WM_STATE_ADD ||
                 (action == _NET_WM_STATE_TOGGLE &&
                  !window->maximized_vertically));
          if (max && window->has_maximize_func)
            {
              if (meta_prefs_get_raise_on_click ())
                meta_window_raise (window);
              meta_window_maximize (window, META_MAXIMIZE_VERTICAL);
            }
          else
            {
              if (meta_prefs_get_raise_on_click ())
                meta_window_raise (window);
              meta_window_unmaximize (window, META_MAXIMIZE_VERTICAL);
            }
        }

      if (first == display->atom__NET_WM_STATE_MODAL ||
          second == display->atom__NET_WM_STATE_MODAL)
        {
          window->wm_state_modal =
            (action == _NET_WM_STATE_ADD) ||
            (action == _NET_WM_STATE_TOGGLE && !window->wm_state_modal);

          recalc_window_type (window);
          meta_window_queue(window, META_QUEUE_MOVE_RESIZE);
        }

      if (first == display->atom__NET_WM_STATE_SKIP_PAGER ||
          second == display->atom__NET_WM_STATE_SKIP_PAGER)
        {
          window->wm_state_skip_pager =
            (action == _NET_WM_STATE_ADD) ||
            (action == _NET_WM_STATE_TOGGLE && !window->skip_pager);

          recalc_window_features (window);
          set_net_wm_state (window);
        }

      if (first == display->atom__NET_WM_STATE_SKIP_TASKBAR ||
          second == display->atom__NET_WM_STATE_SKIP_TASKBAR)
        {
          window->wm_state_skip_taskbar =
            (action == _NET_WM_STATE_ADD) ||
            (action == _NET_WM_STATE_TOGGLE && !window->skip_taskbar);

          recalc_window_features (window);
          set_net_wm_state (window);
        }

      if (first == display->atom__NET_WM_STATE_ABOVE ||
          second == display->atom__NET_WM_STATE_ABOVE)
        {
          meta_window_set_above(window,
            (action == _NET_WM_STATE_ADD) ||
            (action == _NET_WM_STATE_TOGGLE && !window->wm_state_above));
        }

      if (first == display->atom__NET_WM_STATE_BELOW ||
          second == display->atom__NET_WM_STATE_BELOW)
        {
          window->wm_state_below =
            (action == _NET_WM_STATE_ADD) ||
            (action == _NET_WM_STATE_TOGGLE && !window->wm_state_below);

          meta_window_update_layer (window);
          set_net_wm_state (window);
        }

      if (first == display->atom__NET_WM_STATE_DEMANDS_ATTENTION ||
          second == display->atom__NET_WM_STATE_DEMANDS_ATTENTION)
        {
          if ((action == _NET_WM_STATE_ADD) ||
              (action == _NET_WM_STATE_TOGGLE && !window->wm_state_demands_attention))
            meta_window_set_demands_attention (window);
          else
            meta_window_unset_demands_attention (window);
        }

       if (first == display->atom__NET_WM_STATE_STICKY ||
          second == display->atom__NET_WM_STATE_STICKY)
        {
          if ((action == _NET_WM_STATE_ADD) ||
              (action == _NET_WM_STATE_TOGGLE && !window->on_all_workspaces_requested))
            meta_window_stick (window);
          else
            meta_window_unstick (window);
        }

      return TRUE;
    }
  else if (event->xclient.message_type ==
           display->atom_WM_CHANGE_STATE)
    {
      meta_verbose ("WM_CHANGE_STATE client message, state: %ld\n",
                    event->xclient.data.l[0]);
      if (event->xclient.data.l[0] == IconicState)
        meta_window_minimize (window);

      return TRUE;
    }
  else if (event->xclient.message_type ==
           display->atom__NET_WM_MOVERESIZE)
    {
      int x_root;
      int y_root;
      int action;
      MetaGrabOp op;
      int button;
      guint32 timestamp;

      /* _NET_WM_MOVERESIZE messages are almost certainly going to come from
       * clients when users click on the fake "frame" that the client has,
       * thus we should also treat such messages as though it were a
       * "frame action".
       */
      gboolean const frame_action = TRUE;

      x_root = event->xclient.data.l[0];
      y_root = event->xclient.data.l[1];
      action = event->xclient.data.l[2];
      button = event->xclient.data.l[3];

      /* FIXME: What a braindead protocol; no timestamp?!? */
      timestamp = meta_display_get_current_time_roundtrip (display);
      meta_topic (META_DEBUG_WINDOW_OPS,
                  "Received _NET_WM_MOVERESIZE message on %s, %d,%d action = %d, button %d\n",
                  window->desc,
                  x_root, y_root, action, button);

      op = META_GRAB_OP_NONE;
      switch (action)
        {
        case _NET_WM_MOVERESIZE_SIZE_TOPLEFT:
          op = META_GRAB_OP_RESIZING_NW;
          break;
        case _NET_WM_MOVERESIZE_SIZE_TOP:
          op = META_GRAB_OP_RESIZING_N;
          break;
        case _NET_WM_MOVERESIZE_SIZE_TOPRIGHT:
          op = META_GRAB_OP_RESIZING_NE;
          break;
        case _NET_WM_MOVERESIZE_SIZE_RIGHT:
          op = META_GRAB_OP_RESIZING_E;
          break;
        case _NET_WM_MOVERESIZE_SIZE_BOTTOMRIGHT:
          op = META_GRAB_OP_RESIZING_SE;
          break;
        case _NET_WM_MOVERESIZE_SIZE_BOTTOM:
          op = META_GRAB_OP_RESIZING_S;
          break;
        case _NET_WM_MOVERESIZE_SIZE_BOTTOMLEFT:
          op = META_GRAB_OP_RESIZING_SW;
          break;
        case _NET_WM_MOVERESIZE_SIZE_LEFT:
          op = META_GRAB_OP_RESIZING_W;
          break;
        case _NET_WM_MOVERESIZE_MOVE:
          op = META_GRAB_OP_MOVING;
          break;
        case _NET_WM_MOVERESIZE_SIZE_KEYBOARD:
          op = META_GRAB_OP_KEYBOARD_RESIZING_UNKNOWN;
          break;
        case _NET_WM_MOVERESIZE_MOVE_KEYBOARD:
          op = META_GRAB_OP_KEYBOARD_MOVING;
          break;
        case _NET_WM_MOVERESIZE_CANCEL:
          /* handled below */
          break;
        default:
          break;
        }

      if (action == _NET_WM_MOVERESIZE_CANCEL)
        {
          meta_display_end_grab_op (window->display, timestamp);
        }
      else if (op != META_GRAB_OP_NONE &&
          ((window->has_move_func && op == META_GRAB_OP_KEYBOARD_MOVING) ||
           (window->has_resize_func && op == META_GRAB_OP_KEYBOARD_RESIZING_UNKNOWN)))
        {
          meta_window_begin_grab_op (window, op, frame_action, timestamp);
        }
      else if (op != META_GRAB_OP_NONE &&
               ((window->has_move_func && op == META_GRAB_OP_MOVING) ||
               (window->has_resize_func &&
                (op != META_GRAB_OP_MOVING &&
                 op != META_GRAB_OP_KEYBOARD_MOVING))))
        {
          /*
           * the button SHOULD already be included in the message
           */
          if (button == 0)
            {
              int x, y, query_root_x, query_root_y;
              Window root, child;
              guint mask;

              /* The race conditions in this _NET_WM_MOVERESIZE thing
               * are mind-boggling
               */
              mask = 0;
              meta_error_trap_push (window->display);
              XQueryPointer (window->display->xdisplay,
                             window->xwindow,
                             &root, &child,
                             &query_root_x, &query_root_y,
                             &x, &y,
                             &mask);
              meta_error_trap_pop (window->display);

              if (mask & Button1Mask)
                button = 1;
              else if (mask & Button2Mask)
                button = 2;
              else if (mask & Button3Mask)
                button = 3;
              else
                button = 0;
            }

          if (button != 0)
            {
              meta_topic (META_DEBUG_WINDOW_OPS,
                          "Beginning move/resize with button = %d\n", button);
              meta_display_begin_grab_op (window->display,
                                          window->screen,
                                          window,
                                          op,
                                          FALSE,
                                          frame_action,
                                          button, 0,
                                          timestamp,
                                          x_root,
                                          y_root);
            }
        }

      return TRUE;
    }
  else if (event->xclient.message_type ==
           display->atom__NET_MOVERESIZE_WINDOW)
    {
      int gravity;
      guint value_mask;

      gravity = (event->xclient.data.l[0] & 0xff);
      value_mask = (event->xclient.data.l[0] & 0xf00) >> 8;
      /* source = (event->xclient.data.l[0] & 0xf000) >> 12; */

      if (gravity == 0)
        gravity = window->size_hints.win_gravity;

      meta_window_move_resize_request(window,
                                      value_mask,
                                      gravity,
                                      event->xclient.data.l[1],  /* x */
                                      event->xclient.data.l[2],  /* y */
                                      event->xclient.data.l[3],  /* width */
                                      event->xclient.data.l[4]); /* height */
    }
  else if (event->xclient.message_type ==
           display->atom__NET_ACTIVE_WINDOW)
    {
      MetaClientType source_indication;
      guint32        timestamp;

      meta_verbose ("_NET_ACTIVE_WINDOW request for window '%s', activating\n",
                    window->desc);

      source_indication = event->xclient.data.l[0];
      timestamp = event->xclient.data.l[1];

      if (source_indication > META_CLIENT_TYPE_MAX_RECOGNIZED)
        source_indication = META_CLIENT_TYPE_UNKNOWN;

      if (timestamp == 0)
        {
          /* Client using older EWMH _NET_ACTIVE_WINDOW without a timestamp */
          meta_warning ("Buggy client sent a _NET_ACTIVE_WINDOW message with a "
                        "timestamp of 0 for %s\n",
                        window->desc);
          timestamp = meta_display_get_current_time (display);
        }

      window_activate (window, timestamp, source_indication, NULL);
      return TRUE;
    }
  else if (event->xclient.message_type ==
           display->atom__NET_WM_FULLSCREEN_MONITORS)
    {
      gulong top, bottom, left, right;

      meta_verbose ("_NET_WM_FULLSCREEN_MONITORS request for window '%s'\n",
                    window->desc);

      top = event->xclient.data.l[0];
      bottom = event->xclient.data.l[1];
      left = event->xclient.data.l[2];
      right = event->xclient.data.l[3];
      /* source_indication = event->xclient.data.l[4]; */

      meta_window_update_fullscreen_monitors (window, top, bottom, left, right);
    }

  else if (event->xclient.message_type ==
           display->atom__GTK_SHOW_WINDOW_MENU)
    {
      if (meta_window_is_client_decorated (window))
        {
          int x_root, y_root;

          x_root = event->xclient.data.l[1];
          y_root = event->xclient.data.l[2];

          meta_screen_hide_hud_and_preview (window->screen);

          if (meta_prefs_get_raise_on_click ())
            meta_window_raise (window);
          meta_window_focus (window, meta_display_get_current_time_roundtrip (display));

          meta_window_show_menu (window, x_root,
                                 y_root, GDK_BUTTON_SECONDARY,
                                 meta_display_get_current_time_roundtrip (display));
        }
    }
  else if (event->xclient.message_type ==
           display->atom__NET_RESTACK_WINDOW)
    {
      handle_net_restack_window (display, event);
    }

  return FALSE;
}

static void
meta_window_appears_focused_changed (MetaWindow *window)
{
  set_net_wm_state (window);
  meta_window_frame_size_changed (window);

  g_object_notify (G_OBJECT (window), "appears-focused");

  if (window->frame)
    meta_frame_queue_draw (window->frame);
}

/**
 * meta_window_propagate_focus_appearance:
 * @window: the window to start propagating from
 * @focused: %TRUE if @window's ancestors should appear focused,
 *   %FALSE if they should not.
 *
 * Adjusts the value of #MetaWindow:appears-focused on @window's
 * ancestors (but not @window itself). If @focused is %TRUE, each of
 * @window's ancestors will have its %attached_focus_window field set
 * to the current %focus_window. If @focused if %FALSE, each of
 * @window's ancestors will have its %attached_focus_window field
 * cleared if it is currently %focus_window.
 */
LOCAL_SYMBOL void
meta_window_propagate_focus_appearance (MetaWindow *window,
                                        gboolean    focused)
{
  MetaWindow *child, *parent, *focus_window;

  focus_window = window->display->focus_window;

  child = window;
  parent = meta_window_get_transient_for (child);
  while (parent && (!focused || meta_window_is_attached_dialog (child)))
    {
      gboolean child_focus_state_changed;

      if (focused)
        {
          if (parent->attached_focus_window == focus_window)
            break;
          child_focus_state_changed = (parent->attached_focus_window == NULL);
          parent->attached_focus_window = focus_window;
        }
      else
        {
          if (parent->attached_focus_window != focus_window)
            break;
          child_focus_state_changed = (parent->attached_focus_window != NULL);
          parent->attached_focus_window = NULL;
        }

      if (child_focus_state_changed && !parent->has_focus &&
          parent != window->display->expected_focus_window)
        {
          meta_window_appears_focused_changed (parent);
        }

      child = parent;
      parent = meta_window_get_transient_for (child);
    }
}

LOCAL_SYMBOL gboolean
meta_window_notify_focus (MetaWindow *window,
                          XEvent     *event)
{
  /* note the event can be on either the window or the frame,
   * we focus the frame for shaded windows
   */

  /* The event can be FocusIn, FocusOut, or UnmapNotify.
   * On UnmapNotify we have to pretend it's focus out,
   * because we won't get a focus out if it occurs, apparently.
   */

  /* We ignore grabs, though this is questionable.
   * It may be better to increase the intelligence of
   * the focus window tracking.
   *
   * The problem is that keybindings for windows are done with
   * XGrabKey, which means focus_window disappears and the front of
   * the MRU list gets confused from what the user expects once a
   * keybinding is used.
   */
  meta_topic (META_DEBUG_FOCUS,
              "Focus %s event received on %s 0x%lx (%s) "
              "mode %s detail %s\n",
              event->type == FocusIn ? "in" :
              event->type == FocusOut ? "out" :
              event->type == UnmapNotify ? "unmap" :
              "???",
              window->desc, event->xany.window,
              event->xany.window == window->xwindow ?
              "client window" :
              (window->frame && event->xany.window == window->frame->xwindow) ?
              "frame window" :
              "unknown window",
              event->type != UnmapNotify ?
              meta_event_mode_to_string (event->xfocus.mode) : "n/a",
              event->type != UnmapNotify ?
              meta_event_detail_to_string (event->xfocus.detail) : "n/a");

  /* FIXME our pointer tracking is broken; see how
   * gtk+/gdk/x11/gdkevents-x11.c or XFree86/xc/programs/xterm/misc.c
   * handle it for the correct way.  In brief you need to track
   * pointer focus and regular focus, and handle EnterNotify in
   * PointerRoot mode with no window manager.  However as noted above,
   * accurate focus tracking will break things because we want to keep
   * windows "focused" when using keybindings on them, and also we
   * sometimes "focus" a window by focusing its frame or
   * no_focus_window; so this all needs rethinking massively.
   *
   * My suggestion is to change it so that we clearly separate
   * actual keyboard focus tracking using the xterm algorithm,
   * and muffin's "pretend" focus window, and go through all
   * the code and decide which one should be used in each place;
   * a hard bit is deciding on a policy for that.
   *
   * http://bugzilla.gnome.org/show_bug.cgi?id=90382
   */

  if ((event->type == FocusIn ||
       event->type == FocusOut) &&
      (event->xfocus.mode == NotifyGrab ||
       event->xfocus.mode == NotifyUngrab ||
       /* From WindowMaker, ignore all funky pointer root events */
       event->xfocus.detail > NotifyNonlinearVirtual))
    {
      meta_topic (META_DEBUG_FOCUS,
                  "Ignoring focus event generated by a grab or other weirdness\n");
      return TRUE;
    }

  if (event->type == FocusIn)
    {
      if (window->override_redirect)
        {
          window->display->focus_window = NULL;
          g_object_notify (G_OBJECT (window->display), "focus-window");
          return FALSE;
        }

      if (window != window->display->focus_window)
        {
          meta_topic (META_DEBUG_FOCUS,
                      "* Focus --> %s\n", window->desc);
          window->display->focus_window = window;
          window->has_focus = TRUE;

          /* Move to the front of the focusing workspace's MRU list.
           * We should only be "removing" it from the MRU list if it's
           * not already there.  Note that it's possible that we might
           * be processing this FocusIn after we've changed to a
           * different workspace; we should therefore update the MRU
           * list only if the window is actually on the active
           * workspace.
           */
          if (window->screen->active_workspace &&
              meta_window_located_on_workspace (window,
                                                window->screen->active_workspace))
            {
              GList* link;
              link = g_list_find (window->screen->active_workspace->mru_list,
                                  window);
              g_assert (link);

              window->screen->active_workspace->mru_list =
                g_list_remove_link (window->screen->active_workspace->mru_list,
                                    link);
              g_list_free (link);

              window->screen->active_workspace->mru_list =
                g_list_prepend (window->screen->active_workspace->mru_list,
                                window);
            }

          if (window->frame)
            meta_frame_queue_draw (window->frame);

          meta_error_trap_push (window->display);
          XInstallColormap (window->display->xdisplay,
                            window->colormap);
          meta_error_trap_pop (window->display);


          /* Ungrab click to focus button since the sync grab can interfere
           * with some things you might do inside the focused window, by
           * causing the client to get funky enter/leave events.
           *
           * The reason we usually have a passive grab on the window is
           * so that we can intercept clicks and raise the window in
           * response. For click-to-focus we don't need that since the
           * focused window is already raised. When raise_on_click is
           * FALSE we also don't need that since we don't do anything
           * when the window is clicked.
           *
           * There is dicussion in bugs 102209, 115072, and 461577
           */
          if (meta_prefs_get_focus_mode () == C_DESKTOP_FOCUS_MODE_CLICK ||
              !meta_prefs_get_raise_on_click())
            meta_display_ungrab_focus_window_button (window->display, window);

          g_signal_emit (window, window_signals[FOCUS], 0);
          g_object_notify (G_OBJECT (window->display), "focus-window");

          if (!window->attached_focus_window)
            meta_window_appears_focused_changed (window);

          meta_window_propagate_focus_appearance (window, TRUE);
        }
    }
  else if (event->type == FocusOut ||
           event->type == UnmapNotify)
    {
      if (event->type == FocusOut &&
          event->xfocus.detail == NotifyInferior)
        {
          /* This event means the client moved focus to a subwindow */
          meta_topic (META_DEBUG_FOCUS,
                      "Ignoring focus out on %s with NotifyInferior\n",
                      window->desc);
          return TRUE;
        }

      if (window == window->display->focus_window)
        {
          meta_topic (META_DEBUG_FOCUS,
                      "%s is now the previous focus window due to being focused out or unmapped\n",
                      window->desc);

          meta_topic (META_DEBUG_FOCUS,
                      "* Focus --> NULL (was %s)\n", window->desc);

          meta_window_propagate_focus_appearance (window, FALSE);

          window->display->focus_window = NULL;
          g_object_notify (G_OBJECT (window->display), "focus-window");
          window->has_focus = FALSE;

          if (!window->attached_focus_window)
            meta_window_appears_focused_changed (window);

          meta_error_trap_push (window->display);
          XUninstallColormap (window->display->xdisplay,
                              window->colormap);
          meta_error_trap_pop (window->display);

          /* Re-grab for click to focus and raise-on-click, if necessary */
          if (meta_prefs_get_focus_mode () == C_DESKTOP_FOCUS_MODE_CLICK ||
              !meta_prefs_get_raise_on_click ())
            meta_display_grab_focus_window_button (window->display, window);
       }
    }

  /* Now set _NET_ACTIVE_WINDOW hint */
  meta_display_update_active_window_hint (window->display);

  return FALSE;
}

static gboolean
process_property_notify (MetaWindow     *window,
                         XPropertyEvent *event)
{
  Window xid = window->xwindow;

  if (meta_is_verbose ()) /* avoid looking up the name if we don't have to */
    {
      char *property_name = XGetAtomName (window->display->xdisplay,
                                          event->atom);

      meta_verbose ("Property notify on %s for %s\n",
                    window->desc, property_name);
      XFree (property_name);
    }

  if (event->atom == window->display->atom__NET_WM_USER_TIME &&
      window->user_time_window)
    {
        xid = window->user_time_window;
    }

  meta_window_reload_property_from_xwindow (window, xid, event->atom, FALSE);

  return TRUE;
}

static void
send_configure_notify (MetaWindow *window)
{
  g_return_if_fail (!window->override_redirect);

  XEvent event;

  /* from twm */

  event.type = ConfigureNotify;
  event.xconfigure.display = window->display->xdisplay;
  event.xconfigure.event = window->xwindow;
  event.xconfigure.window = window->xwindow;
  event.xconfigure.x = window->rect.x - window->border_width;
  event.xconfigure.y = window->rect.y - window->border_width;
  if (window->frame)
    {
      if (window->withdrawn)
        {
          MetaFrameBorders borders;
          /* We reparent the client window and put it to the position
           * where the visible top-left of the frame window currently is.
           */

          meta_frame_calc_borders (window->frame, &borders);

          event.xconfigure.x = window->frame->rect.x + borders.invisible.left;
          event.xconfigure.y = window->frame->rect.y + borders.invisible.top;
        }
      else
        {
          /* Need to be in root window coordinates */
          event.xconfigure.x += window->frame->rect.x;
          event.xconfigure.y += window->frame->rect.y;
        }
    }
  event.xconfigure.width = window->rect.width;
  event.xconfigure.height = window->rect.height;
  event.xconfigure.border_width = window->border_width; /* requested not actual */
  event.xconfigure.above = None; /* FIXME */
  event.xconfigure.override_redirect = False;

  meta_topic (META_DEBUG_GEOMETRY,
              "Sending synthetic configure notify to %s with x: %d y: %d w: %d h: %d\n",              window->desc,
              event.xconfigure.x, event.xconfigure.y,
              event.xconfigure.width, event.xconfigure.height);

  meta_error_trap_push (window->display);
  XSendEvent (window->display->xdisplay,
              window->xwindow,
              False, StructureNotifyMask, &event);
  meta_error_trap_pop (window->display);
}

/*
 * meta_window_get_icon_geometry:
 * @window: a #MetaWindow
 * @rect: (out): rectangle into which to store the returned geometry.
 *
 * Gets the location of the icon corresponding to the window. The location
 * will be provided set by the task bar or other user interface element
 * displaying the icon, and is relative to the root window.
 *
 * Return value: %TRUE if the icon geometry was succesfully retrieved.
 */
gboolean
meta_window_get_icon_geometry (MetaWindow    *window,
                               MetaRectangle *rect)
{
  g_return_val_if_fail (!window->override_redirect, FALSE);

  if (window->icon_geometry_set)
    {
      if (rect)
        *rect = window->icon_geometry;

      return TRUE;
    }

  return FALSE;
}

/**
 * meta_window_set_icon_geometry:
 * @window: a #MetaWindow
 * @rect: (allow-none): rectangle with the desired geometry or %NULL.
 *
 * Sets or unsets the location of the icon corresponding to the window. If
 * set, the location should correspond to a dock, task bar or other user
 * interface element displaying the icon, and is relative to the root window.
 */
void
meta_window_set_icon_geometry (MetaWindow    *window,
                               MetaRectangle *rect)
{
  if (rect)
    {
      window->icon_geometry = *rect;
      window->icon_geometry_set = TRUE;
    }
  else
    {
      window->icon_geometry_set = FALSE;
    }
}

static Window
read_client_leader (MetaDisplay *display,
                    Window       xwindow)
{
  Window retval = None;

  meta_prop_get_window (display, xwindow,
                        display->atom_WM_CLIENT_LEADER,
                        &retval);

  return retval;
}

typedef struct
{
  Window leader;
} ClientLeaderData;

static gboolean
find_client_leader_func (MetaWindow *ancestor,
                         void       *data)
{
  ClientLeaderData *d;

  d = data;

  d->leader = read_client_leader (ancestor->display,
                                  ancestor->xwindow);

  /* keep going if no client leader found */
  return d->leader == None;
}

static void
update_sm_hints (MetaWindow *window)
{
  Window leader;

  window->xclient_leader = None;
  window->sm_client_id = NULL;

  /* If not on the current window, we can get the client
   * leader from transient parents. If we find a client
   * leader, we read the SM_CLIENT_ID from it.
   */
  leader = read_client_leader (window->display, window->xwindow);
  if (leader == None)
    {
      ClientLeaderData d;
      d.leader = None;
      meta_window_foreach_ancestor (window, find_client_leader_func,
                                    &d);
      leader = d.leader;
    }

  if (leader != None)
    {
      char *str;

      window->xclient_leader = leader;

      if (meta_prop_get_latin1_string (window->display, leader,
                                       window->display->atom_SM_CLIENT_ID,
                                       &str))
        {
          window->sm_client_id = g_strdup (str);
          meta_XFree (str);
        }
    }
  else
    {
      meta_verbose ("Didn't find a client leader for %s\n", window->desc);

      if (!meta_prefs_get_disable_workarounds ())
        {
          /* Some broken apps (kdelibs fault?) set SM_CLIENT_ID on the app
           * instead of the client leader
           */
          char *str;

          str = NULL;
          if (meta_prop_get_latin1_string (window->display, window->xwindow,
                                           window->display->atom_SM_CLIENT_ID,
                                           &str))
            {
              if (window->sm_client_id == NULL) /* first time through */
                meta_warning (_("Window %s sets SM_CLIENT_ID on itself, instead of on the WM_CLIENT_LEADER window as specified in the ICCCM.\n"),
                              window->desc);

              window->sm_client_id = g_strdup (str);
              meta_XFree (str);
            }
        }
    }

  meta_verbose ("Window %s client leader: 0x%lx SM_CLIENT_ID: '%s'\n",
                window->desc, window->xclient_leader,
                window->sm_client_id ? window->sm_client_id : "none");
}

LOCAL_SYMBOL void
meta_window_update_role (MetaWindow *window)
{
  char *str;

  g_return_if_fail (!window->override_redirect);

  if (window->role)
    free (window->role);
  window->role = NULL;

  if (meta_prop_get_latin1_string (window->display, window->xwindow,
                                   window->display->atom_WM_WINDOW_ROLE,
                                   &str))
    {
      window->role = g_strdup (str);
      meta_XFree (str);
    }

  meta_verbose ("Updated role of %s to '%s'\n",
                window->desc, window->role ? window->role : "null");
}

LOCAL_SYMBOL void
meta_window_update_net_wm_type (MetaWindow *window)
{
  int n_atoms;
  Atom *atoms;
  int i;

  window->type_atom = None;
  n_atoms = 0;
  atoms = NULL;

  meta_prop_get_atom_list (window->display, window->xwindow,
                           window->display->atom__NET_WM_WINDOW_TYPE,
                           &atoms, &n_atoms);

  i = 0;
  while (i < n_atoms)
    {
      /* We break as soon as we find one we recognize,
       * supposed to prefer those near the front of the list
       */
      if (atoms[i] == window->display->atom__NET_WM_WINDOW_TYPE_DESKTOP ||
          atoms[i] == window->display->atom__NET_WM_WINDOW_TYPE_DOCK ||
          atoms[i] == window->display->atom__NET_WM_WINDOW_TYPE_TOOLBAR ||
          atoms[i] == window->display->atom__NET_WM_WINDOW_TYPE_MENU ||
          atoms[i] == window->display->atom__NET_WM_WINDOW_TYPE_UTILITY ||
          atoms[i] == window->display->atom__NET_WM_WINDOW_TYPE_SPLASH ||
          atoms[i] == window->display->atom__NET_WM_WINDOW_TYPE_DIALOG ||
          atoms[i] ==
	    window->display->atom__NET_WM_WINDOW_TYPE_DROPDOWN_MENU ||
          atoms[i] == window->display->atom__NET_WM_WINDOW_TYPE_POPUP_MENU ||
          atoms[i] == window->display->atom__NET_WM_WINDOW_TYPE_TOOLTIP ||
          atoms[i] ==
	    window->display->atom__NET_WM_WINDOW_TYPE_NOTIFICATION ||
          atoms[i] == window->display->atom__NET_WM_WINDOW_TYPE_COMBO ||
          atoms[i] == window->display->atom__NET_WM_WINDOW_TYPE_DND ||
          atoms[i] == window->display->atom__NET_WM_WINDOW_TYPE_NORMAL)
        {
          window->type_atom = atoms[i];
          break;
        }

      ++i;
    }

  meta_XFree (atoms);

  if (meta_is_verbose ())
    {
      char *str;

      str = NULL;
      if (window->type_atom != None)
        {
          meta_error_trap_push (window->display);
          str = XGetAtomName (window->display->xdisplay, window->type_atom);
          meta_error_trap_pop (window->display);
        }

      meta_verbose ("Window %s type atom %s\n", window->desc,
                    str ? str : "(none)");

      if (str)
        meta_XFree (str);
    }

  meta_window_recalc_window_type (window);
}

/**
 * meta_window_create_icon:
 * @window: a #MetaWindow
 * @size: icon width and height
 *
 * Creates an icon for @window. This is intended to only be used for
 * window-backed apps.
 *
 * Return value: (transfer none): a #GdkPixbuf, or NULL.
 */
GdkPixbuf *
meta_window_create_icon (MetaWindow *window,
                         int         size)
{
  GdkPixbuf *icon;

  if (window->override_redirect)
    return NULL;

  if (window->icon && size <= window->icon_size)
    return window->icon;

  icon = NULL;

  if (meta_read_icons (window->screen,
                       window->xwindow,
                       &window->icon_cache,
                       window->wm_hints_pixmap,
                       window->wm_hints_mask,
                       &icon,
                       size, size))
    {
      /* Cinnamon is handling the fallback icon case in CinnamonApp */
      if (icon == NULL)
        return NULL;

      if (window->icon)
        g_object_unref (G_OBJECT (window->icon));

      window->icon = icon;
      window->icon_size = size;

      return icon;
    }

  return NULL;
}

LOCAL_SYMBOL GList*
meta_window_get_workspaces (MetaWindow *window)
{
  if (window->on_all_workspaces)
    return window->screen->workspaces;
  else if (window->workspace != NULL)
    return window->workspace->list_containing_self;
  else
    return NULL;
}

static void
invalidate_work_areas (MetaWindow *window)
{
  GList *tmp;

  tmp = meta_window_get_workspaces (window);

  while (tmp != NULL)
    {
      meta_workspace_invalidate_work_area (tmp->data);
      tmp = tmp->next;
    }
}

void
meta_window_update_struts (MetaWindow *window)
{
  GSList *old_struts;
  GSList *new_struts;
  GSList *old_iter, *new_iter;
  gulong *struts = NULL;
  int nitems;
  gboolean changed;

  g_return_if_fail (!window->override_redirect);

  meta_verbose ("Updating struts for %s\n", window->desc);

  old_struts = window->struts;
  new_struts = NULL;

  if (meta_prop_get_cardinal_list (window->display,
                                   window->xwindow,
                                   window->display->atom__NET_WM_STRUT_PARTIAL,
                                   &struts, &nitems))
    {
      if (nitems != 12)
        meta_verbose ("_NET_WM_STRUT_PARTIAL on %s has %d values instead "
                      "of 12\n",
                      window->desc, nitems);
      else
        {
          /* Pull out the strut info for each side in the hint */
          int i;
          for (i=0; i<4; i++)
            {
              MetaStrut *temp;
              int thickness, strut_begin, strut_end;

              thickness = struts[i];
              if (thickness == 0)
                continue;
              strut_begin = struts[4+(i*2)];
              strut_end   = struts[4+(i*2)+1];

              temp = g_new (MetaStrut, 1);
              temp->side = 1 << i; /* See MetaSide def.  Matches nicely, eh? */
              temp->rect = window->screen->rect;
              switch (temp->side)
                {
                case META_SIDE_RIGHT:
                  temp->rect.x = BOX_RIGHT(temp->rect) - thickness;
                  /* Intentionally fall through without breaking */
                case META_SIDE_LEFT:
                  temp->rect.width  = thickness;
                  temp->rect.y      = strut_begin;
                  temp->rect.height = strut_end - strut_begin + 1;
                  break;
                case META_SIDE_BOTTOM:
                  temp->rect.y = BOX_BOTTOM(temp->rect) - thickness;
                  /* Intentionally fall through without breaking */
                case META_SIDE_TOP:
                  temp->rect.height = thickness;
                  temp->rect.x      = strut_begin;
                  temp->rect.width  = strut_end - strut_begin + 1;
                  break;
                default:
                  g_assert_not_reached ();
                }

              new_struts = g_slist_prepend (new_struts, temp);
            }

          meta_verbose ("_NET_WM_STRUT_PARTIAL struts %lu %lu %lu %lu for "
                        "window %s\n",
                        struts[0], struts[1], struts[2], struts[3],
                        window->desc);
        }
      meta_XFree (struts);
    }
  else
    {
      meta_verbose ("No _NET_WM_STRUT property for %s\n",
                    window->desc);
    }

  if (!new_struts &&
      meta_prop_get_cardinal_list (window->display,
                                   window->xwindow,
                                   window->display->atom__NET_WM_STRUT,
                                   &struts, &nitems))
    {
      if (nitems != 4)
        meta_verbose ("_NET_WM_STRUT on %s has %d values instead of 4\n",
                      window->desc, nitems);
      else
        {
          /* Pull out the strut info for each side in the hint */
          int i;
          for (i=0; i<4; i++)
            {
              MetaStrut *temp;
              int thickness;

              thickness = struts[i];
              if (thickness == 0)
                continue;

              temp = g_new (MetaStrut, 1);
              temp->side = 1 << i;
              temp->rect = window->screen->rect;
              switch (temp->side)
                {
                case META_SIDE_RIGHT:
                  temp->rect.x = BOX_RIGHT(temp->rect) - thickness;
                  /* Intentionally fall through without breaking */
                case META_SIDE_LEFT:
                  temp->rect.width  = thickness;
                  break;
                case META_SIDE_BOTTOM:
                  temp->rect.y = BOX_BOTTOM(temp->rect) - thickness;
                  /* Intentionally fall through without breaking */
                case META_SIDE_TOP:
                  temp->rect.height = thickness;
                  break;
                default:
                  g_assert_not_reached ();
                }

              new_struts = g_slist_prepend (new_struts, temp);
            }

          meta_verbose ("_NET_WM_STRUT struts %lu %lu %lu %lu for window %s\n",
                        struts[0], struts[1], struts[2], struts[3],
                        window->desc);
        }
      meta_XFree (struts);
    }
  else if (!new_struts)
    {
      meta_verbose ("No _NET_WM_STRUT property for %s\n",
                    window->desc);
    }

  /* Determine whether old_struts and new_struts are the same */
  old_iter = old_struts;
  new_iter = new_struts;
  while (old_iter && new_iter)
    {
      MetaStrut *old_strut = (MetaStrut*) old_iter->data;
      MetaStrut *new_strut = (MetaStrut*) new_iter->data;

      if (old_strut->side != new_strut->side ||
          !meta_rectangle_equal (&old_strut->rect, &new_strut->rect))
        break;

      old_iter = old_iter->next;
      new_iter = new_iter->next;
    }
  changed = (old_iter != NULL || new_iter != NULL);

  /* Update appropriately */
  meta_free_gslist_and_elements (old_struts);
  window->struts = new_struts;
  if (changed)
    {
      meta_topic (META_DEBUG_WORKAREA,
                  "Invalidating work areas of window %s due to struts update\n",
                  window->desc);
      invalidate_work_areas (window);
    }
  else
    {
      meta_topic (META_DEBUG_WORKAREA,
                  "Struts on %s were unchanged\n", window->desc);
    }
}

LOCAL_SYMBOL void
meta_window_recalc_window_type (MetaWindow *window)
{
  recalc_window_type (window);
}

static void
recalc_window_type (MetaWindow *window)
{
  MetaWindowType old_type;

  old_type = window->type;

  if (window->type_atom != None)
    {
      if (window->type_atom  == window->display->atom__NET_WM_WINDOW_TYPE_DESKTOP)
        window->type = META_WINDOW_DESKTOP;
      else if (window->type_atom  == window->display->atom__NET_WM_WINDOW_TYPE_DOCK)
        window->type = META_WINDOW_DOCK;
      else if (window->type_atom  == window->display->atom__NET_WM_WINDOW_TYPE_TOOLBAR)
        window->type = META_WINDOW_TOOLBAR;
      else if (window->type_atom  == window->display->atom__NET_WM_WINDOW_TYPE_MENU)
        window->type = META_WINDOW_MENU;
      else if (window->type_atom  == window->display->atom__NET_WM_WINDOW_TYPE_UTILITY)
        window->type = META_WINDOW_UTILITY;
      else if (window->type_atom  == window->display->atom__NET_WM_WINDOW_TYPE_SPLASH)
        window->type = META_WINDOW_SPLASHSCREEN;
      else if (window->type_atom  == window->display->atom__NET_WM_WINDOW_TYPE_DIALOG)
        window->type = META_WINDOW_DIALOG;
      else if (window->type_atom  == window->display->atom__NET_WM_WINDOW_TYPE_NORMAL)
        window->type = META_WINDOW_NORMAL;
      /* The below are *typically* override-redirect windows, but the spec does
       * not disallow using them for managed windows.
       */
      else if (window->type_atom  == window->display->atom__NET_WM_WINDOW_TYPE_DROPDOWN_MENU)
        window->type = META_WINDOW_DROPDOWN_MENU;
      else if (window->type_atom  == window->display->atom__NET_WM_WINDOW_TYPE_POPUP_MENU)
        window->type = META_WINDOW_POPUP_MENU;
      else if (window->type_atom  == window->display->atom__NET_WM_WINDOW_TYPE_TOOLTIP)
        window->type = META_WINDOW_TOOLTIP;
      else if (window->type_atom  == window->display->atom__NET_WM_WINDOW_TYPE_NOTIFICATION)
        window->type = META_WINDOW_NOTIFICATION;
      else if (window->type_atom  == window->display->atom__NET_WM_WINDOW_TYPE_COMBO)
        window->type = META_WINDOW_COMBO;
      else if (window->type_atom  == window->display->atom__NET_WM_WINDOW_TYPE_DND)
        window->type = META_WINDOW_DND;
      else
        {
          char *atom_name;

          /*
           * Fallback on a normal type, and print warning. Don't abort.
           */
          window->type = META_WINDOW_NORMAL;

          meta_error_trap_push (window->display);
          atom_name = XGetAtomName (window->display->xdisplay,
                                    window->type_atom);
          meta_error_trap_pop (window->display);

          meta_warning ("Unrecognized type atom [%s] set for %s \n",
                        atom_name ? atom_name : "unknown",
                        window->desc);

          if (atom_name)
            XFree (atom_name);
        }
    }
  else if (window->xtransient_for != None)
    {
      window->type = META_WINDOW_DIALOG;
    }
  else
    {
      window->type = META_WINDOW_NORMAL;
    }

  if (window->type == META_WINDOW_DIALOG &&
      window->wm_state_modal)
    window->type = META_WINDOW_MODAL_DIALOG;

  /* We don't want to allow override-redirect windows to have decorated-window
   * types since that's just confusing.
   */
  if (window->override_redirect)
    {
      switch (window->type)
        {
        /* Decorated types */
        case META_WINDOW_NORMAL:
        case META_WINDOW_DIALOG:
        case META_WINDOW_MODAL_DIALOG:
        case META_WINDOW_MENU:
        case META_WINDOW_UTILITY:
          window->type = META_WINDOW_OVERRIDE_OTHER;
          break;
        /* Undecorated types, normally not override-redirect */
        case META_WINDOW_DESKTOP:
        case META_WINDOW_DOCK:
        case META_WINDOW_TOOLBAR:
        case META_WINDOW_SPLASHSCREEN:
        /* Undecorated types, normally override-redirect types */
        case META_WINDOW_DROPDOWN_MENU:
        case META_WINDOW_POPUP_MENU:
        case META_WINDOW_TOOLTIP:
        case META_WINDOW_NOTIFICATION:
        case META_WINDOW_COMBO:
        case META_WINDOW_DND:
        /* To complete enum */
        case META_WINDOW_OVERRIDE_OTHER:
          break;
        }
    }

  meta_verbose ("Calculated type %u for %s, old type %u\n",
                window->type, window->desc, old_type);

  if (old_type != window->type)
    {
      gboolean old_decorated = window->decorated;
      GObject  *object = G_OBJECT (window);

      recalc_window_features (window);

      if (!window->override_redirect)
	set_net_wm_state (window);

      /* Update frame */
      if (window->decorated)
        meta_window_ensure_frame (window);
      else
        meta_window_destroy_frame (window);

      /* update stacking constraints */
      meta_window_update_layer (window);

      meta_window_grab_keys (window);

      g_object_freeze_notify (object);

      if (old_decorated != window->decorated)
        g_object_notify (object, "decorated");

      g_object_notify (object, "window-type");

      g_object_thaw_notify (object);
    }
}

void
meta_window_frame_size_changed (MetaWindow *window)
{
  if (window->frame)
    meta_frame_clear_cached_borders (window->frame);
}

static void
set_allowed_actions_hint (MetaWindow *window)
{
#define MAX_N_ACTIONS 12
  unsigned long data[MAX_N_ACTIONS];
  int i;

  i = 0;
  if (window->has_move_func)
    {
      data[i] = window->display->atom__NET_WM_ACTION_MOVE;
      ++i;
    }
  if (window->has_resize_func)
    {
      data[i] = window->display->atom__NET_WM_ACTION_RESIZE;
      ++i;
    }
  if (window->has_fullscreen_func)
    {
      data[i] = window->display->atom__NET_WM_ACTION_FULLSCREEN;
      ++i;
    }
  if (window->has_minimize_func)
    {
      data[i] = window->display->atom__NET_WM_ACTION_MINIMIZE;
      ++i;
    }
  if (window->has_shade_func)
    {
      data[i] = window->display->atom__NET_WM_ACTION_SHADE;
      ++i;
    }
  /* sticky according to EWMH is different from muffin's sticky;
   * muffin doesn't support EWMH sticky
   */
  if (window->has_maximize_func)
    {
      data[i] = window->display->atom__NET_WM_ACTION_MAXIMIZE_HORZ;
      ++i;
      data[i] = window->display->atom__NET_WM_ACTION_MAXIMIZE_VERT;
      ++i;
    }
  /* We always allow this */
  data[i] = window->display->atom__NET_WM_ACTION_CHANGE_DESKTOP;
  ++i;
  if (window->has_close_func)
    {
      data[i] = window->display->atom__NET_WM_ACTION_CLOSE;
      ++i;
    }

  /* I guess we always allow above/below operations */
  data[i] = window->display->atom__NET_WM_ACTION_ABOVE;
  ++i;
  data[i] = window->display->atom__NET_WM_ACTION_BELOW;
  ++i;

  g_assert (i <= MAX_N_ACTIONS);

  meta_verbose ("Setting _NET_WM_ALLOWED_ACTIONS with %d atoms\n", i);

  meta_error_trap_push (window->display);
  XChangeProperty (window->display->xdisplay, window->xwindow,
                   window->display->atom__NET_WM_ALLOWED_ACTIONS,
                   XA_ATOM,
                   32, PropModeReplace, (guchar*) data, i);
  meta_error_trap_pop (window->display);
#undef MAX_N_ACTIONS
}

LOCAL_SYMBOL void
meta_window_recalc_features (MetaWindow *window)
{
  recalc_window_features (window);
}

static void
recalc_window_features (MetaWindow *window)
{
  gboolean old_has_close_func;
  gboolean old_has_minimize_func;
  gboolean old_has_move_func;
  gboolean old_has_resize_func;
  gboolean old_has_shade_func;
  gboolean old_always_sticky;
  gboolean old_skip_taskbar;

  old_has_close_func = window->has_close_func;
  old_has_minimize_func = window->has_minimize_func;
  old_has_move_func = window->has_move_func;
  old_has_resize_func = window->has_resize_func;
  old_has_shade_func = window->has_shade_func;
  old_always_sticky = window->always_sticky;
  old_skip_taskbar = window->skip_taskbar;

  /* Use MWM hints initially */
  window->decorated = window->mwm_decorated;
  window->border_only = window->mwm_border_only;
  window->has_close_func = window->mwm_has_close_func;
  window->has_minimize_func = window->mwm_has_minimize_func;
  window->has_maximize_func = window->mwm_has_maximize_func;
  window->has_move_func = window->mwm_has_move_func;

  window->has_resize_func = TRUE;

  /* If min_size == max_size, then don't allow resize */
  if (window->size_hints.min_width == window->size_hints.max_width &&
      window->size_hints.min_height == window->size_hints.max_height)
    window->has_resize_func = FALSE;
  else if (!window->mwm_has_resize_func)
    {
      /* We ignore mwm_has_resize_func because WM_NORMAL_HINTS is the
       * authoritative source for that info. Some apps such as mplayer or
       * xine disable resize via MWM but not WM_NORMAL_HINTS, but that
       * leads to e.g. us not fullscreening their windows.  Apps that set
       * MWM but not WM_NORMAL_HINTS are basically broken. We complain
       * about these apps but make them work.
       */

      meta_warning (_("Window %s sets an MWM hint indicating it isn't resizable, but sets min size %d x %d and max size %d x %d; this doesn't make much sense.\n"),
                    window->desc,
                    window->size_hints.min_width,
                    window->size_hints.min_height,
                    window->size_hints.max_width,
                    window->size_hints.max_height);
    }

  window->has_shade_func = TRUE;
  window->has_fullscreen_func = TRUE;

  window->always_sticky = FALSE;

  /* Semantic category overrides the MWM hints */
  if (window->type == META_WINDOW_TOOLBAR)
    window->decorated = FALSE;

  if (meta_window_is_attached_dialog (window))
    window->border_only = TRUE;

  if (window->type == META_WINDOW_DESKTOP ||
      window->type == META_WINDOW_DOCK ||
      window->override_redirect)
    window->always_sticky = TRUE;

  if (window->override_redirect ||
      meta_window_get_frame_type (window) == META_FRAME_TYPE_LAST)
    {
      window->decorated = FALSE;
      window->has_close_func = FALSE;
      window->has_shade_func = FALSE;

      /* FIXME this keeps panels and things from using
       * NET_WM_MOVERESIZE; the problem is that some
       * panels (edge panels) have fixed possible locations,
       * and others ("floating panels") do not.
       *
       * Perhaps we should require edge panels to explicitly
       * disable movement?
       */
      window->has_move_func = FALSE;
      window->has_resize_func = FALSE;
    }

  if (window->type != META_WINDOW_NORMAL)
    {
      window->has_minimize_func = FALSE;
      window->has_maximize_func = FALSE;
      window->has_fullscreen_func = FALSE;
    }

  if (!window->has_resize_func)
    {
      window->has_maximize_func = FALSE;

      /* don't allow fullscreen if we can't resize, unless the size
       * is entire screen size (kind of broken, because we
       * actually fullscreen to monitor size not screen size)
       */
      if (window->size_hints.min_width == window->screen->rect.width &&
          window->size_hints.min_height == window->screen->rect.height)
        ; /* leave fullscreen available */
      else
        window->has_fullscreen_func = FALSE;
    }

  /* We leave fullscreen windows decorated, just push the frame outside
   * the screen. This avoids flickering to unparent them.
   *
   * Note that setting has_resize_func = FALSE here must come after the
   * above code that may disable fullscreen, because if the window
   * is not resizable purely due to fullscreen, we don't want to
   * disable fullscreen mode.
   */
  if (window->fullscreen)
    {
      window->has_shade_func = FALSE;
      window->has_move_func = FALSE;
      window->has_resize_func = FALSE;
      window->has_maximize_func = FALSE;
    }

  if (window->has_maximize_func)
    {
      MetaRectangle work_area;
      MetaFrameBorders borders;
      int min_frame_width, min_frame_height;

      meta_window_get_work_area_current_monitor (window, &work_area);
      meta_frame_calc_borders (window->frame, &borders);

      min_frame_width = window->size_hints.min_width + borders.visible.left + borders.visible.right;
      min_frame_height = window->size_hints.min_height + borders.visible.top + borders.visible.bottom;

      if (min_frame_width >= work_area.width ||
          min_frame_height >= work_area.height)
        window->has_maximize_func = FALSE;
    }

  meta_topic (META_DEBUG_WINDOW_OPS,
              "Window %s fullscreen = %d not resizable, maximizable = %d fullscreenable = %d min size %dx%d max size %dx%d\n",
              window->desc,
              window->fullscreen,
              window->has_maximize_func, window->has_fullscreen_func,
              window->size_hints.min_width,
              window->size_hints.min_height,
              window->size_hints.max_width,
              window->size_hints.max_height);

  /* no shading if not decorated */
  if (!window->decorated || window->border_only)
    window->has_shade_func = FALSE;

  window->skip_taskbar = FALSE;
  window->skip_pager = FALSE;

  if (window->wm_state_skip_taskbar)
    window->skip_taskbar = TRUE;

  if (window->wm_state_skip_pager)
    window->skip_pager = TRUE;

  switch (window->type)
    {
      /* Force skip taskbar/pager on these window types */
    case META_WINDOW_DESKTOP:
    case META_WINDOW_DOCK:
    case META_WINDOW_TOOLBAR:
    case META_WINDOW_MENU:
    case META_WINDOW_UTILITY:
    case META_WINDOW_SPLASHSCREEN:
    case META_WINDOW_DROPDOWN_MENU:
    case META_WINDOW_POPUP_MENU:
    case META_WINDOW_TOOLTIP:
    case META_WINDOW_NOTIFICATION:
    case META_WINDOW_COMBO:
    case META_WINDOW_DND:
    case META_WINDOW_OVERRIDE_OTHER:
      window->skip_taskbar = TRUE;
      window->skip_pager = TRUE;
      break;

    case META_WINDOW_DIALOG:
    case META_WINDOW_MODAL_DIALOG:
      /* only skip taskbar if we have a real transient parent */
      if (window->xtransient_for != None &&
          window->xtransient_for != window->screen->xroot)
        window->skip_taskbar = TRUE;
      break;

    case META_WINDOW_NORMAL:
      break;
    }

  meta_topic (META_DEBUG_WINDOW_OPS,
              "Window %s decorated = %d border_only = %d has_close = %d has_minimize = %d has_maximize = %d has_move = %d has_shade = %d skip_taskbar = %d skip_pager = %d\n",
              window->desc,
              window->decorated,
              window->border_only,
              window->has_close_func,
              window->has_minimize_func,
              window->has_maximize_func,
              window->has_move_func,
              window->has_shade_func,
              window->skip_taskbar,
              window->skip_pager);

  /* FIXME:
   * Lame workaround for recalc_window_features
   * being used overzealously. The fix is to
   * only recalc_window_features when something
   * has actually changed.
   */
  if (window->constructing                               ||
      old_has_close_func != window->has_close_func       ||
      old_has_minimize_func != window->has_minimize_func ||
      old_has_move_func != window->has_move_func         ||
      old_has_resize_func != window->has_resize_func     ||
      old_has_shade_func != window->has_shade_func       ||
      old_always_sticky != window->always_sticky)
    set_allowed_actions_hint (window);

  if (window->has_resize_func != old_has_resize_func)
    g_object_notify (G_OBJECT (window), "resizeable");

  meta_window_frame_size_changed (window);

  if (old_skip_taskbar != window->skip_taskbar)
    g_signal_emit_by_name (window->screen, "window-skip-taskbar-changed", window);

  /* FIXME perhaps should ensure if we don't have a shade func,
   * we aren't shaded, etc.
   */
}

static void
menu_callback (MetaWindowMenu *menu,
               Display        *xdisplay,
               Window          client_xwindow,
               guint32         timestamp,
               MetaMenuOp      op,
               int             workspace_index,
               gpointer        data)
{
  MetaDisplay *display;
  MetaWindow *window;
  MetaWorkspace *workspace;

  display = meta_display_for_x_display (xdisplay);
  window = meta_display_lookup_x_window (display, client_xwindow);
  workspace = NULL;

  if (window != NULL) /* window can be NULL */
    {
      meta_verbose ("Menu op %u on %s\n", op, window->desc);

      switch (op)
        {
        case META_MENU_OP_NONE:
          /* nothing */
          break;

        case META_MENU_OP_DELETE:
          meta_window_delete (window, timestamp);
          break;

        case META_MENU_OP_MINIMIZE:
          meta_window_minimize (window);
          break;

        case META_MENU_OP_UNMAXIMIZE:
          meta_window_unmaximize (window,
                                  META_MAXIMIZE_HORIZONTAL |
                                  META_MAXIMIZE_VERTICAL);
          break;

        case META_MENU_OP_MAXIMIZE:
          meta_window_maximize (window,
                                META_MAXIMIZE_HORIZONTAL |
                                META_MAXIMIZE_VERTICAL);
          break;

        case META_MENU_OP_UNSHADE:
          meta_window_unshade (window, timestamp);
          break;

        case META_MENU_OP_SHADE:
          meta_window_shade (window, timestamp);
          break;

        case META_MENU_OP_MOVE_LEFT:
          workspace = meta_workspace_get_neighbor (window->screen->active_workspace,
                                                   META_MOTION_LEFT);
          break;

        case META_MENU_OP_MOVE_RIGHT:
          workspace = meta_workspace_get_neighbor (window->screen->active_workspace,
                                                   META_MOTION_RIGHT);
          break;

        case META_MENU_OP_MOVE_UP:
          workspace = meta_workspace_get_neighbor (window->screen->active_workspace,
                                                   META_MOTION_UP);
          break;

        case META_MENU_OP_MOVE_DOWN:
          workspace = meta_workspace_get_neighbor (window->screen->active_workspace,
                                                   META_MOTION_DOWN);
          break;

        case META_MENU_OP_WORKSPACES:
          workspace = meta_screen_get_workspace_by_index (window->screen,
                                                          workspace_index);
          break;

        case META_MENU_OP_MOVE_NEW:
          workspace = meta_screen_append_new_workspace (window->screen, FALSE, timestamp);
          GSettings *cinnamon = g_settings_new ("org.cinnamon");
          g_settings_set_int (cinnamon, "number-workspaces", g_list_length (window->screen->workspaces));
          g_object_unref (cinnamon);
          break;

        case META_MENU_OP_STICK:
          meta_window_stick (window);
          break;

        case META_MENU_OP_UNSTICK:
          meta_window_unstick (window);
          break;

        case META_MENU_OP_ABOVE:
        case META_MENU_OP_UNABOVE:
          if (window->wm_state_above == FALSE)
            meta_window_make_above (window);
          else
            meta_window_unmake_above (window);
          break;

        case META_MENU_OP_MOVE:
          meta_window_begin_grab_op (window,
                                     META_GRAB_OP_KEYBOARD_MOVING,
                                     TRUE,
                                     timestamp);
          break;

        case META_MENU_OP_RESIZE:
          if (window->tile_mode != META_TILE_NONE)
            {
              window->resize_tile_mode = window->tile_mode;
              window->resizing_tile_type = window->tile_type;
            }

          meta_window_begin_grab_op (window,
                                     META_GRAB_OP_KEYBOARD_RESIZING_UNKNOWN,
                                     TRUE,
                                     timestamp);
          break;

        case META_MENU_OP_RECOVER:
          meta_window_shove_titlebar_onscreen (window);
          break;

        default:
          meta_warning (G_STRLOC": Unknown window op\n");
          break;
        }

      if (workspace)
	{
	  meta_window_change_workspace (window,
					workspace);
#if 0
	  meta_workspace_activate (workspace);
	  meta_window_raise (window);
#endif
	}
    }
  else
    {
      meta_verbose ("Menu callback on nonexistent window\n");
    }

  if (display->window_menu == menu)
    {
      display->window_menu = NULL;
      display->window_with_menu = NULL;
    }

  meta_ui_window_menu_free (menu);
}

LOCAL_SYMBOL void
meta_window_show_menu (MetaWindow *window,
                       int         root_x,
                       int         root_y,
                       int         button,
                       guint32     timestamp)
{
  MetaMenuOp ops;
  MetaMenuOp insensitive;
  MetaWindowMenu *menu;
  MetaWorkspaceLayout layout;
  int n_workspaces;
  // gboolean ltr;

  g_return_if_fail (!window->override_redirect);

  if (window->display->window_menu)
    {
      meta_ui_window_menu_free (window->display->window_menu);
      window->display->window_menu = NULL;
      window->display->window_with_menu = NULL;
    }

  ops = META_MENU_OP_NONE;
  insensitive = META_MENU_OP_NONE;

  //ops |= (META_MENU_OP_DELETE | META_MENU_OP_MINIMIZE | META_MENU_OP_MOVE | META_MENU_OP_RESIZE | META_MENU_OP_MOVE_NEW);
  ops |= (META_MENU_OP_DELETE | META_MENU_OP_MINIMIZE | META_MENU_OP_MOVE | META_MENU_OP_RESIZE);

  if (!meta_window_is_client_decorated (window) &&
      !meta_window_titlebar_is_onscreen (window) &&
      window->type != META_WINDOW_DOCK &&
      window->type != META_WINDOW_DESKTOP)
    ops |= META_MENU_OP_RECOVER;

  if (!meta_prefs_get_workspaces_only_on_primary () ||
      meta_window_is_on_primary_monitor (window))
    {
      n_workspaces = meta_screen_get_n_workspaces (window->screen);

      if (n_workspaces > 1)
        ops |= META_MENU_OP_WORKSPACES;

      meta_screen_calc_workspace_layout (window->screen,
                                         n_workspaces,
                                         meta_workspace_index ( window->screen->active_workspace),
                                         &layout);

      // if (!window->on_all_workspaces)
      //   {
      //     ltr = meta_ui_get_direction() == META_UI_DIRECTION_LTR;

      //     if (layout.current_col > 0)
      //       ops |= ltr ? META_MENU_OP_MOVE_LEFT : META_MENU_OP_MOVE_RIGHT;
      //     if ((layout.current_col < layout.cols - 1) &&
      //         (layout.current_row * layout.cols + (layout.current_col + 1) < n_workspaces))
      //       ops |= ltr ? META_MENU_OP_MOVE_RIGHT : META_MENU_OP_MOVE_LEFT;
      //     if (layout.current_row > 0)
      //       ops |= META_MENU_OP_MOVE_UP;
      //     if ((layout.current_row < layout.rows - 1) &&
      //         ((layout.current_row + 1) * layout.cols + layout.current_col < n_workspaces))
      //       ops |= META_MENU_OP_MOVE_DOWN;
      //   }

      meta_screen_free_workspace_layout (&layout);

      ops |= META_MENU_OP_UNSTICK;
      ops |= META_MENU_OP_STICK;
    }

  if (META_WINDOW_MAXIMIZED (window))
    ops |= META_MENU_OP_UNMAXIMIZE;
  else
    ops |= META_MENU_OP_MAXIMIZE;

#if 0
  if (window->shaded)
    ops |= META_MENU_OP_UNSHADE;
  else
    ops |= META_MENU_OP_SHADE;
#endif

  if (window->wm_state_above)
    ops |= META_MENU_OP_UNABOVE;
  else
    ops |= META_MENU_OP_ABOVE;

  if (!window->has_maximize_func)
    insensitive |= META_MENU_OP_UNMAXIMIZE | META_MENU_OP_MAXIMIZE;

  if (!window->has_minimize_func)
    insensitive |= META_MENU_OP_MINIMIZE;

  if (!window->has_close_func)
    insensitive |= META_MENU_OP_DELETE;

  if (!window->has_shade_func)
    insensitive |= META_MENU_OP_SHADE | META_MENU_OP_UNSHADE;

  if (!META_WINDOW_ALLOWS_MOVE (window))
    insensitive |= META_MENU_OP_MOVE;

  if (!META_WINDOW_ALLOWS_RESIZE (window))
    insensitive |= META_MENU_OP_RESIZE;

   if (window->always_sticky)
     insensitive |= META_MENU_OP_STICK | META_MENU_OP_UNSTICK | META_MENU_OP_WORKSPACES;

  if ((window->type == META_WINDOW_DESKTOP) ||
      (window->type == META_WINDOW_DOCK) ||
      (window->type == META_WINDOW_SPLASHSCREEN))
    insensitive |= META_MENU_OP_ABOVE | META_MENU_OP_UNABOVE;

  /* If all operations are disabled, just quit without showing the menu.
   * This is the case, for example, with META_WINDOW_DESKTOP windows.
   */
  if ((ops & ~insensitive) == 0)
    return;

  menu =
    meta_ui_window_menu_new (window->screen->ui,
                             window->xwindow,
                             ops,
                             insensitive,
                             meta_window_get_net_wm_desktop (window),
                             meta_screen_get_n_workspaces (window->screen),
                             menu_callback,
                             NULL);

  window->display->window_menu = menu;
  window->display->window_with_menu = window;

  meta_verbose ("Popping up window menu for %s\n", window->desc);

  meta_ui_window_menu_popup (menu, root_x, root_y, button, timestamp);
}

LOCAL_SYMBOL void
meta_window_shove_titlebar_onscreen (MetaWindow *window)
{
  MetaRectangle  outer_rect;
  GList         *onscreen_region;
  int            horiz_amount, vert_amount;
  int            newx, newy;

  g_return_if_fail (!window->override_redirect);

  /* If there's no titlebar, don't bother */
  if (!window->frame)
    return;

  /* Get the basic info we need */
  meta_window_get_outer_rect (window, &outer_rect);
  onscreen_region = window->screen->active_workspace->screen_region;

  /* Extend the region (just in case the window is too big to fit on the
   * screen), then shove the window on screen, then return the region to
   * normal.
   */
  horiz_amount = outer_rect.width;
  vert_amount  = outer_rect.height;
  meta_rectangle_expand_region (onscreen_region,
                                horiz_amount,
                                horiz_amount,
                                0,
                                vert_amount);
  meta_rectangle_shove_into_region(onscreen_region,
                                   FIXED_DIRECTION_X,
                                   &outer_rect);
  meta_rectangle_expand_region (onscreen_region,
                                -horiz_amount,
                                -horiz_amount,
                                0,
                                -vert_amount);

  newx = outer_rect.x + window->frame->child_x;
  newy = outer_rect.y + window->frame->child_y;
  meta_window_move_resize (window,
                           FALSE,
                           newx,
                           newy,
                           window->rect.width,
                           window->rect.height);
}

LOCAL_SYMBOL gboolean
meta_window_titlebar_is_onscreen (MetaWindow *window)
{
  MetaRectangle  titlebar_rect;
  GList         *onscreen_region;
  gboolean       is_onscreen;

  const int min_height_needed  = 8;
  const int min_width_percent  = 0.5;
  const int min_width_absolute = 50;

  /* Titlebar can't be offscreen if there is no titlebar... */
  if (!window->frame)
    return FALSE;

  /* Get the rectangle corresponding to the titlebar */
  meta_window_get_outer_rect (window, &titlebar_rect);
  titlebar_rect.height = window->frame->child_y;

  /* Run through the spanning rectangles for the screen and see if one of
   * them overlaps with the titlebar sufficiently to consider it onscreen.
   */
  is_onscreen = FALSE;
  onscreen_region = window->screen->active_workspace->screen_region;
  while (onscreen_region)
    {
      MetaRectangle *spanning_rect = onscreen_region->data;
      MetaRectangle overlap;

      meta_rectangle_intersect (&titlebar_rect, spanning_rect, &overlap);
      if (overlap.height > MIN (titlebar_rect.height, min_height_needed) &&
          overlap.width  > MIN (titlebar_rect.width * min_width_percent,
                                min_width_absolute))
        {
          is_onscreen = TRUE;
          break;
        }

      onscreen_region = onscreen_region->next;
    }

  return is_onscreen;
}

static double
timeval_to_ms (const GTimeVal *timeval)
{
  return (timeval->tv_sec * G_USEC_PER_SEC + timeval->tv_usec) / 1000.0;
}

static double
time_diff (const GTimeVal *first,
	   const GTimeVal *second)
{
  double first_ms = timeval_to_ms (first);
  double second_ms = timeval_to_ms (second);

  return first_ms - second_ms;
}

static gboolean
check_moveresize_frequency (MetaWindow *window,
			    gdouble    *remaining)
{
  GTimeVal current_time;
  const double max_resizes_per_second = 25.0;
  const double ms_between_resizes = 1000.0 / max_resizes_per_second;
  double elapsed;

  g_get_current_time (&current_time);

#ifdef HAVE_XSYNC
  /* If we are throttling via _NET_WM_SYNC_REQUEST, we don't need
   * an artificial timeout-based throttled */
  if (!window->disable_sync &&
      window->sync_request_alarm != None)
    return TRUE;
#endif /* HAVE_XSYNC */

  elapsed = time_diff (&current_time, &window->display->grab_last_moveresize_time);

  if (elapsed >= 0.0 && elapsed < ms_between_resizes)
    {
      meta_topic (META_DEBUG_RESIZING,
                  "Delaying move/resize as only %g of %g ms elapsed\n",
                  elapsed, ms_between_resizes);

      if (remaining)
        *remaining = (ms_between_resizes - elapsed);

      return FALSE;
    }

    meta_topic (META_DEBUG_RESIZING,
                " Checked moveresize freq, allowing move/resize now (%g of %g seconds elapsed)\n",
                elapsed / 1000.0, 1.0 / max_resizes_per_second);

    return TRUE;
}

static gboolean
update_move_timeout (gpointer data)
{
  MetaWindow *window = data;

  update_move (window,
               window->display->grab_last_user_action_was_snap,
               window->snap_queued,
               window->display->grab_latest_motion_x,
               window->display->grab_latest_motion_y);

  return FALSE;
}

guint
meta_window_get_current_zone (MetaWindow   *window,
                  MetaRectangle monitor,
                  MetaRectangle work_area,
                  int           x,
                  int           y,
                  int           zone_threshold)
{
    TileZone edge_zone = 0;
    guint zone = ZONE_NONE;
    /* First, establish edges, with top and bottom first,
       so they take priority in the corners                  */
    if (y >= monitor.y && y <= work_area.y + zone_threshold)
        edge_zone |= ZONE_TOP;
    if (y >= (work_area.y + work_area.height - zone_threshold) &&
             y < (monitor.y + monitor.height))
        edge_zone |= ZONE_BOTTOM;
    if (x >= monitor.x && x < (work_area.x + zone_threshold))
        edge_zone |= ZONE_LEFT;
    if (x >= (work_area.x + work_area.width - zone_threshold) &&
             x < (monitor.x + monitor.width))
        edge_zone |= ZONE_RIGHT;

    /* Now for each edge zone, we can figure out the specific subzone we're in */

    /* split the screen into a 4 x 4 grid.. the middle 2 boxes along each edge
       are considered a single zone though, so effectively we'll have 3 zones per
       edge */

    switch (edge_zone) {
        case ZONE_ULC:
            if (meta_window_can_tile_corner (window))
                zone = ZONE_4;
            break;
        case ZONE_LLC:
            if (meta_window_can_tile_corner (window))
                zone = ZONE_7;
            break;
        case ZONE_URC:
            if (meta_window_can_tile_corner (window))
                zone = ZONE_5;
            break;
        case ZONE_LRC:
            if (meta_window_can_tile_corner (window))
                zone = ZONE_6;
            break;
        case ZONE_TOP:
            if (meta_prefs_get_tile_maximize() || window->maybe_retile_maximize)
              {
                if (meta_window_can_tile_maximized(window))
                    zone = ZONE_0;
              }
            else if (meta_window_can_tile_top_bottom (window))
                zone = ZONE_0;
            break;
        case ZONE_BOTTOM:
            if (meta_window_can_tile_top_bottom (window))
                zone = ZONE_1;
            break;
        case ZONE_LEFT:
            if (meta_window_can_tile_side_by_side (window))
                zone = ZONE_2;
            break;
        case ZONE_RIGHT:
            if (meta_window_can_tile_side_by_side (window))
                zone = ZONE_3;
            break;
        default:
            zone = ZONE_NONE;
            break;
    }
    return zone;
}

static unsigned int
get_mask_from_snap_keysym (MetaWindow *window)
{
    unsigned int *pref = meta_prefs_get_snap_modifier ();

    return XkbKeysymToModifiers(window->display->xdisplay, pref[0]);
}

static inline void
get_size_limits (const MetaWindow       *window,
                 const MetaFrameBorders *borders,
                       gboolean          include_frame,
                       MetaRectangle    *min_size,
                       MetaRectangle    *max_size)
{
  /* We pack the results into MetaRectangle structs just for convienience; we
   * don't actually use the position of those rects.
   */
  min_size->width  = window->size_hints.min_width;
  min_size->height = window->size_hints.min_height;
  max_size->width  = window->size_hints.max_width;
  max_size->height = window->size_hints.max_height;

  if (include_frame)
    {
      int fw = borders->visible.left + borders->visible.right;
      int fh = borders->visible.top + borders->visible.bottom;

      min_size->width  += fw;
      min_size->height += fh;
      /* Do check to avoid overflow (e.g. max_size->width & max_size->height
       * may be set to G_MAXINT by meta_set_normal_hints()).
       */
      if (max_size->width < (G_MAXINT - fw))
        max_size->width += fw;
      else
        max_size->width = G_MAXINT;
      if (max_size->height < (G_MAXINT - fh))
        max_size->height += fh;
      else
        max_size->height = G_MAXINT;
    }
}

static void
update_move (MetaWindow  *window,
             gboolean     legacy_snap,
             gboolean     snap_mode,
             int          x,
             int          y)
{
  int dx, dy;
  int new_x, new_y;
  MetaRectangle old;
  int breakloose_threshold;
  MetaDisplay *display = window->display;

  display->grab_latest_motion_x = x;
  display->grab_latest_motion_y = y;

  dx = x - display->grab_anchor_root_x;
  dy = y - display->grab_anchor_root_y;

  meta_verbose ("x,y = %d,%d anchor ptr %d,%d anchor pos %d,%d dx,dy %d,%d\n",
                x, y,
                display->grab_anchor_root_x,
                display->grab_anchor_root_y,
                display->grab_anchor_window_pos.x,
                display->grab_anchor_window_pos.y,
                dx, dy);

  if (snap_mode)
    window->snap_queued = TRUE;
  else
    window->snap_queued = FALSE;

  /* Don't bother doing anything if no move has been specified.  (This
   * happens often, even in keyboard moving, due to the warping of the
   * pointer.
   */
  if (dx == 0 && dy == 0)
    return;

<<<<<<< HEAD
  new_x = display->grab_anchor_window_pos.x + dx;
  new_y = display->grab_anchor_window_pos.y + dy;

  gboolean last_tile_mode_state = window->tile_mode;
  gboolean last_mouse_on_edge_state = window->mouse_on_edge;

=======
>>>>>>> b9e9eca3
  /* Originally for detaching maximized windows, but we use this
   * for the zones at the sides of the monitor where trigger tiling
   * because it's about the right size
   */

  if (legacy_snap && meta_prefs_get_legacy_snap ())
    {
      /* We don't want to tile while snapping. Also, clear any previous tile
         request. */
      window->tile_mode = META_TILE_NONE;
      window->tile_monitor_number = -1;
    }
  else if (meta_prefs_get_edge_tiling () && !META_WINDOW_TILED_OR_SNAPPED (window))
    {
      const MetaMonitorInfo *monitor;
      MetaRectangle work_area;

      /* For side-by-side tiling we are interested in the inside vertical
       * edges of the work area of the monitor where the pointer is located,
       * and in the outside top edge for maximized tiling.
       *
       * For maximized tiling we use the outside edge instead of the
       * inside edge, because we don't want to force users to maximize
       * windows they are placing near the top of their screens.
       *
       * The "current" idea of meta_window_get_work_area_current_monitor() and
       * meta_screen_get_current_monitor() is slightly different: the former
       * refers to the monitor which contains the largest part of the window,
       * the latter to the one where the pointer is located.
       */
      monitor = meta_screen_get_current_monitor_info (window->screen);
      meta_window_get_work_area_for_monitor (window,
                                             monitor->number,
                                             &work_area);

      /* Check if the cursor is in a position which triggers tiling
       * and set tile_mode accordingly.
       */

      window->current_proximity_zone = meta_window_get_current_zone (window,
                                                                     monitor->rect,
                                                                     work_area,
                                                                     x,
                                                                     y,
                                                                     meta_prefs_get_tile_hud_threshold ());

      guint edge_zone = meta_window_get_current_zone (window,
                                                      monitor->rect,
                                                      work_area,
                                                      x,
                                                      y,
                                                      HUD_WIDTH * meta_prefs_get_ui_scale ());

      switch (edge_zone) {
        case ZONE_0:
            window->tile_mode = window->maybe_retile_maximize ? META_TILE_MAXIMIZE :
                (meta_prefs_get_tile_maximize() ? META_TILE_MAXIMIZE : META_TILE_TOP);
            break;
        case ZONE_1:
            window->tile_mode = META_TILE_BOTTOM;
            break;
        case ZONE_2:
            window->tile_mode = META_TILE_LEFT;
            break;
        case ZONE_3:
            window->tile_mode = META_TILE_RIGHT;
            break;
        case ZONE_4:
            window->tile_mode = META_TILE_ULC;
            break;
        case ZONE_5:
            window->tile_mode = META_TILE_URC;
            break;
        case ZONE_6:
            window->tile_mode = META_TILE_LRC;
            break;
        case ZONE_7:
            window->tile_mode = META_TILE_LLC;
            break;
        default:
            window->tile_mode = META_TILE_NONE;
            break;
      }

      if (window->tile_mode != META_TILE_NONE)
        window->tile_monitor_number = monitor->number;
    }

  /* shake loose (unmaximize) maximized or tiled window if dragged beyond
   * the threshold in the Y direction. Tiled windows can also be pulled
   * loose via X motion.
   */
  breakloose_threshold = meta_prefs_get_resize_threshold () * 2;

  if (window->tile_type == META_WINDOW_TILE_TYPE_SNAPPED)
    breakloose_threshold *= 2;
  if ((META_WINDOW_MAXIMIZED (window) && ABS (dy) >= breakloose_threshold) ||
      (META_WINDOW_MAXIMIZED_VERTICALLY (window) && ABS (dy) >= breakloose_threshold) ||
      (META_WINDOW_MAXIMIZED_HORIZONTALLY (window) && ABS (dx) >= breakloose_threshold) ||
      (META_WINDOW_TILED_OR_SNAPPED (window) && (MAX (ABS (dx), ABS (dy)) >= breakloose_threshold)))
    {
      double prop;

      /* Shake loose, so that the window snaps back to maximized
       * when dragged near the top; do not snap back if tiling
       * is enabled, as top edge tiling can be used in that case
       */
      window->shaken_loose = !meta_prefs_get_edge_tiling ();
      if (window->saved_maximize)
        window->maybe_retile_maximize = TRUE;
      window->tile_mode = META_TILE_NONE;

      /* move the unmaximized window to the cursor */
      prop =
        ((double)(x - display->grab_initial_window_pos.x)) /
        ((double)display->grab_initial_window_pos.width);

      display->grab_initial_window_pos.x =
        x - window->saved_rect.width * prop;

      if (window->frame)
        {
          display->grab_initial_window_pos.y = y + (window->frame->child_y / 2);
          display->grab_anchor_root_x = x;
          display->grab_anchor_root_y = y;
        }

      window->saved_rect.x = display->grab_initial_window_pos.x;
      window->saved_rect.y = display->grab_initial_window_pos.y;

      meta_window_unmaximize (window,
                              META_MAXIMIZE_HORIZONTAL |
                              META_MAXIMIZE_VERTICAL);

      return;
    }

  /* remaximize window on another monitor if window has been shaken
   * loose or it is still maximized (then move straight)
   */
  else if ((window->shaken_loose || META_WINDOW_MAXIMIZED (window)) &&
           window->tile_mode != META_TILE_LEFT && window->tile_mode != META_TILE_RIGHT)
    {
      const MetaMonitorInfo *wmonitor;
      MetaRectangle work_area;
      int monitor;

      window->tile_mode = META_TILE_NONE;
      wmonitor = meta_screen_get_monitor_for_window (window->screen, window);

      for (monitor = 0; monitor < window->screen->n_monitor_infos; monitor++)
        {
          meta_window_get_work_area_for_monitor (window, monitor, &work_area);

          /* check if cursor is near the top of a monitor work area */
          if (x >= work_area.x &&
              x < (work_area.x + work_area.width) &&
              y >= work_area.y &&
              y < (work_area.y + breakloose_threshold))
            {
              /* move the saved rect if window will become maximized on an
               * other monitor so user isn't surprised on a later unmaximize
               */
              if (wmonitor->number != monitor)
                {
                  window->saved_rect.x = work_area.x;
                  window->saved_rect.y = work_area.y;

                  if (window->frame)
                    {
                      window->saved_rect.x += window->frame->child_x;
                      window->saved_rect.y += window->frame->child_y;
                    }

                  window->user_rect.x = window->saved_rect.x;
                  window->user_rect.y = window->saved_rect.y;

                  meta_window_unmaximize (window,
                                          META_MAXIMIZE_HORIZONTAL |
                                          META_MAXIMIZE_VERTICAL);
                }

              display->grab_initial_window_pos = work_area;
              display->grab_anchor_root_x = x;
              display->grab_anchor_root_y = y;
              window->shaken_loose = FALSE;

              meta_window_maximize (window,
                                    META_MAXIMIZE_HORIZONTAL |
                                    META_MAXIMIZE_VERTICAL);

              return;
            }
        }
    }

  window->mouse_on_edge = meta_window_mouse_on_edge (window, x, y);

  MetaRectangle min_size, max_size, target_size;
  gboolean hminbad = FALSE;
  gboolean vminbad = FALSE;

    {
      if (meta_prefs_get_edge_tiling ())
        {
          if (window->current_proximity_zone != ZONE_NONE && !window->mouse_on_edge)
            meta_screen_tile_hud_update (window->screen, TRUE, FALSE);
          else
            meta_screen_tile_hud_update (window->screen, TRUE, TRUE);
        }

      if (window->tile_mode == META_TILE_NONE)
        {
          meta_screen_tile_preview_hide (window->screen);
        }
      else
        {
          get_size_limits (window, NULL, FALSE, &min_size, &max_size);
          meta_window_get_current_tile_area (window, &target_size);
          MetaFrameBorders borders;
          meta_frame_calc_borders (window->frame, &borders);
          meta_window_unextend_by_frame (window, &target_size, &borders);
          hminbad = target_size.width < min_size.width;
          vminbad = target_size.height < min_size.height;

         /* Delay showing the tile preview slightly to make it more unlikely to
          * trigger it unwittingly, e.g. when shaking loose the window or moving
          * it to another monitor.
          */

          if (!hminbad && !vminbad)
            meta_screen_tile_preview_update (window->screen,
                                              window->tile_mode != META_TILE_NONE &&
                                              !window->screen->tile_preview_visible);
          else
            meta_screen_tile_preview_hide (window->screen);
        }
    }

  meta_window_get_client_root_coords (window, &old);

  /* Don't allow movement in the maximized directions or while tiled */
  if (window->maximized_horizontally || META_WINDOW_TILED_OR_SNAPPED (window))
    new_x = old.x;
  if (window->maximized_vertically)
    new_y = old.y;

  /* Do any edge resistance/snapping */
  meta_window_edge_resistance_for_move (window,
                                        old.x,
                                        old.y,
                                        &new_x,
                                        &new_y,
                                        update_move_timeout,
                                        legacy_snap && meta_prefs_get_legacy_snap (),
                                        FALSE);

  meta_window_move (window, TRUE, new_x, new_y);
}

/* When resizing a maximized window by using alt-middle-drag (resizing
 * with the grips or the menu for a maximized window is not enabled),
 * the user can "break" out of the maximized state. This checks for
 * that possibility. During such a break-out resize the user can also
 * return to the previous maximization state by resizing back to near
 * the original size.
 */
static MetaMaximizeFlags
check_resize_unmaximize(MetaWindow *window,
                        int         dx,
                        int         dy)
{
  int threshold;
  MetaMaximizeFlags new_unmaximize;

  threshold = meta_prefs_get_resize_threshold ();
  new_unmaximize = 0;

  if (window->maximized_horizontally ||
      window->tile_mode != META_TILE_NONE ||
      (window->display->grab_resize_unmaximize & META_MAXIMIZE_HORIZONTAL) != 0)
    {
      int x_amount;

      /* We allow breaking out of maximization in either direction, to make
       * the window larger than the monitor as well as smaller than the
       * monitor. If we wanted to only allow resizing smaller than the
       * monitor, we'd use - dx for NE/E/SE and dx for SW/W/NW.
       */
      switch (window->display->grab_op)
        {
        case META_GRAB_OP_RESIZING_NE:
        case META_GRAB_OP_KEYBOARD_RESIZING_NE:
        case META_GRAB_OP_RESIZING_E:
        case META_GRAB_OP_KEYBOARD_RESIZING_E:
        case META_GRAB_OP_RESIZING_SE:
        case META_GRAB_OP_KEYBOARD_RESIZING_SE:
        case META_GRAB_OP_RESIZING_SW:
        case META_GRAB_OP_KEYBOARD_RESIZING_SW:
        case META_GRAB_OP_RESIZING_W:
        case META_GRAB_OP_KEYBOARD_RESIZING_W:
        case META_GRAB_OP_RESIZING_NW:
        case META_GRAB_OP_KEYBOARD_RESIZING_NW:
          x_amount = dx < 0 ? - dx : dx;
          break;
        default:
          x_amount = 0;
          break;
        }

      if (x_amount > threshold)
        new_unmaximize |= META_MAXIMIZE_HORIZONTAL;
    }

  if (window->maximized_vertically || window->tile_mode != META_TILE_NONE ||
      (window->display->grab_resize_unmaximize & META_MAXIMIZE_VERTICAL) != 0)
    {
      int y_amount;

      switch (window->display->grab_op)
        {
        case META_GRAB_OP_RESIZING_N:
        case META_GRAB_OP_KEYBOARD_RESIZING_N:
        case META_GRAB_OP_RESIZING_NE:
        case META_GRAB_OP_KEYBOARD_RESIZING_NE:
        case META_GRAB_OP_RESIZING_NW:
        case META_GRAB_OP_KEYBOARD_RESIZING_NW:
        case META_GRAB_OP_RESIZING_SE:
        case META_GRAB_OP_KEYBOARD_RESIZING_SE:
        case META_GRAB_OP_RESIZING_S:
        case META_GRAB_OP_KEYBOARD_RESIZING_S:
        case META_GRAB_OP_RESIZING_SW:
        case META_GRAB_OP_KEYBOARD_RESIZING_SW:
          y_amount = dy < 0 ? - dy : dy;
          break;
        default:
          y_amount = 0;
          break;
        }

      if (y_amount > threshold)
        new_unmaximize |= META_MAXIMIZE_VERTICAL;
    }

  /* Metacity doesn't have a full user interface for only horizontally or
   * vertically maximized, so while only unmaximizing in the direction drags
   * has some advantages, it will also confuse the user. So, we always
   * unmaximize both ways if possible.
   */
  if (new_unmaximize != 0)
    {
      new_unmaximize = 0;

      if (window->maximized_horizontally ||
          (window->display->grab_resize_unmaximize & META_MAXIMIZE_HORIZONTAL) != 0)
        new_unmaximize |= META_MAXIMIZE_HORIZONTAL;
      if ((window->tile_type == META_WINDOW_TILE_TYPE_NONE ||
           window->resizing_tile_type == META_WINDOW_TILE_TYPE_NONE) &&
           (window->maximized_vertically || (window->display->grab_resize_unmaximize & META_MAXIMIZE_VERTICAL) != 0))
        new_unmaximize |= META_MAXIMIZE_VERTICAL;
    }

  return new_unmaximize;
}

static gboolean
update_resize_timeout (gpointer data)
{
  MetaWindow *window = data;

  update_resize (window,
                 window->display->grab_last_user_action_was_snap,
                 window->display->grab_latest_motion_x,
                 window->display->grab_latest_motion_y,
                 TRUE);
  return FALSE;
}

static void
update_resize (MetaWindow *window,
               gboolean    snap,
               int x, int y,
               gboolean force)
{
  int dx, dy;
  int new_w, new_h;
  int gravity;
  MetaRectangle old;
  double remaining;
  MetaMaximizeFlags new_unmaximize;

  window->display->grab_latest_motion_x = x;
  window->display->grab_latest_motion_y = y;

  dx = x - window->display->grab_anchor_root_x;
  dy = y - window->display->grab_anchor_root_y;

  /* Don't bother doing anything if no move has been specified.  (This
   * happens often, even in keyboard resizing, due to the warping of the
   * pointer.
   */
  if (dx == 0 && dy == 0)
    return;

  /* Attached modal dialogs are special in that size
   * changes apply to both sides, so that the dialog
   * remains centered to the parent.
   */
  if (meta_window_is_attached_dialog (window))
    {
      dx *= 2;
      dy *= 2;
    }

  new_w = window->display->grab_anchor_window_pos.width;
  new_h = window->display->grab_anchor_window_pos.height;

  if (window->display->grab_op == META_GRAB_OP_KEYBOARD_RESIZING_UNKNOWN)
    {
      if (window->tile_mode == META_TILE_NONE)
        {
          if ((dx > 0) && (dy > 0))
            {
              window->display->grab_op = META_GRAB_OP_KEYBOARD_RESIZING_SE;
              meta_window_update_keyboard_resize (window, TRUE);
            }
          else if ((dx < 0) && (dy > 0))
            {
              window->display->grab_op = META_GRAB_OP_KEYBOARD_RESIZING_SW;
              meta_window_update_keyboard_resize (window, TRUE);
            }
          else if ((dx > 0) && (dy < 0))
            {
              window->display->grab_op = META_GRAB_OP_KEYBOARD_RESIZING_NE;
              meta_window_update_keyboard_resize (window, TRUE);
            }
          else if ((dx < 0) && (dy < 0))
            {
              window->display->grab_op = META_GRAB_OP_KEYBOARD_RESIZING_NW;
              meta_window_update_keyboard_resize (window, TRUE);
            }
          else if (dx < 0)
            {
              window->display->grab_op = META_GRAB_OP_KEYBOARD_RESIZING_W;
              meta_window_update_keyboard_resize (window, TRUE);
            }
          else if (dx > 0)
            {
              window->display->grab_op = META_GRAB_OP_KEYBOARD_RESIZING_E;
              meta_window_update_keyboard_resize (window, TRUE);
            }
          else if (dy > 0)
            {
              window->display->grab_op = META_GRAB_OP_KEYBOARD_RESIZING_S;
              meta_window_update_keyboard_resize (window, TRUE);
            }
          else if (dy < 0)
            {
              window->display->grab_op = META_GRAB_OP_KEYBOARD_RESIZING_N;
              meta_window_update_keyboard_resize (window, TRUE);
            }
        }
      else
        {
          switch (window->tile_mode)
            {
              case META_TILE_LEFT:
                window->display->grab_op = META_GRAB_OP_KEYBOARD_RESIZING_E;
                break;
              case META_TILE_RIGHT:
                window->display->grab_op = META_GRAB_OP_KEYBOARD_RESIZING_W;
                break;
              case META_TILE_TOP:
                window->display->grab_op = META_GRAB_OP_KEYBOARD_RESIZING_S;
                break;
              case META_TILE_BOTTOM:
                window->display->grab_op = META_GRAB_OP_KEYBOARD_RESIZING_N;
                break;
              case META_TILE_ULC:
                window->display->grab_op = META_GRAB_OP_KEYBOARD_RESIZING_SE;
                break;
              case META_TILE_LLC:
                window->display->grab_op = META_GRAB_OP_KEYBOARD_RESIZING_NE;
                break;
              case META_TILE_URC:
                window->display->grab_op = META_GRAB_OP_KEYBOARD_RESIZING_SW;
                break;
              case META_TILE_LRC:
                window->display->grab_op = META_GRAB_OP_KEYBOARD_RESIZING_NW;
                break;
              default:
                break;
            }
          meta_window_update_keyboard_resize (window, TRUE);
        }
    }

  new_unmaximize = check_resize_unmaximize (window, dx, dy);

  switch (window->display->grab_op)
    {
    case META_GRAB_OP_RESIZING_SE:
    case META_GRAB_OP_RESIZING_NE:
    case META_GRAB_OP_RESIZING_E:
    case META_GRAB_OP_KEYBOARD_RESIZING_SE:
    case META_GRAB_OP_KEYBOARD_RESIZING_NE:
    case META_GRAB_OP_KEYBOARD_RESIZING_E:
      if (meta_window_resize_or_move_allowed (window, META_DIRECTION_RIGHT))
        new_w += dx;
      break;

    case META_GRAB_OP_RESIZING_NW:
    case META_GRAB_OP_RESIZING_SW:
    case META_GRAB_OP_RESIZING_W:
    case META_GRAB_OP_KEYBOARD_RESIZING_NW:
    case META_GRAB_OP_KEYBOARD_RESIZING_SW:
    case META_GRAB_OP_KEYBOARD_RESIZING_W:
      if (meta_window_resize_or_move_allowed (window, META_DIRECTION_LEFT))
        new_w -= dx;
      break;
	default:
	  break;
	}

  switch (window->display->grab_op)
    {
    case META_GRAB_OP_RESIZING_SE:
    case META_GRAB_OP_RESIZING_S:
    case META_GRAB_OP_RESIZING_SW:
    case META_GRAB_OP_KEYBOARD_RESIZING_SE:
    case META_GRAB_OP_KEYBOARD_RESIZING_S:
    case META_GRAB_OP_KEYBOARD_RESIZING_SW:
      if (meta_window_resize_or_move_allowed (window, META_DIRECTION_DOWN))
        new_h += dy;
      break;

    case META_GRAB_OP_RESIZING_N:
    case META_GRAB_OP_RESIZING_NE:
    case META_GRAB_OP_RESIZING_NW:
    case META_GRAB_OP_KEYBOARD_RESIZING_N:
    case META_GRAB_OP_KEYBOARD_RESIZING_NE:
    case META_GRAB_OP_KEYBOARD_RESIZING_NW:
      if (meta_window_resize_or_move_allowed (window, META_DIRECTION_UP))
        new_h -= dy;
      break;
    default:
      break;
    }

#ifdef HAVE_XSYNC
  /* If we're waiting for a request for _NET_WM_SYNC_REQUEST, we'll
   * resize the window when the window responds, or when we time
   * the response out.
   */
  if (window->sync_request_timeout_id != 0)
    return;
#endif

  if (!check_moveresize_frequency (window, &remaining) && !force)
    {
      /* we are ignoring an event here, so we schedule a
       * compensation event when we would otherwise not ignore
       * an event. Otherwise we can become stuck if the user never
       * generates another event.
       */
      if (!window->display->grab_resize_timeout_id)
	{
	  window->display->grab_resize_timeout_id =
	    g_timeout_add ((int)remaining, update_resize_timeout, window);
	}

      return;
    }

  /* Remove any scheduled compensation events */
  if (window->display->grab_resize_timeout_id)
    {
      g_source_remove (window->display->grab_resize_timeout_id);
      window->display->grab_resize_timeout_id = 0;
    }

  old = window->rect;  /* Don't actually care about x,y */

  /* One sided resizing ought to actually be one-sided, despite the fact that
   * aspect ratio windows don't interact nicely with the above stuff.  So,
   * to avoid some nasty flicker, we enforce that.
   */
  switch (window->display->grab_op)
    {
    case META_GRAB_OP_RESIZING_S:
    case META_GRAB_OP_RESIZING_N:
    case META_GRAB_OP_KEYBOARD_RESIZING_S:
    case META_GRAB_OP_KEYBOARD_RESIZING_N:
      new_w = old.width;
      break;

    case META_GRAB_OP_RESIZING_E:
    case META_GRAB_OP_RESIZING_W:
    case META_GRAB_OP_KEYBOARD_RESIZING_E:
    case META_GRAB_OP_KEYBOARD_RESIZING_W:
      new_h = old.height;
      break;

    default:
      break;
    }

  /* compute gravity of client during operation */
  if (window->tile_mode != META_TILE_NONE)
    gravity = meta_resize_gravity_from_tile_mode (window->tile_mode);
  else
    gravity = meta_resize_gravity_from_grab_op (window->display->grab_op);

  g_assert (gravity >= 0);

  /* Do any edge resistance/snapping */
  meta_window_edge_resistance_for_resize (window,
                                          old.width,
                                          old.height,
                                          &new_w,
                                          &new_h,
                                          gravity,
                                          update_resize_timeout,
                                          snap,
                                          FALSE);

  if (new_unmaximize == window->display->grab_resize_unmaximize && window->tile_type == META_WINDOW_TILE_TYPE_NONE)
    {
      /* We don't need to update unless the specified width and height
       * are actually different from what we had before.
       */
      if (old.width != new_w || old.height != new_h)
        {
          meta_window_resize_with_gravity (window, TRUE, new_w, new_h, gravity);
        }
    }
  else
    {
      if ((new_unmaximize & ~window->display->grab_resize_unmaximize) != 0)
        {
          meta_window_unmaximize_with_gravity (window,
                                               (new_unmaximize & ~window->display->grab_resize_unmaximize),
                                               new_w, new_h, gravity);
        }

      if (window->tile_type != META_WINDOW_TILE_TYPE_NONE)
        {
          if (window->tile_mode != META_TILE_NONE)
            {
              window->resize_tile_mode = window->tile_mode;
              window->resizing_tile_type = window->tile_type;
            }

          meta_window_resize_with_gravity (window, TRUE, new_w, new_h, gravity);
        }

      if (window->resizing_tile_type == META_WINDOW_TILE_TYPE_NONE && (window->display->grab_resize_unmaximize & ~new_unmaximize))
        {
          MetaRectangle saved_rect = window->saved_rect;
          meta_window_maximize (window,
                                (window->display->grab_resize_unmaximize & ~new_unmaximize));
          window->saved_rect = saved_rect;
        }
    }

  window->display->grab_resize_unmaximize = new_unmaximize;
  /* Store the latest resize time, if we actually resized. */

  if (window->rect.width != old.width || window->rect.height != old.height)
    g_get_current_time (&window->display->grab_last_moveresize_time);
}

typedef struct
{
  const XEvent *current_event;
  int           count;
  guint32       last_time;
} EventScannerData;

static Bool
find_last_time_predicate (Display  *display,
                          XEvent   *xevent,
                          XPointer  arg)
{
  EventScannerData *esd = (void*) arg;

  if (esd->current_event->type == xevent->type &&
      esd->current_event->xany.window == xevent->xany.window)
    {
      esd->count += 1;
      esd->last_time = xevent->xmotion.time;
    }

  return False;
}

static gboolean
check_use_this_motion_notify (MetaWindow *window,
                              XEvent     *event)
{
  EventScannerData esd;
  XEvent useless;

  /* This code is copied from Owen's GDK code. */

  if (window->display->grab_motion_notify_time != 0)
    {
      /* == is really the right test, but I'm all for paranoia */
      if (window->display->grab_motion_notify_time <=
          event->xmotion.time)
        {
          meta_topic (META_DEBUG_RESIZING,
                      "Arrived at event with time %u (waiting for %u), using it\n",
                      (unsigned int)event->xmotion.time,
                      window->display->grab_motion_notify_time);
          window->display->grab_motion_notify_time = 0;
          return TRUE;
        }
      else
        return FALSE; /* haven't reached the saved timestamp yet */
    }

  esd.current_event = event;
  esd.count = 0;
  esd.last_time = 0;

  /* "useless" isn't filled in because the predicate never returns True */
  XCheckIfEvent (window->display->xdisplay,
                 &useless,
                 find_last_time_predicate,
                 (XPointer) &esd);
#ifdef WITH_VERBOSE_MODE
  if (esd.count > 0)
    meta_topic (META_DEBUG_RESIZING,
                "Will skip %d motion events and use the event with time %u\n",
                esd.count, (unsigned int) esd.last_time);
#endif
  if (esd.last_time == 0)
    return TRUE;
  else
    {
      /* Save this timestamp, and ignore all motion notify
       * until we get to the one with this stamp.
       */
      window->display->grab_motion_notify_time = esd.last_time;
      return FALSE;
    }
}

static void
update_tile_mode (MetaWindow *window)
{
  switch (window->tile_mode)
    {
      case META_TILE_LEFT:
      case META_TILE_RIGHT:
      case META_TILE_ULC:
      case META_TILE_LLC:
      case META_TILE_URC:
      case META_TILE_LRC:
      case META_TILE_TOP:
      case META_TILE_BOTTOM:
      case META_TILE_MAXIMIZE:
          if (!META_WINDOW_TILED_OR_SNAPPED (window))
              window->tile_mode = META_TILE_NONE;
          break;
    }
}

#ifdef HAVE_XSYNC
void
meta_window_update_sync_request_counter (MetaWindow *window,
                                         gint64      new_counter_value)
{
  gboolean needs_frame_drawn = FALSE;
  gboolean no_delay_frame = FALSE;

  if (window->extended_sync_request_counter && new_counter_value % 2 == 0)
    {
      needs_frame_drawn = TRUE;
      no_delay_frame = new_counter_value == window->sync_request_serial + 1;
    }

  window->sync_request_serial = new_counter_value;
  meta_compositor_set_updates_frozen (window->display->compositor, window,
                                      meta_window_updates_are_frozen (window));

  if (window == window->display->grab_window &&
      meta_grab_op_is_resizing (window->display->grab_op) &&
      new_counter_value >= window->sync_request_wait_serial &&
      (!window->extended_sync_request_counter || new_counter_value % 2 == 0) &&
      window->sync_request_timeout_id)
    {
      meta_topic (META_DEBUG_RESIZING,
                  "Alarm event received last motion x = %d y = %d\n",
                  window->display->grab_latest_motion_x,
                  window->display->grab_latest_motion_y);

      g_source_remove (window->sync_request_timeout_id);
      window->sync_request_timeout_id = 0;

      /* This means we are ready for another configure;
       * no pointer round trip here, to keep in sync */
      update_resize (window,
                     window->display->grab_last_user_action_was_snap,
                     window->display->grab_latest_motion_x,
                     window->display->grab_latest_motion_y,
                     TRUE);
    }

  /* If sync was previously disabled, turn it back on and hope
   * the application has come to its senses (maybe it was just
   * busy with a pagefault or a long computation).
   */
  window->disable_sync = FALSE;

  if (needs_frame_drawn)
    meta_compositor_queue_frame_drawn (window->display->compositor, window,
                                       no_delay_frame);
}
#endif /* HAVE_XSYNC */

LOCAL_SYMBOL void
meta_window_handle_mouse_grab_op_event (MetaWindow *window,
                                        XEvent     *event)
{
#ifdef HAVE_XSYNC
  if (event->type == (window->display->xsync_event_base + XSyncAlarmNotify))
    {
      meta_topic (META_DEBUG_RESIZING,
                  "Alarm event received last motion x = %d y = %d\n",
                  window->display->grab_latest_motion_x,
                  window->display->grab_latest_motion_y);

      /* If sync was previously disabled, turn it back on and hope
       * the application has come to its senses (maybe it was just
       * busy with a pagefault or a long computation).
       */
      window->disable_sync = FALSE;
      meta_window_destroy_sync_request_alarm (window);

      /* This means we are ready for another configure. */
      switch (window->display->grab_op)
        {
        case META_GRAB_OP_RESIZING_E:
        case META_GRAB_OP_RESIZING_W:
        case META_GRAB_OP_RESIZING_S:
        case META_GRAB_OP_RESIZING_N:
        case META_GRAB_OP_RESIZING_SE:
        case META_GRAB_OP_RESIZING_SW:
        case META_GRAB_OP_RESIZING_NE:
        case META_GRAB_OP_RESIZING_NW:
        case META_GRAB_OP_KEYBOARD_RESIZING_S:
        case META_GRAB_OP_KEYBOARD_RESIZING_N:
        case META_GRAB_OP_KEYBOARD_RESIZING_W:
        case META_GRAB_OP_KEYBOARD_RESIZING_E:
        case META_GRAB_OP_KEYBOARD_RESIZING_SE:
        case META_GRAB_OP_KEYBOARD_RESIZING_NE:
        case META_GRAB_OP_KEYBOARD_RESIZING_SW:
        case META_GRAB_OP_KEYBOARD_RESIZING_NW:
          /* no pointer round trip here, to keep in sync */
          update_resize (window,
                         window->display->grab_last_user_action_was_snap,
                         window->display->grab_latest_motion_x,
                         window->display->grab_latest_motion_y,
                         TRUE);
          break;

        default:
          break;
        }
    }
#endif /* HAVE_XSYNC */

  switch (event->type)
    {
    case ButtonRelease:
      meta_display_check_threshold_reached (window->display,
                                            event->xbutton.x_root,
                                            event->xbutton.y_root);
      /* If the user was snap moving then ignore the button release
       * because they may have let go of shift before releasing the
       * mouse button and they almost certainly do not want a
       * non-snapped movement to occur from the button release.
       */
      if (!window->display->grab_last_user_action_was_snap)
        {
          if (meta_grab_op_is_moving (window->display->grab_op))
            {
              if (window->tile_mode != META_TILE_NONE &&
                  meta_window_mouse_on_edge (window,
                                             event->xbutton.x_root,
                                             event->xbutton.y_root)) {
                  window->custom_snap_size = FALSE;
                  if (window->tile_mode == META_TILE_MAXIMIZE)
                    meta_window_maximize(window, META_MAXIMIZE_VERTICAL | META_MAXIMIZE_HORIZONTAL);
                  else
                    meta_window_real_tile (window, FALSE);
              }
              else if (event->xbutton.root == window->screen->xroot)
                  update_move (window,
                               event->xbutton.state & ShiftMask,
                               event->xbutton.state & get_mask_from_snap_keysym (window),
                               event->xbutton.x_root, event->xbutton.y_root);
              if (meta_prefs_get_edge_tiling ())
                  meta_screen_tile_hud_update (window->screen, FALSE, TRUE);
            }
          else if (meta_grab_op_is_resizing (window->display->grab_op))
            {
              if (event->xbutton.root == window->screen->xroot)
                update_resize (window,
                               event->xbutton.state & ShiftMask,
                               event->xbutton.x_root,
                               event->xbutton.y_root,
                               TRUE);
            }

          /* If a tiled window has been dragged free with a
           * mouse resize without snapping back to the tiled
           * state, it will end up with an inconsistent tile
           * mode on mouse release; cleaning the mode earlier
           * would break the ability to snap back to the tiled
           * state, so we wait until mouse release.
           */
          if (window->tile_type == META_WINDOW_TILE_TYPE_NONE)
            update_tile_mode (window);
        }

      window->maybe_retile_maximize = FALSE;
      meta_display_end_grab_op (window->display, event->xbutton.time);
      break;

    case MotionNotify:
      meta_display_check_threshold_reached (window->display,
                                            event->xmotion.x_root,
                                            event->xmotion.y_root);
      if (meta_grab_op_is_moving (window->display->grab_op))
        {
          if (event->xmotion.root == window->screen->xroot)
            {
              if (check_use_this_motion_notify (window,
                                                event))
                update_move (window,
                             event->xmotion.state & ShiftMask,
                             event->xmotion.state & get_mask_from_snap_keysym (window),
                             event->xmotion.x_root,
                             event->xmotion.y_root);
            }
        }
      else if (meta_grab_op_is_resizing (window->display->grab_op))
        {
          if (event->xmotion.root == window->screen->xroot)
            {
              if (check_use_this_motion_notify (window,
                                                event))
                update_resize (window,
                               event->xmotion.state & ShiftMask,
                               event->xmotion.x_root,
                               event->xmotion.y_root,
                               FALSE);
            }
        }
      break;

    default:
      break;
    }
}

LOCAL_SYMBOL void
meta_window_handle_keyboard_grab_op_event (MetaWindow *window,
                                           XEvent     *event)
{
  switch (event->type)
    {
    case KeyPress:
    case KeyRelease:
      meta_display_check_threshold_reached (window->display,
                                            event->xmotion.x_root,
                                            event->xmotion.y_root);
      if (window->display->grab_op == META_GRAB_OP_MOVING)
        {
          if (event->xmotion.root == window->screen->xroot)
            {
              if (check_use_this_motion_notify (window,
                                                event)) {
                unsigned int *mod_set = meta_prefs_get_snap_modifier ();
                KeySym keysym = XkbKeycodeToKeysym (window->display->xdisplay, event->xkey.keycode, 0, 0);
                if (mod_set[0] != 0)
                {
                    gboolean snap = FALSE;
                    if (event->type == KeyPress && (keysym == mod_set[0] ||
                                                    keysym == mod_set[1]))
                        snap = TRUE;
                    update_move (window,
                                 event->xmotion.state & ShiftMask,
                                 snap,
                                 event->xmotion.x_root,
                                 event->xmotion.y_root);
                }
              }
            }
        }
      break;
    default:
      break;
    }
}

LOCAL_SYMBOL void
meta_window_set_gravity (MetaWindow *window,
                         int         gravity)
{
  XSetWindowAttributes attrs;

  meta_verbose ("Setting gravity of %s to %d\n", window->desc, gravity);

  attrs.win_gravity = gravity;

  meta_error_trap_push (window->display);

  XChangeWindowAttributes (window->display->xdisplay,
                           window->xwindow,
                           CWWinGravity,
                           &attrs);

  meta_error_trap_pop (window->display);
}

static void
get_work_area_monitor (MetaWindow    *window,
                       MetaRectangle *area,
                       int            which_monitor)
{
  GList *tmp;

  g_assert (which_monitor >= 0);

  /* Initialize to the whole monitor */
  *area = window->screen->monitor_infos[which_monitor].rect;

  tmp = meta_window_get_workspaces (window);
  while (tmp != NULL)
    {
      MetaRectangle workspace_work_area;
      meta_workspace_get_work_area_for_monitor (tmp->data,
                                                which_monitor,
                                                &workspace_work_area);
      meta_rectangle_intersect (area,
                                &workspace_work_area,
                                area);
      tmp = tmp->next;
    }

  meta_topic (META_DEBUG_WORKAREA,
              "Window %s monitor %d has work area %d,%d %d x %d\n",
              window->desc, which_monitor,
              area->x, area->y, area->width, area->height);
}

LOCAL_SYMBOL void
meta_window_get_work_area_current_monitor (MetaWindow    *window,
                                           MetaRectangle *area)
{
  const MetaMonitorInfo *monitor = NULL;
  monitor = meta_screen_get_monitor_for_window (window->screen,
                                                window);

  meta_window_get_work_area_for_monitor (window,
                                         monitor->number,
                                         area);
}

LOCAL_SYMBOL void
meta_window_get_work_area_for_monitor (MetaWindow    *window,
                                       int            which_monitor,
                                       MetaRectangle *area)
{
  g_return_if_fail (which_monitor >= 0);

  get_work_area_monitor (window,
                         area,
                         which_monitor);
}

LOCAL_SYMBOL void
meta_window_get_work_area_all_monitors (MetaWindow    *window,
                                        MetaRectangle *area)
{
  GList *tmp;

  /* Initialize to the whole screen */
  *area = window->screen->rect;

  tmp = meta_window_get_workspaces (window);
  while (tmp != NULL)
    {
      MetaRectangle workspace_work_area;
      meta_workspace_get_work_area_all_monitors (tmp->data,
                                                 &workspace_work_area);
      meta_rectangle_intersect (area,
                                &workspace_work_area,
                                area);
      tmp = tmp->next;
    }

  meta_topic (META_DEBUG_WORKAREA,
              "Window %s has whole-screen work area %d,%d %d x %d\n",
              window->desc, area->x, area->y, area->width, area->height);
}

LOCAL_SYMBOL void
meta_window_get_tile_threshold_area_for_mode (MetaWindow    *window,
                                              MetaRectangle  work_area,
                                              MetaTileMode   mode,
                                              MetaRectangle *tile_area,
                                              gint           zone_width)
{
  int tile_monitor_number;

  g_return_if_fail (mode != META_TILE_NONE);

  if (window != NULL) {
      tile_monitor_number = meta_window_get_current_tile_monitor_number(window);
      meta_window_get_work_area_for_monitor (window, tile_monitor_number, tile_area);
  } else {
    tile_area->x = work_area.x;
    tile_area->y = work_area.y;
    tile_area->height = work_area.height;
    tile_area->width = work_area.width;
  }

  switch (mode) {
      case META_TILE_LEFT:
          tile_area->width = zone_width;
          tile_area->y = tile_area->y + zone_width;
          tile_area->height = tile_area->height - (2 * zone_width);
          break;
      case META_TILE_RIGHT:
          tile_area->x = tile_area->width - zone_width;
          tile_area->width = zone_width;
          tile_area->y = tile_area->y + zone_width;
          tile_area->height = tile_area->height - (2 * zone_width);
          break;
      case META_TILE_ULC:
          tile_area->width = zone_width;
          tile_area->height = zone_width;
          break;
      case META_TILE_LLC:
          tile_area->y = tile_area->height - zone_width;
          tile_area->width = zone_width;
          tile_area->height = zone_width;
          break;
      case META_TILE_URC:
          tile_area->x = tile_area->width - zone_width;
          tile_area->width = zone_width;
          tile_area->height = zone_width;
          break;
      case META_TILE_LRC:
          tile_area->x = tile_area->width - zone_width;
          tile_area->width = zone_width;
          tile_area->y = tile_area->height - zone_width;
          tile_area->height = zone_width;
          break;
      case META_TILE_TOP:
      case META_TILE_MAXIMIZE:
          tile_area->height = zone_width;
          tile_area->x = tile_area->x + zone_width;
          tile_area->width = tile_area->width - (2 * zone_width);
          break;
      case META_TILE_BOTTOM:
          tile_area->y = tile_area->height - zone_width;
          tile_area->height = zone_width;
          tile_area->x = tile_area->x + zone_width;
          tile_area->width = tile_area->width - (2 * zone_width);
          break;
      default:
          break;
  }
}

int
meta_window_get_current_tile_monitor_number (MetaWindow *window)
{
    int tile_monitor_number = window->tile_monitor_number;

    if (tile_monitor_number < 0)
    {
        meta_warning ("%s called with an invalid monitor number, using 0 instead\n", G_STRFUNC);
        tile_monitor_number = 0;
    }

    return tile_monitor_number;
}

LOCAL_SYMBOL void
meta_window_get_current_tile_area (MetaWindow    *window,
                                   MetaRectangle *tile_area)
{
  int tile_monitor_number;

  g_return_if_fail (window->tile_mode != META_TILE_NONE);

  tile_monitor_number = meta_window_get_current_tile_monitor_number (window);

  meta_window_get_work_area_for_monitor (window, tile_monitor_number, tile_area);

  if (window->tile_mode == META_TILE_LEFT  ||
      window->tile_mode == META_TILE_RIGHT)
    tile_area->width /= 2;

  if (window->tile_mode == META_TILE_RIGHT)
    tile_area->x += tile_area->width;

  if (window->tile_mode == META_TILE_ULC) {
    tile_area->width /= 2;
    tile_area->height /= 2;
  }

  if (window->tile_mode == META_TILE_LLC) {
    tile_area->width /= 2;
    tile_area->height /= 2;
    tile_area->y += tile_area->height;
  }

  if (window->tile_mode == META_TILE_URC) {
    tile_area->width /= 2;
    tile_area->height /= 2;
    tile_area->x += tile_area->width;
  }

  if (window->tile_mode == META_TILE_LRC) {
    tile_area->width /= 2;
    tile_area->height /= 2;
    tile_area->x += tile_area->width;
    tile_area->y += tile_area->height;
  }

  if (window->tile_mode == META_TILE_TOP ||
      window->tile_mode == META_TILE_BOTTOM)
    tile_area->height /= 2;

  if (window->tile_mode == META_TILE_BOTTOM)
    tile_area->y += tile_area->height;
}

LOCAL_SYMBOL gboolean
meta_window_same_application (MetaWindow *window,
                              MetaWindow *other_window)
{
  MetaGroup *group       = meta_window_get_group (window);
  MetaGroup *other_group = meta_window_get_group (other_window);

  return
    group!=NULL &&
    other_group!=NULL &&
    group==other_group;
}

/* Generally meta_window_same_application() is a better idea
 * of "sameness", since it handles the case where multiple apps
 * want to look like the same app or the same app wants to look
 * like multiple apps, but in the case of workarounds for legacy
 * applications (which likely aren't setting the group properly
 * anyways), it may be desirable to check this as well.
 */
static gboolean
meta_window_same_client (MetaWindow *window,
                         MetaWindow *other_window)
{
  int resource_mask = window->display->xdisplay->resource_mask;

  return ((window->xwindow & ~resource_mask) ==
          (other_window->xwindow & ~resource_mask));
}

/**
 * meta_window_is_client_decorated:
 *
 * Check if if the window has decorations drawn by the client.
 * (window->decorated refers only to whether we should add decorations)
 */
gboolean
meta_window_is_client_decorated (MetaWindow *window)
{
  /* Currently the implementation here is hackish -
   * has_custom_frame_extents() is set if _GTK_FRAME_EXTENTS is set
   * to any value even 0. GTK+ always sets _GTK_FRAME_EXTENTS for
   * client-side-decorated window, even if the value is 0 because
   * the window is maxized and has no invisible borders or shadows.
   */
  return window->has_custom_frame_extents;
}

void
meta_window_extend_by_frame (MetaWindow              *window,
                             MetaRectangle           *rect,
                             const MetaFrameBorders  *borders)
{
  if (window->frame)
    {
      rect->x -= borders->visible.left;
      rect->y -= borders->visible.top;
      rect->width  += borders->visible.left + borders->visible.right;
      rect->height += borders->visible.top + borders->visible.bottom;
    }
  else if (meta_window_is_client_decorated (window))
    {
      const GtkBorder *extents = &window->custom_frame_extents;
      rect->x += extents->left;
      rect->y += extents->top;
      rect->width -= extents->left + extents->right;
      rect->height -= extents->top + extents->bottom;
    }
}

void
meta_window_unextend_by_frame (MetaWindow              *window,
                               MetaRectangle           *rect,
                               const MetaFrameBorders  *borders)
{
  if (window->frame)
    {
      rect->x += borders->visible.left;
      rect->y += borders->visible.top;
      rect->width  -= borders->visible.left + borders->visible.right;
      rect->height -= borders->visible.top + borders->visible.bottom;
    }
  else if (meta_window_is_client_decorated (window))
    {
      const GtkBorder *extents = &window->custom_frame_extents;
      rect->x -= extents->left;
      rect->y -= extents->top;
      rect->width += extents->left + extents->right;
      rect->height += extents->top + extents->bottom;
    }
}

LOCAL_SYMBOL void
meta_window_refresh_resize_popup (MetaWindow *window)
{
  if (window->display->grab_op == META_GRAB_OP_NONE)
    return;

  if (window->display->grab_window != window)
    return;

  switch (window->display->grab_op)
    {
    case META_GRAB_OP_RESIZING_SE:
    case META_GRAB_OP_RESIZING_S:
    case META_GRAB_OP_RESIZING_SW:
    case META_GRAB_OP_RESIZING_N:
    case META_GRAB_OP_RESIZING_NE:
    case META_GRAB_OP_RESIZING_NW:
    case META_GRAB_OP_RESIZING_W:
    case META_GRAB_OP_RESIZING_E:
    case META_GRAB_OP_KEYBOARD_RESIZING_UNKNOWN:
    case META_GRAB_OP_KEYBOARD_RESIZING_S:
    case META_GRAB_OP_KEYBOARD_RESIZING_N:
    case META_GRAB_OP_KEYBOARD_RESIZING_W:
    case META_GRAB_OP_KEYBOARD_RESIZING_E:
    case META_GRAB_OP_KEYBOARD_RESIZING_SE:
    case META_GRAB_OP_KEYBOARD_RESIZING_NE:
    case META_GRAB_OP_KEYBOARD_RESIZING_SW:
    case META_GRAB_OP_KEYBOARD_RESIZING_NW:
      break;

    default:
      /* Not resizing */
      return;
    }

  if (window->display->grab_resize_popup == NULL)
    {
      gint scale;

      scale = meta_prefs_get_ui_scale ();

      if (window->size_hints.width_inc > scale ||
          window->size_hints.height_inc > scale)
        {
          window->display->grab_resize_popup =
            meta_ui_resize_popup_new (window->display->xdisplay,
                                      window->screen->number);
        }
    }

  if (window->display->grab_resize_popup != NULL)
    {
      MetaRectangle rect;

      meta_window_get_client_root_coords (window, &rect);

      meta_ui_resize_popup_set (window->display->grab_resize_popup,
                                rect,
                                window->size_hints.base_width,
                                window->size_hints.base_height,
                                window->size_hints.width_inc,
                                window->size_hints.height_inc);

      meta_ui_resize_popup_set_showing (window->display->grab_resize_popup,
                                        TRUE);
    }
}

/**
 * meta_window_foreach_transient:
 * @window: a #MetaWindow
 * @func: (scope call) (closure user_data): Called for each window which is a transient of @window (transitively)
 * @user_data: User data
 *
 * Call @func for every window which is either transient for @window, or is
 * a transient of a window which is in turn transient for @window.
 * The order of window enumeration is not defined.
 *
 * Iteration will stop if @func at any point returns %FALSE.
 */
void
meta_window_foreach_transient (MetaWindow            *window,
                               MetaWindowForeachFunc  func,
                               void                  *user_data)
{
  GSList *windows;
  GSList *tmp;

  windows = meta_display_list_windows (window->display, META_LIST_DEFAULT);

  tmp = windows;
  while (tmp != NULL)
    {
      MetaWindow *transient = tmp->data;

      if (meta_window_is_ancestor_of_transient (window, transient))
        {
          if (!(* func) (transient, user_data))
            break;
        }

      tmp = tmp->next;
    }

  g_slist_free (windows);
}

/**
 * meta_window_foreach_ancestor:
 * @window: a #MetaWindow
 * @func: (scope call) (closure user_data): Called for each window which is a transient parent of @window
 * @user_data: User data
 *
 * If @window is transient, call @func with the window for which it's transient,
 * repeatedly until either we find a non-transient window, or @func returns %FALSE.
 */
void
meta_window_foreach_ancestor (MetaWindow            *window,
                              MetaWindowForeachFunc  func,
                              void                  *user_data)
{
  MetaWindow *w;

  w = window;
  do
    {
      if (w->xtransient_for == None ||
          w->transient_parent_is_root_window)
        break;

      w = meta_display_lookup_x_window (w->display, w->xtransient_for);
    }
  while (w && (* func) (w, user_data));
}

typedef struct
{
  MetaWindow *ancestor;
  gboolean found;
} FindAncestorData;

static gboolean
find_ancestor_func (MetaWindow *window,
                    void       *data)
{
  FindAncestorData *d = data;

  if (window == d->ancestor)
    {
      d->found = TRUE;
      return FALSE;
    }

  return TRUE;
}

/**
 * meta_window_is_ancestor_of_transient:
 * @window: a #MetaWindow
 * @transient: a #MetaWindow
 *
 * The function determines whether @window is an ancestor of @transient; it does
 * so by traversing the @transient's ancestors until it either locates @window
 * or reaches an ancestor that is not transient.
 *
 * Return Value: %TRUE if window is an ancestor of transient.
 */
gboolean
meta_window_is_ancestor_of_transient (MetaWindow *window,
                                      MetaWindow *transient)
{
  FindAncestorData d;

  d.ancestor = window;
  d.found = FALSE;

  meta_window_foreach_ancestor (transient, find_ancestor_func, &d);

  return d.found;
}

/* Warp pointer to location appropriate for grab,
 * return root coordinates where pointer ended up.
 */
static gboolean
warp_grab_pointer (MetaWindow          *window,
                   MetaGrabOp           grab_op,
                   int                 *x,
                   int                 *y)
{
  MetaRectangle  rect;
  MetaDisplay   *display;

  display = window->display;

  /* We may not have done begin_grab_op yet, i.e. may not be in a grab
   */

  meta_window_get_outer_rect (window, &rect);

  switch (grab_op)
    {
      case META_GRAB_OP_KEYBOARD_MOVING:
      case META_GRAB_OP_KEYBOARD_RESIZING_UNKNOWN:
        *x = rect.width / 2;
        *y = rect.height / 2;
        break;

      case META_GRAB_OP_KEYBOARD_RESIZING_S:
        *x = rect.width / 2;
        *y = rect.height - 1;
        break;

      case META_GRAB_OP_KEYBOARD_RESIZING_N:
        *x = rect.width / 2;
        *y = 0;
        break;

      case META_GRAB_OP_KEYBOARD_RESIZING_W:
        *x = 0;
        *y = rect.height / 2;
        break;

      case META_GRAB_OP_KEYBOARD_RESIZING_E:
        *x = rect.width - 1;
        *y = rect.height / 2;
        break;

      case META_GRAB_OP_KEYBOARD_RESIZING_SE:
        *x = rect.width - 1;
        *y = rect.height - 1;
        break;

      case META_GRAB_OP_KEYBOARD_RESIZING_NE:
        *x = rect.width - 1;
        *y = 0;
        break;

      case META_GRAB_OP_KEYBOARD_RESIZING_SW:
        *x = 0;
        *y = rect.height - 1;
        break;

      case META_GRAB_OP_KEYBOARD_RESIZING_NW:
        *x = 0;
        *y = 0;
        break;

      default:
        return FALSE;
    }

  *x += rect.x;
  *y += rect.y;

  /* Avoid weird bouncing at the screen edge; see bug 154706 */
  *x = CLAMP (*x, 0, window->screen->rect.width-1);
  *y = CLAMP (*y, 0, window->screen->rect.height-1);

  meta_error_trap_push_with_return (display);

  meta_topic (META_DEBUG_WINDOW_OPS,
              "Warping pointer to %d,%d with window at %d,%d\n",
              *x, *y, rect.x, rect.y);

  /* Need to update the grab positions so that the MotionNotify and other
   * events generated by the XWarpPointer() call below don't cause complete
   * funkiness.  See bug 124582 and bug 122670.
   */
  display->grab_anchor_root_x = *x;
  display->grab_anchor_root_y = *y;
  display->grab_latest_motion_x = *x;
  display->grab_latest_motion_y = *y;
  meta_window_get_client_root_coords (window,
                                      &display->grab_anchor_window_pos);

  XWarpPointer (display->xdisplay,
                None,
                window->screen->xroot,
                0, 0, 0, 0,
                *x, *y);

  if (meta_error_trap_pop_with_return (display) != Success)
    {
      meta_verbose ("Failed to warp pointer for window %s\n",
                    window->desc);
      return FALSE;
    }

  return TRUE;
}

LOCAL_SYMBOL void
meta_window_begin_grab_op (MetaWindow *window,
                           MetaGrabOp  op,
                           gboolean    frame_action,
                           guint32     timestamp)
{
  int x, y;

  warp_grab_pointer (window,
                     op, &x, &y);

  meta_display_begin_grab_op (window->display,
                              window->screen,
                              window,
                              op,
                              FALSE,
                              frame_action,
                              0 /* button */,
                              0,
                              timestamp,
                              x, y);
}

LOCAL_SYMBOL void
meta_window_update_keyboard_resize (MetaWindow *window,
                                    gboolean    update_cursor)
{
  int x, y;

  warp_grab_pointer (window,
                     window->display->grab_op,
                     &x, &y);

  if (update_cursor)
    {
      guint32 timestamp;
      /* FIXME: Using CurrentTime is really bad mojo */
      timestamp = CurrentTime;
      meta_display_set_grab_op_cursor (window->display,
                                       NULL,
                                       window->display->grab_op,
                                       TRUE,
                                       window->display->grab_xwindow,
                                       timestamp);
    }
}

LOCAL_SYMBOL void
meta_window_update_keyboard_move (MetaWindow *window)
{
  int x, y;

  warp_grab_pointer (window,
                     window->display->grab_op,
                     &x, &y);
}

LOCAL_SYMBOL void
meta_window_update_layer (MetaWindow *window)
{
  MetaGroup *group;

  meta_stack_freeze (window->screen->stack);
  group = meta_window_get_group (window);
  if (group)
    meta_group_update_layers (group);
  else
    meta_stack_update_layer (window->screen->stack, window);
  meta_stack_thaw (window->screen->stack);
}

/* ensure_mru_position_after ensures that window appears after
 * below_this_one in the active_workspace's mru_list (i.e. it treats
 * window as having been less recently used than below_this_one)
 */
static void
ensure_mru_position_after (MetaWindow *window,
                           MetaWindow *after_this_one)
{
  /* This is sort of slow since it runs through the entire list more
   * than once (especially considering the fact that we expect the
   * windows of interest to be the first two elements in the list),
   * but it doesn't matter while we're only using it on new window
   * map.
   */

  GList* active_mru_list;
  GList* window_position;
  GList* after_this_one_position;

  active_mru_list         = window->screen->active_workspace->mru_list;
  after_this_one_position = g_list_find (active_mru_list, after_this_one);

  /* after_this_one_position is NULL when we switch workspaces, but in
   * that case we don't need to do any MRU shuffling so we can simply
   * return.
   */
  if (after_this_one_position == NULL)
    return;

  window_position         = g_list_find (active_mru_list, window);
  if (g_list_length (window_position) > g_list_length (after_this_one_position))
    {
      window->screen->active_workspace->mru_list =
        g_list_delete_link (window->screen->active_workspace->mru_list,
                            window_position);

      window->screen->active_workspace->mru_list =
        g_list_insert_before (window->screen->active_workspace->mru_list,
                              after_this_one_position->next,
                              window);
    }
}

LOCAL_SYMBOL void
meta_window_stack_just_below (MetaWindow *window,
                              MetaWindow *below_this_one)
{
  g_return_if_fail (window         != NULL);
  g_return_if_fail (below_this_one != NULL);

  if (window->stack_position > below_this_one->stack_position)
    {
      meta_topic (META_DEBUG_STACK,
                  "Setting stack position of window %s to %d (making it below window %s).\n",
                  window->desc,
                  below_this_one->stack_position,
                  below_this_one->desc);
      meta_window_set_stack_position (window, below_this_one->stack_position);
    }
  else
    {
      meta_topic (META_DEBUG_STACK,
                  "Window %s  was already below window %s.\n",
                  window->desc, below_this_one->desc);
    }
}

void
meta_window_stack_just_above (MetaWindow *window,
                              MetaWindow *above_this_one)
{
  g_return_if_fail (window         != NULL);
  g_return_if_fail (above_this_one != NULL);

  if (window->stack_position < above_this_one->stack_position)
    {
      meta_topic (META_DEBUG_STACK,
                  "Setting stack position of window %s to %d (making it above window %s).\n",
                  window->desc,
                  above_this_one->stack_position,
                  above_this_one->desc);
      meta_window_set_stack_position (window, above_this_one->stack_position);
    }
  else
    {
      meta_topic (META_DEBUG_STACK,
                  "Window %s  was already above window %s.\n",
                  window->desc, above_this_one->desc);
    }
}

/**
 * meta_window_get_user_time:
 *
 * The user time represents a timestamp for the last time the user
 * interacted with this window.  Note this property is only available
 * for non-override-redirect windows.
 *
 * The property is set by Muffin initially upon window creation,
 * and updated thereafter on input events (key and button presses) seen by Muffin,
 * client updates to the _NET_WM_USER_TIME property (if later than the current time)
 * and when focusing the window.
 *
 * Returns: The last time the user interacted with this window.
 */
guint32
meta_window_get_user_time (MetaWindow *window)
{
  return window->net_wm_user_time;
}

LOCAL_SYMBOL void
meta_window_set_user_time (MetaWindow *window,
                           guint32     timestamp)
{
  /* FIXME: If Soeren's suggestion in bug 151984 is implemented, it will allow
   * us to sanity check the timestamp here and ensure it doesn't correspond to
   * a future time.
   */

  g_return_if_fail (!window->override_redirect);

  /* Only update the time if this timestamp is newer... */
  if (window->net_wm_user_time_set &&
      XSERVER_TIME_IS_BEFORE (timestamp, window->net_wm_user_time))
    {
      meta_topic (META_DEBUG_STARTUP,
                  "Window %s _NET_WM_USER_TIME not updated to %u, because it "
                  "is less than %u\n",
                  window->desc, timestamp, window->net_wm_user_time);
    }
  else
    {
      meta_topic (META_DEBUG_STARTUP,
                  "Window %s has _NET_WM_USER_TIME of %u\n",
                  window->desc, timestamp);
      window->net_wm_user_time_set = TRUE;
      window->net_wm_user_time = timestamp;
      if (XSERVER_TIME_IS_BEFORE (window->display->last_user_time, timestamp))
        window->display->last_user_time = timestamp;

      /* If this is a terminal, user interaction with it means the user likely
       * doesn't want to have focus transferred for now due to new windows.
       */
      if (meta_prefs_get_focus_new_windows () ==
               C_DESKTOP_FOCUS_NEW_WINDOWS_STRICT &&
          __window_is_terminal (window))
        window->display->allow_terminal_deactivation = FALSE;
    }

  g_object_notify (G_OBJECT (window), "user-time");
}

/**
 * meta_window_get_stable_sequence:
 * @window: A #MetaWindow
 *
 * The stable sequence number is a monotonicially increasing
 * unique integer assigned to each #MetaWindow upon creation.
 *
 * This number can be useful for sorting windows in a stable
 * fashion.
 *
 * Returns: Internal sequence number for this window
 */
guint32
meta_window_get_stable_sequence (MetaWindow *window)
{
  g_return_val_if_fail (META_IS_WINDOW (window), 0);

  return window->stable_sequence;
}

/* Sets the demands_attention hint on a window, but only
 * if it's at least partially obscured (see #305882).
 */
void
meta_window_set_demands_attention (MetaWindow *window)
{

  GList *stack;
  MetaRectangle candidate_rect, other_rect;
  MetaWindow *other_window;
  gboolean obscured;
  MetaWorkspace *workspace;

  if (window->wm_state_demands_attention)
    return;

  obscured = FALSE;
  stack = window->screen->stack->sorted;
  workspace = window->screen->active_workspace;

  if (workspace!=window->workspace)
    {
      /* windows on other workspaces are necessarily obscured */
      obscured = TRUE;
    }
  else if (window->minimized)
    {
      obscured = TRUE;
    }
  else
    {
      meta_window_get_outer_rect (window, &candidate_rect);

      /* The stack is sorted with the top windows first. */

      while (stack != NULL && stack->data != window)
        {
          other_window = stack->data;
          stack = stack->next;

          if (other_window->on_all_workspaces ||
              window->on_all_workspaces ||
              other_window->workspace == window->workspace)
            {
              meta_window_get_outer_rect (other_window, &other_rect);

              if (meta_rectangle_overlap (&candidate_rect, &other_rect))
                {
                  obscured = TRUE;
                  break;
                }
            }
        }
    }

  if (obscured)
    {
      meta_topic (META_DEBUG_WINDOW_OPS,
                  "Marking %s as needing attention\n",
                  window->desc);

      window->wm_state_demands_attention = TRUE;
      set_net_wm_state (window);
      g_object_notify (G_OBJECT (window), "demands-attention");
      g_signal_emit_by_name (window->display, "window-demands-attention",
                             window);
    }
#ifdef WITH_VERBOSE_MODE
  else
    {
      /* If the window's in full view, there's no point setting the flag. */

      meta_topic (META_DEBUG_WINDOW_OPS,
                 "Not marking %s as needing attention because "
                 "it's in full view\n",
                 window->desc);
    }
#endif
}

/**
 * meta_window_is_demanding_attention:
 * @window: A #MetaWindow
 *
 * Returns true if window has the demands-attention flag set.
 *
 * Return value: %TRUE if wm_state_demands_attention is set.
 */
gboolean
meta_window_is_demanding_attention (MetaWindow *window)
{
  return window->wm_state_demands_attention;
}

/**
 * meta_window_is_urgent:
 * @window: A #MetaWindow
 *
 * Returns true if window has the urgent hint set.
 *
 * Return value: %TRUE if wm_hints_urgent is set.
 */
gboolean
meta_window_is_urgent (MetaWindow *window)
{
  return window->wm_hints_urgent;
}

void
meta_window_unset_demands_attention (MetaWindow *window)
{
  meta_topic (META_DEBUG_WINDOW_OPS,
      "Marking %s as not needing attention\n", window->desc);

  if (window->wm_state_demands_attention)
    {
      window->wm_state_demands_attention = FALSE;
      set_net_wm_state (window);
      g_object_notify (G_OBJECT (window), "demands-attention");
    }
}

/**
 * meta_window_get_frame: (skip)
 *
 */
MetaFrame *
meta_window_get_frame (MetaWindow *window)
{
  return window->frame;
}

/**
 * meta_window_appears_focused:
 * @window: a #MetaWindow
 *
 * Determines if the window should be drawn with a focused appearance. This is
 * true for focused windows but also true for windows with a focused modal
 * dialog attached.
 *
 * Return value: %TRUE if the window should be drawn with a focused frame
 */
gboolean
meta_window_appears_focused (MetaWindow *window)
{
  return window->has_focus || (window->attached_focus_window != NULL);
}

gboolean
meta_window_has_focus (MetaWindow *window)
{
  return window->has_focus;
}

gboolean
meta_window_is_shaded (MetaWindow *window)
{
  return window->shaded;
}

/**
 * meta_window_is_override_redirect:
 * @window: A #MetaWindow
 *
 * Returns if this window isn't managed by muffin; it will
 * control its own positioning and muffin won't draw decorations
 * among other things.  In X terminology this is "override redirect".
 */
gboolean
meta_window_is_override_redirect (MetaWindow *window)
{
  return window->override_redirect;
}

/**
 * meta_window_is_skip_taskbar:
 * @window: A #MetaWindow
 *
 * Gets whether this window should be ignored by task lists.
 *
 * Return value: %TRUE if the skip bar hint is set.
 */
gboolean
meta_window_is_skip_taskbar (MetaWindow *window)
{
  g_return_val_if_fail (META_IS_WINDOW (window), FALSE);

  return window->skip_taskbar;
}

gboolean
meta_window_is_interesting (MetaWindow *window)
{
    if (window->override_redirect
      || window->skip_taskbar)
    return FALSE;

  switch (window->type)
    {
      /* Definitely ignore these. */
      case META_WINDOW_DESKTOP:
      case META_WINDOW_DOCK:
      case META_WINDOW_SPLASHSCREEN:
      /* Should have already been handled by override_redirect above,
       * but explicitly list here so we get the "unhandled enum"
       * warning if in the future anything is added.*/
      case META_WINDOW_DROPDOWN_MENU:
      case META_WINDOW_POPUP_MENU:
      case META_WINDOW_TOOLTIP:
      case META_WINDOW_NOTIFICATION:
      case META_WINDOW_COMBO:
      case META_WINDOW_DND:
      case META_WINDOW_OVERRIDE_OTHER:
        return FALSE;
      case META_WINDOW_NORMAL:
      case META_WINDOW_DIALOG:
      case META_WINDOW_MODAL_DIALOG:
      case META_WINDOW_MENU:
      case META_WINDOW_TOOLBAR:
      case META_WINDOW_UTILITY:
        break;
      default:
        g_warning ("meta_window_is_interesting: default reached");
      break;
    }

  return TRUE;
}

/**
 * meta_window_get_rect:
 * @window: a #MetaWindow
 *
 * Gets the rectangle that bounds @window, ignoring any window decorations.
 *
 * Return value: (transfer none): the #MetaRectangle for the window
 */
MetaRectangle *
meta_window_get_rect (MetaWindow *window)
{
  return &window->rect;
}

/**
 * meta_window_get_screen:
 * @window: a #MetaWindow
 *
 * Gets the #MetaScreen that the window is on.
 *
 * Return value: (transfer none): the #MetaScreen for the window
 */
MetaScreen *
meta_window_get_screen (MetaWindow *window)
{
  return window->screen;
}

/**
 * meta_window_get_display:
 * @window: A #MetaWindow
 *
 * Returns: (transfer none): The display for @window
 */
MetaDisplay *
meta_window_get_display (MetaWindow *window)
{
  return window->display;
}

/**
 * meta_window_get_xwindow:
 * @window: A #MetaWindow
 *
 * Returns: The Window id of the @window
 * note - we return unsigned long because Window
 * Can't be introspected (but Window *is* a ulong)
 *
 */
unsigned long
meta_window_get_xwindow (MetaWindow *window)
{
  return window->xwindow;
}

MetaWindowType
meta_window_get_window_type (MetaWindow *window)
{
  return window->type;
}

/**
 * meta_window_get_window_type_atom: (skip)
 * @window: a #MetaWindow
 *
 * Gets the X atom from the _NET_WM_WINDOW_TYPE property used by the
 * application to set the window type. (Note that this is constrained
 * to be some value that Muffin recognizes - a completely unrecognized
 * type atom will be returned as None.)
 *
 * Return value: the raw X atom for the window type, or None
 */
Atom
meta_window_get_window_type_atom (MetaWindow *window)
{
  return window->type_atom;
}

/**
 * meta_window_get_workspace:
 * @window: a #MetaWindow
 *
 * Gets the #MetaWorkspace that the window is currently displayed on.
 * If the window is on all workspaces, returns the currently active
 * workspace.
 *
 * Return value: (transfer none): the #MetaWorkspace for the window
 */
MetaWorkspace *
meta_window_get_workspace (MetaWindow *window)
{
  if (window->on_all_workspaces)
    return window->screen->active_workspace;

  return window->workspace;
}

gboolean
meta_window_is_on_all_workspaces (MetaWindow *window)
{
  return window->on_all_workspaces;
}

gboolean
meta_window_is_hidden (MetaWindow *window)
{
  return window->hidden;
}

const char *
meta_window_get_description (MetaWindow *window)
{
  if (!window)
    return NULL;

  return window->desc;
}

/**
 * meta_window_get_wm_class:
 * @window: a #MetaWindow
 *
 * Return the current value of the name part of WM_CLASS X property.
 */
const char *
meta_window_get_wm_class (MetaWindow *window)
{
  if (!window)
    return NULL;

  return window->res_class;
}

/**
 * meta_window_get_wm_class_instance:
 * @window: a #MetaWindow
 *
 * Return the current value of the instance part of WM_CLASS X property.
 */
const char *
meta_window_get_wm_class_instance (MetaWindow *window)
{
  if (!window)
    return NULL;

  return window->res_name;
}

/**
 * meta_window_get_gtk_application_id:
 * @window: a #MetaWindow
 *
 * Return value: (transfer none): the application ID
 **/
const char *
meta_window_get_gtk_application_id (MetaWindow *window)
{
  return window->gtk_application_id;
}

/**
 * meta_window_get_gtk_unique_bus_name:
 * @window: a #MetaWindow
 *
 * Return value: (transfer none): the unique name
 **/
const char *
meta_window_get_gtk_unique_bus_name (MetaWindow *window)
{
  return window->gtk_unique_bus_name;
}

/**
 * meta_window_get_gtk_application_object_path:
 * @window: a #MetaWindow
 *
 * Return value: (transfer none): the object path
 **/
const char *
meta_window_get_gtk_application_object_path (MetaWindow *window)
{
  return window->gtk_application_object_path;
}

/**
 * meta_window_get_gtk_window_object_path:
 * @window: a #MetaWindow
 *
 * Return value: (transfer none): the object path
 **/
const char *
meta_window_get_gtk_window_object_path (MetaWindow *window)
{
  return window->gtk_window_object_path;
}

/**
 * meta_window_get_gtk_app_menu_object_path:
 * @window: a #MetaWindow
 *
 * Return value: (transfer none): the object path
 **/
const char *
meta_window_get_gtk_app_menu_object_path (MetaWindow *window)
{
  return window->gtk_app_menu_object_path;
}

/**
 * meta_window_get_gtk_menubar_object_path:
 * @window: a #MetaWindow
 *
 * Return value: (transfer none): the object path
 **/
const char *
meta_window_get_gtk_menubar_object_path (MetaWindow *window)
{
  return window->gtk_menubar_object_path;
}

/**
 * meta_window_get_compositor_private:
 * @window: a #MetaWindow
 *
 * Gets the compositor's wrapper object for @window.
 *
 * Return value: (transfer none): the wrapper object.
 **/
GObject *
meta_window_get_compositor_private (MetaWindow *window)
{
  if (!window)
    return NULL;
  return window->compositor_private;
}

void
meta_window_set_compositor_private (MetaWindow *window, GObject *priv)
{
  if (!window)
    return;
  window->compositor_private = priv;
}

const char *
meta_window_get_role (MetaWindow *window)
{
  if (!window)
    return NULL;

  return window->role;
}

/**
 * meta_window_get_title:
 * @window: a #MetaWindow
 *
 * Returns the current title of the window.
 */
const char *
meta_window_get_title (MetaWindow *window)
{
  g_return_val_if_fail (META_IS_WINDOW (window), NULL);

  return window->title;
}

MetaStackLayer
meta_window_get_layer (MetaWindow *window)
{
  return window->layer;
}

/**
 * meta_window_get_transient_for:
 * @window: a #MetaWindow
 *
 * Returns the #MetaWindow for the window that is pointed to by the
 * WM_TRANSIENT_FOR hint on this window (see XGetTransientForHint()
 * or XSetTransientForHint()). Metacity keeps transient windows above their
 * parents. A typical usage of this hint is for a dialog that wants to stay
 * above its associated window.
 *
 * Return value: (transfer none): the window this window is transient for, or
 * %NULL if the WM_TRANSIENT_FOR hint is unset or does not point to a toplevel
 * window that Metacity knows about.
 */
MetaWindow *
meta_window_get_transient_for (MetaWindow *window)
{
  g_return_val_if_fail (META_IS_WINDOW (window), NULL);

  if (window->xtransient_for)
    return meta_display_lookup_x_window (window->display,
                                         window->xtransient_for);
  else
    return NULL;
}

/**
 * meta_window_get_transient_for_as_xid:
 * @window: a #MetaWindow
 *
 * Returns the XID of the window that is pointed to by the
 * WM_TRANSIENT_FOR hint on this window (see XGetTransientForHint()
 * or XSetTransientForHint()). Metacity keeps transient windows above their
 * parents. A typical usage of this hint is for a dialog that wants to stay
 * above its associated window.
 *
 * Return value: the window this window is transient for, or
 * None if the WM_TRANSIENT_FOR hint is unset.
 */
Window
meta_window_get_transient_for_as_xid (MetaWindow *window)
{
  return window->xtransient_for;
}

/**
 * meta_window_get_pid:
 * @window: a #MetaWindow
 *
 * Returns pid of the process that created this window, if known (obtained from
 * the _NET_WM_PID property).
 *
 * Return value: the pid, or -1 if not known.
 */
int
meta_window_get_pid (MetaWindow *window)
{
  g_return_val_if_fail (META_IS_WINDOW (window), -1);

  return window->net_wm_pid;
}

/**
 * meta_window_get_client_machine:
 * @window: a #MetaWindow
 *
 * Returns name of the client machine from which this windows was created,
 * if known (obtained from the WM_CLIENT_MACHINE property).
 *
 * Return value: (transfer none): the machine name, or NULL; the string is
 * owned by the window manager and should not be freed or modified by the
 * caller.
 */
const char *
meta_window_get_client_machine (MetaWindow *window)
{
  g_return_val_if_fail (META_IS_WINDOW (window), NULL);

  return window->wm_client_machine;
}

/**
 * meta_window_is_remote:
 * @window: a #MetaWindow
 *
 * Returns: %TRUE if this window originates from a host
 * different from the one running muffin.
 */
gboolean
meta_window_is_remote (MetaWindow *window)
{
  g_return_val_if_fail (META_IS_WINDOW (window), FALSE);

  if (window->wm_client_machine != NULL)
    return g_strcmp0 (window->wm_client_machine, window->display->hostname) != 0;
  return FALSE;
}

/**
 * meta_window_is_modal:
 * @window: a #MetaWindow
 *
 * Queries whether the window is in a modal state as described by the
 * _NET_WM_STATE protocol.
 *
 * Return value: TRUE if the window is in modal state.
 */
gboolean
meta_window_is_modal (MetaWindow *window)
{
  g_return_val_if_fail (META_IS_WINDOW (window), FALSE);

  return window->wm_state_modal;
}

/**
 * meta_window_get_muffin_hints:
 * @window: a #MetaWindow
 *
 * Gets the current value of the _MUFFIN_HINTS property.
 *
 * The purpose of the hints is to allow fine-tuning of the Window Manager and
 * Compositor behaviour on per-window basis, and is intended primarily for
 * hints that are plugin-specific.
 *
 * The property is a list of colon-separated key=value pairs. The key names for
 * any plugin-specific hints must be suitably namespaced to allow for shared
 * use; 'muffin-' key prefix is reserved for internal use, and must not be used
 * by plugins.
 *
 * Return value: (transfer none): the _MUFFIN_HINTS string, or %NULL if no hints
 * are set.
 */
const char *
meta_window_get_muffin_hints (MetaWindow *window)
{
  g_return_val_if_fail (META_IS_WINDOW (window), NULL);

  return window->muffin_hints;
}

/**
 * meta_window_get_frame_type:
 * @window: a #MetaWindow
 *
 * Gets the type of window decorations that should be used for this window.
 *
 * Return value: the frame type
 */
MetaFrameType
meta_window_get_frame_type (MetaWindow *window)
{
  MetaFrameType base_type = META_FRAME_TYPE_LAST;

  switch (window->type)
    {
    case META_WINDOW_NORMAL:
      base_type = META_FRAME_TYPE_NORMAL;
      break;

    case META_WINDOW_DIALOG:
      base_type = META_FRAME_TYPE_DIALOG;
      break;

    case META_WINDOW_MODAL_DIALOG:
      if (meta_window_is_attached_dialog (window))
        base_type = META_FRAME_TYPE_ATTACHED;
      else
        base_type = META_FRAME_TYPE_MODAL_DIALOG;
      break;

    case META_WINDOW_MENU:
      base_type = META_FRAME_TYPE_MENU;
      break;

    case META_WINDOW_UTILITY:
      base_type = META_FRAME_TYPE_UTILITY;
      break;

    case META_WINDOW_DESKTOP:
    case META_WINDOW_DOCK:
    case META_WINDOW_TOOLBAR:
    case META_WINDOW_SPLASHSCREEN:
    case META_WINDOW_DROPDOWN_MENU:
    case META_WINDOW_POPUP_MENU:
    case META_WINDOW_TOOLTIP:
    case META_WINDOW_NOTIFICATION:
    case META_WINDOW_COMBO:
    case META_WINDOW_DND:
    case META_WINDOW_OVERRIDE_OTHER:
      /* No frame */
      base_type = META_FRAME_TYPE_LAST;
      break;
    }

  if (base_type == META_FRAME_TYPE_LAST)
    {
      /* can't add border if undecorated */
      return META_FRAME_TYPE_LAST;
    }
  else if ((window->border_only && base_type != META_FRAME_TYPE_ATTACHED) ||
           (window->hide_titlebar_when_maximized && META_WINDOW_MAXIMIZED (window)))
    {
      /* override base frame type */
      return META_FRAME_TYPE_BORDER;
    }
  else
    {
      return base_type;
    }
}

/**
 * meta_window_get_frame_bounds:
 *
 * Gets a region representing the outer bounds of the window's frame.
 *
 * Return value: (transfer none) (allow-none): a #cairo_region_t
 *  holding the outer bounds of the window, or %NULL if the window
 *  doesn't have a frame.
 */
cairo_region_t *
meta_window_get_frame_bounds (MetaWindow *window)
{
  if (!window->frame_bounds)
    {
      if (window->frame)
        window->frame_bounds = meta_frame_get_frame_bounds (window->frame);
    }

  return window->frame_bounds;
}

/**
 * meta_window_is_attached_dialog:
 * @window: a #MetaWindow
 *
 * Tests if @window is should be attached to its parent window.
 * (If the "attach_modal_dialogs" option is not enabled, this will
 * always return %FALSE.)
 *
 * Return value: whether @window should be attached to its parent
 */
gboolean
meta_window_is_attached_dialog (MetaWindow *window)
{
  return window->attached;
}

/**
 * meta_window_get_tile_match:
 *
 * Returns the matching tiled window on the same monitory as @window. This is
 * the topmost tiled window in a complementary tile mode that is:
 *
 *  - on the same monitor;
 *  - on the same workspace;
 *  - spanning the remaining monitor width;
 *  - there is no 3rd window stacked between both tiled windows that's
 *    partially visible in the common edge.
 *
 * Return value: (transfer none) (allow-none): the matching tiled window or
 * %NULL if it doesn't exist.
 */
MetaWindow *
meta_window_get_tile_match (MetaWindow *window)
{
  return window->tile_match;
}

LOCAL_SYMBOL void
meta_window_compute_tile_match (MetaWindow *window)
{
  MetaWindow *match;
  MetaStack *stack;
  MetaTileMode match_tile_mode;

  window->tile_match = NULL;

  if (window->shaded || window->minimized)
    return;

  match_tile_mode = META_TILE_NONE;
  if (META_WINDOW_TILED_LEFT (window))
    match_tile_mode = META_TILE_RIGHT;
  else if (META_WINDOW_TILED_RIGHT (window))
    match_tile_mode = META_TILE_LEFT;
  else if (META_WINDOW_TILED_ULC (window))
    match_tile_mode = META_TILE_ULC;
  else if (META_WINDOW_TILED_LLC (window))
    match_tile_mode = META_TILE_LLC;
  else if (META_WINDOW_TILED_URC (window))
    match_tile_mode = META_TILE_URC;
  else if (META_WINDOW_TILED_LRC (window))
    match_tile_mode = META_TILE_LRC;
  else if (META_WINDOW_TILED_TOP (window))
    match_tile_mode = META_TILE_TOP;
  else if (META_WINDOW_TILED_BOTTOM (window))
    match_tile_mode = META_TILE_BOTTOM;
  else
    return;

  stack = window->screen->stack;

  for (match = meta_stack_get_top (stack);
       match;
       match = meta_stack_get_below (stack, match, FALSE))
    {
      if (!match->shaded &&
          !match->minimized &&
          match->tile_mode == match_tile_mode &&
          match->monitor == window->monitor &&
          meta_window_get_workspace (match) == meta_window_get_workspace (window))
        break;
    }

  if (match)
    {
      MetaWindow *above, *bottommost, *topmost;
      MetaRectangle above_rect, bottommost_rect, topmost_rect;

      if (meta_stack_windows_cmp (window->screen->stack, match, window) > 0)
        {
          topmost = match;
          bottommost = window;
        }
      else
        {
          topmost = window;
          bottommost = match;
        }

      meta_window_get_outer_rect (bottommost, &bottommost_rect);
      meta_window_get_outer_rect (topmost, &topmost_rect);
      /*
       * If there's a window stacked in between which is partially visible
       * behind the topmost tile we don't consider the tiles to match.
       */
      for (above = meta_stack_get_above (stack, bottommost, FALSE);
           above && above != topmost;
           above = meta_stack_get_above (stack, above, FALSE))
        {
          if (above->minimized ||
              above->monitor != window->monitor ||
              meta_window_get_workspace (above) != meta_window_get_workspace (window))
            continue;

          meta_window_get_outer_rect (above, &above_rect);

          if (meta_rectangle_overlap (&above_rect, &bottommost_rect) &&
              meta_rectangle_overlap (&above_rect, &topmost_rect))
            return;
        }

      window->tile_match = match;
    }
}

void
meta_window_set_tile_type (MetaWindow        *window,
                           MetaWindowTileType type)
{
    g_return_if_fail (META_IS_WINDOW (window));

    if (window->tile_type != type) {
        window->tile_type = type;
        g_object_freeze_notify (G_OBJECT (window));
        g_object_notify (G_OBJECT (window), "tile-type");
        g_object_thaw_notify (G_OBJECT (window));
    }
}

MetaWindowTileType
meta_window_get_tile_type (MetaWindow *window)
{
    g_return_val_if_fail (META_IS_WINDOW (window), META_WINDOW_TILE_TYPE_NONE);

    return window->tile_type;
}

#define ORIGIN_CONSTANT 1
#define EXTREME_CONSTANT 2
#define COMMON_EDGE_PADDING 10

static void
get_extra_padding_for_common_monitor_edges (MetaWindow        *window,
                                                  gint         monitor_num,
                                         MetaRectangle         cur_rect,
                                                  gint        *left_shift,
                                                  gint       *right_shift,
                                                  gint          *up_shift,
                                                  gint        *down_shift)
{
    gint num_mons;
    gint i;
    MetaRectangle other_rect;
    num_mons = meta_screen_get_n_monitors (window->screen);

    if (num_mons == 1)
        return;

    for (i = 0; i < num_mons; i++) {
        if (i == monitor_num)
            continue;

        meta_screen_get_monitor_geometry (window->screen, i, &other_rect);

        if (BOX_CENTER_X (other_rect) < BOX_LEFT (cur_rect)) {
            *left_shift += COMMON_EDGE_PADDING;
            continue;
        }
        if (BOX_CENTER_X (other_rect) > BOX_RIGHT (cur_rect)) {
            *right_shift += COMMON_EDGE_PADDING;
            continue;
        }
        if (BOX_CENTER_Y (other_rect) < BOX_TOP (cur_rect)) {
            *up_shift += COMMON_EDGE_PADDING;
            continue;
        }
        if (BOX_CENTER_Y (other_rect) > BOX_BOTTOM (cur_rect)) {
            *down_shift += COMMON_EDGE_PADDING;
            continue;
        }
    }
}

gboolean
meta_window_mouse_on_edge (MetaWindow *window, gint x, gint y)
{
    MetaRectangle work_area;
    gboolean ret = FALSE;
    int monitor;
    gint left_shift, right_shift, up_shift, down_shift;
    left_shift = right_shift = up_shift = down_shift = 0;

    monitor = meta_screen_get_current_monitor (window->screen);
    meta_window_get_work_area_for_monitor (window, monitor, &work_area);

    get_extra_padding_for_common_monitor_edges (window,
                                                monitor,
                                                work_area,
                                                &left_shift,
                                                &right_shift,
                                                &up_shift,
                                                &down_shift);

    ret = x <= BOX_LEFT (work_area) + ORIGIN_CONSTANT + left_shift ||
          x >= BOX_RIGHT (work_area) - EXTREME_CONSTANT - right_shift ||
          y <= BOX_TOP (work_area) + ORIGIN_CONSTANT  + up_shift ||
          y >= BOX_BOTTOM (work_area) - EXTREME_CONSTANT - down_shift;

    return ret;
}

gboolean
meta_window_can_maximize (MetaWindow *window)
{
  return window->has_maximize_func;
}

gboolean
meta_window_can_minimize (MetaWindow *window)
{
  return window->has_minimize_func;
}

gboolean
meta_window_can_shade (MetaWindow *window)
{
  return window->has_shade_func;
}

gboolean
meta_window_can_close (MetaWindow *window)
{
  return window->has_close_func;
}

gboolean
meta_window_is_always_on_all_workspaces (MetaWindow *window)
{
  return window->always_sticky;
}

gboolean
meta_window_is_always_on_top (MetaWindow *window)
{
  return window->wm_state_above;
}

gboolean
meta_window_can_move (MetaWindow *window)
{
  return META_WINDOW_ALLOWS_MOVE (window);
}

gboolean
meta_window_can_resize (MetaWindow *window)
{
  return META_WINDOW_ALLOWS_RESIZE (window);
}

/**
 * meta_window_can_tile:
 * @window: a #MetaWindow
 * @mode: the #MetaTileMode to check for
 *
 * Tests if @window can be tiled or snapped in the supplied
 * tiling zone
 *
 * Return value: whether @window can be tiled
 */

gboolean
meta_window_can_tile (MetaWindow *window, MetaTileMode mode)
{
  g_return_val_if_fail (META_IS_WINDOW (window), FALSE);

  switch (mode) {
    case META_TILE_LEFT:
    case META_TILE_RIGHT:
        return meta_window_can_tile_side_by_side (window);
    case META_TILE_TOP:
    case META_TILE_BOTTOM:
        return meta_window_can_tile_top_bottom (window);
    case META_TILE_ULC:
    case META_TILE_LLC:
    case META_TILE_URC:
    case META_TILE_LRC:
        return meta_window_can_tile_corner (window);
    case META_TILE_MAXIMIZE:
    case META_TILE_NONE:
        return TRUE;
    default:
        return FALSE;
  }
}

static void
update_edge_constraints (MetaWindow *window)
{
  switch (window->tile_mode)
    {
    case META_TILE_NONE:
      window->edge_constraints[0] = META_EDGE_CONSTRAINT_NONE;
      window->edge_constraints[1] = META_EDGE_CONSTRAINT_NONE;
      window->edge_constraints[2] = META_EDGE_CONSTRAINT_NONE;
      window->edge_constraints[3] = META_EDGE_CONSTRAINT_NONE;
      break;

    case META_TILE_MAXIMIZE:
      window->edge_constraints[0] = META_EDGE_CONSTRAINT_MONITOR;
      window->edge_constraints[1] = META_EDGE_CONSTRAINT_MONITOR;
      window->edge_constraints[2] = META_EDGE_CONSTRAINT_MONITOR;
      window->edge_constraints[3] = META_EDGE_CONSTRAINT_MONITOR;
      break;

    case META_TILE_LEFT:
      window->edge_constraints[0] = META_EDGE_CONSTRAINT_MONITOR;
      window->edge_constraints[1] = META_EDGE_CONSTRAINT_NONE;
      window->edge_constraints[2] = META_EDGE_CONSTRAINT_MONITOR;
      window->edge_constraints[3] = META_EDGE_CONSTRAINT_MONITOR;
      break;

    case META_TILE_RIGHT:
      window->edge_constraints[0] = META_EDGE_CONSTRAINT_MONITOR;
      window->edge_constraints[1] = META_EDGE_CONSTRAINT_MONITOR;
      window->edge_constraints[2] = META_EDGE_CONSTRAINT_MONITOR;
      window->edge_constraints[3] = META_EDGE_CONSTRAINT_NONE;
      break;

    case META_TILE_TOP:
      window->edge_constraints[0] = META_EDGE_CONSTRAINT_MONITOR;
      window->edge_constraints[1] = META_EDGE_CONSTRAINT_MONITOR;
      window->edge_constraints[2] = META_EDGE_CONSTRAINT_MONITOR;
      window->edge_constraints[3] = META_EDGE_CONSTRAINT_NONE;
      break;

    case META_TILE_BOTTOM:
      window->edge_constraints[0] = META_EDGE_CONSTRAINT_NONE;
      window->edge_constraints[1] = META_EDGE_CONSTRAINT_MONITOR;
      window->edge_constraints[2] = META_EDGE_CONSTRAINT_MONITOR;
      window->edge_constraints[3] = META_EDGE_CONSTRAINT_MONITOR;
      break;
    case META_TILE_ULC:
      window->edge_constraints[0] = META_EDGE_CONSTRAINT_MONITOR;
      window->edge_constraints[1] = META_EDGE_CONSTRAINT_NONE;
      window->edge_constraints[2] = META_EDGE_CONSTRAINT_NONE;
      window->edge_constraints[3] = META_EDGE_CONSTRAINT_MONITOR;
      break;
    case META_TILE_URC:
      window->edge_constraints[0] = META_EDGE_CONSTRAINT_MONITOR;
      window->edge_constraints[1] = META_EDGE_CONSTRAINT_MONITOR;
      window->edge_constraints[2] = META_EDGE_CONSTRAINT_NONE;
      window->edge_constraints[3] = META_EDGE_CONSTRAINT_NONE;
      break;
    case META_TILE_LLC:
      window->edge_constraints[0] = META_EDGE_CONSTRAINT_NONE;
      window->edge_constraints[1] = META_EDGE_CONSTRAINT_NONE;
      window->edge_constraints[2] = META_EDGE_CONSTRAINT_MONITOR;
      window->edge_constraints[3] = META_EDGE_CONSTRAINT_MONITOR;
      break;
    case META_TILE_LRC:
      window->edge_constraints[0] = META_EDGE_CONSTRAINT_NONE;
      window->edge_constraints[1] = META_EDGE_CONSTRAINT_MONITOR;
      window->edge_constraints[2] = META_EDGE_CONSTRAINT_MONITOR;
      window->edge_constraints[3] = META_EDGE_CONSTRAINT_NONE;
      break;
    }

  /* h/vmaximize also modify the edge constraints */
  if (window->maximized_vertically)
    {
      window->edge_constraints[0] = META_EDGE_CONSTRAINT_MONITOR;
      window->edge_constraints[2] = META_EDGE_CONSTRAINT_MONITOR;
    }

  if (window->maximized_horizontally)
    {
      window->edge_constraints[1] = META_EDGE_CONSTRAINT_MONITOR;
      window->edge_constraints[3] = META_EDGE_CONSTRAINT_MONITOR;
    }
}

/**
 * meta_window_tile:
 * @window: a #MetaWindow
 * @mode: the #MetaTileMode to use
 * @snap: whether to snap the window (as opposed to simple tile)
 *
 * Tiles or snaps the window in the requested configuration
 *
 * Return value: whether or not @window was successfully tiled
 */

gboolean
meta_window_tile (MetaWindow *window,
                  MetaTileMode mode,
                  gboolean snap)
{
    g_return_val_if_fail (META_IS_WINDOW (window), FALSE);

    if (!meta_window_can_tile (window, mode))
        return FALSE;

  if (mode != META_TILE_NONE) {
      window->last_tile_mode = window->tile_mode;
      window->snap_queued = snap;
      window->tile_monitor_number = window->monitor->number;
      window->tile_mode = mode;
      window->custom_snap_size = FALSE;
      window->saved_maximize = FALSE;
      /* Maximization constraints beat tiling constraints, so if the window
       * is maximized, tiling won't have any effect unless we unmaximize it
       * horizontally first; rather than calling meta_window_unmaximize(),
       * we just set the flag and rely on meta_window_real_tile() syncing it to
       * save an additional roundtrip.
       */
      meta_window_real_tile (window, TRUE);
  } else {
      window->last_tile_mode = window->tile_mode;
      window->tile_mode = mode;
      window->custom_snap_size = FALSE;
      meta_window_set_tile_type (window, META_WINDOW_TILE_TYPE_NONE);
      window->tile_monitor_number = window->saved_maximize ? window->monitor->number
                                                           : -1;
      if (window->saved_maximize)
        meta_window_maximize (window, META_MAXIMIZE_VERTICAL |
                                      META_MAXIMIZE_HORIZONTAL);
      else
        meta_window_unmaximize (window, META_MAXIMIZE_VERTICAL |
                                        META_MAXIMIZE_HORIZONTAL);
  }

  return TRUE;
}

/**
 * meta_window_get_icon_name:
 * @window: a #MetaWindow
 *
 * Returns the currently set icon name or icon path for the window.
 *
 * Note:
 *
 * This will currently only be non-NULL for programs that use XAppGtkWindow
 * in place of GtkWindow and use xapp_gtk_window_set_icon_name() or
 * set_icon_from_file().  These methods will need to be used explicitly in
 * C programs, but for introspection use you should not need to treat it any
 * differently (except for using the correct window class.)
 */
const char *
meta_window_get_icon_name (MetaWindow *window)
{
    g_return_val_if_fail (META_IS_WINDOW (window), NULL);

    return window->theme_icon_name;
}<|MERGE_RESOLUTION|>--- conflicted
+++ resolved
@@ -9321,15 +9321,6 @@
   if (dx == 0 && dy == 0)
     return;
 
-<<<<<<< HEAD
-  new_x = display->grab_anchor_window_pos.x + dx;
-  new_y = display->grab_anchor_window_pos.y + dy;
-
-  gboolean last_tile_mode_state = window->tile_mode;
-  gboolean last_mouse_on_edge_state = window->mouse_on_edge;
-
-=======
->>>>>>> b9e9eca3
   /* Originally for detaching maximized windows, but we use this
    * for the zones at the sides of the monitor where trigger tiling
    * because it's about the right size
