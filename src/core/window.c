--- conflicted
+++ resolved
@@ -9298,11 +9298,6 @@
   MetaRectangle old;
   int breakloose_threshold;
   MetaDisplay *display = window->display;
-<<<<<<< HEAD
-  MetaPrefsState *prefs;
-  gboolean last_snap_queued;
-=======
->>>>>>> 631ad6ba
 
   display->grab_latest_motion_x = x;
   display->grab_latest_motion_y = y;
@@ -9329,9 +9324,6 @@
    */
   if (dx == 0 && dy == 0)
     return;
-
-  last_snap_queued = window->snap_queued;
-  prefs = display->prefs;
 
   new_x = display->grab_anchor_window_pos.x + dx;
   new_y = display->grab_anchor_window_pos.y + dy;
@@ -11221,19 +11213,17 @@
 void
 meta_window_set_demands_attention (MetaWindow *window)
 {
-<<<<<<< HEAD
+
   GList *stack;
-=======
   MetaRectangle candidate_rect, other_rect;
-  GList *stack = window->screen->stack->sorted;
->>>>>>> 631ad6ba
   MetaWindow *other_window;
-  gboolean obscured = FALSE;
+  gboolean obscured;
   MetaWorkspace *workspace;
 
   if (window->wm_state_demands_attention)
     return;
 
+  obscured = FALSE;
   stack = window->screen->stack->sorted;
   workspace = window->screen->active_workspace;
 
