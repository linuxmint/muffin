--- conflicted
+++ resolved
@@ -287,13 +287,7 @@
 }
 
 static void
-<<<<<<< HEAD
 window_decorated_notify (MetaWindow *mw)
-=======
-window_decorated_notify (MetaWindow *mw,
-                         GParamSpec *arg1,
-                         gpointer    data)
->>>>>>> 7d4a9da0
 {
   MetaWindowActor *self = META_WINDOW_ACTOR (mw->compositor_private);
   MetaWindowActorPrivate *priv = self->priv;
@@ -366,12 +360,9 @@
     priv->argb32 = TRUE;
 
   priv->shape_region = cairo_region_create();
-<<<<<<< HEAD
 
   /* Opacity handling */
-  meta_window_actor_set_opacity (self, -1);
-=======
->>>>>>> 7d4a9da0
+  meta_window_actor_set_opacity (self, 256);
 }
 
 static void
@@ -1641,11 +1632,7 @@
       if (priv->opacity_queued)
         {
           priv->opacity_queued = FALSE;
-<<<<<<< HEAD
-          meta_window_actor_set_opacity (self, -1);
-=======
           meta_window_actor_set_opacity (self, 256);
->>>>>>> 7d4a9da0
         }
     }
 }
@@ -2420,11 +2407,7 @@
   compositor->windows = g_list_append (compositor->windows, self);
 
   /* Opacity handling */
-<<<<<<< HEAD
-  meta_window_actor_set_opacity (self, -1);
-=======
   meta_window_actor_set_opacity (self, 256);
->>>>>>> 7d4a9da0
 
   clutter_actor_set_flags (CLUTTER_ACTOR (self), CLUTTER_ACTOR_NO_LAYOUT);
 
@@ -3452,19 +3435,11 @@
         }
       else
         {
-<<<<<<< HEAD
           /* This will tend to get called fairly often - opening new windows, various
-=======
-          /* This is will tend to get called fairly often - opening new windows, various
->>>>>>> 7d4a9da0
              events on the window, like minimizing... but it's inexpensive - if the ClutterActor
              priv->effects is NULL, it simply returns.  By default cinnamon and muffin add no
              other effects except the special case of dimmed windows (attached modal dialogs), which
              isn't a frequent occurrence. */
-<<<<<<< HEAD
-=======
-
->>>>>>> 7d4a9da0
           clutter_actor_remove_effect_by_name (actor, "desaturate-for-transparency");
           priv->has_desat_effect = FALSE;
         }
