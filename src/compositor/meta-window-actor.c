/* -*- mode: C; c-file-style: "gnu"; indent-tabs-mode: nil; -*- */

/**
 * SECTION:meta-window-actor
 * @title: MetaWindowActor
 * @short_description: An actor representing a top-level window in the scene graph
 */

#include <config.h>

#include <math.h>

#include <X11/extensions/shape.h>
#include <X11/extensions/Xcomposite.h>
#include <X11/extensions/Xdamage.h>
#include <X11/extensions/Xrender.h>

#include <clutter/x11/clutter-x11.h>
#include <cogl/cogl-texture-pixmap-x11.h>
#include <gdk/gdk.h> /* for gdk_rectangle_union() */

#include <meta/display.h>
#include <meta/errors.h>
#include "frame.h"
#include <meta/window.h>
#include <meta/meta-shaped-texture.h>
#include "xprops.h"

#include "compositor-private.h"
#include "meta-shadow-factory-private.h"
#include "meta-window-actor-private.h"

enum {
  POSITION_CHANGED,
  SIZE_CHANGED,
  LAST_SIGNAL
};

static guint signals[LAST_SIGNAL] = {0};


struct _MetaWindowActorPrivate
{
  MetaWindow       *window;
  Window            xwindow;
  MetaScreen       *screen;

  ClutterActor     *actor;

  /* MetaShadowFactory only caches shadows that are actually in use;
   * to avoid unnecessary recomputation we do two things: 1) we store
   * both a focused and unfocused shadow for the window. If the window
   * doesn't have different focused and unfocused shadow parameters,
   * these will be the same. 2) when the shadow potentially changes we
   * don't immediately unreference the old shadow, we just flag it as
   * dirty and recompute it when we next need it (recompute_focused_shadow,
   * recompute_unfocused_shadow.) Because of our extraction of
   * size-invariant window shape, we'll often find that the new shadow
   * is the same as the old shadow.
   */
  MetaShadow       *focused_shadow;
  MetaShadow       *unfocused_shadow;

  Pixmap            back_pixmap;

  Damage            damage;

  guint8            opacity;

  /* If the window is shaped, a region that matches the shape */
  cairo_region_t   *shape_region;
  /* A rectangular region with the visible extents of the window */
  cairo_region_t   *bounding_region;
  /* The region we should clip to when painting the shadow */
  cairo_region_t   *shadow_clip;

  /* Extracted size-invariant shape used for shadows */
  MetaWindowShape  *shadow_shape;

  gint              last_width;
  gint              last_height;
  MetaFrameBorders  last_borders;

  gint              freeze_count;

  char *            shadow_class;

  /*
   * These need to be counters rather than flags, since more plugins
   * can implement same effect; the practicality of stacking effects
   * might be dubious, but we have to at least handle it correctly.
   */
  gint              minimize_in_progress;
  gint              maximize_in_progress;
  gint              unmaximize_in_progress;
  gint              tile_in_progress;
  gint              map_in_progress;
  gint              destroy_in_progress;

  /* List of FrameData for recent frames */
  GList            *frames;

  guint		    visible                : 1;
  guint		    argb32                 : 1;
  guint		    disposed               : 1;
  guint             redecorating           : 1;

  guint		    needs_damage_all       : 1;
  guint		    received_damage        : 1;
  guint             repaint_scheduled      : 1;

  /* If set, the client needs to be sent a _NET_WM_FRAME_DRAWN
   * client message using the most recent frame in ->frames */
  guint             needs_frame_drawn      : 1;

  guint		    needs_pixmap           : 1;
  guint             needs_reshape          : 1;
  guint             recompute_focused_shadow   : 1;
  guint             recompute_unfocused_shadow : 1;
  guint		    size_changed           : 1;
  guint             updates_frozen         : 1;

  guint		    needs_destroy	   : 1;

  guint             no_shadow              : 1;

  guint             unredirected           : 1;

  /* This is used to detect fullscreen windows that need to be unredirected */
  guint             full_damage_frames_count;
  guint             does_full_damage  : 1;

  guint             has_desat_effect : 1;
};

typedef struct _FrameData FrameData;

struct _FrameData
{
  int64_t frame_counter;
  guint64 sync_request_serial;
  gint64 frame_drawn_time;
};

enum
{
  PROP_META_WINDOW = 1,
  PROP_META_SCREEN,
  PROP_X_WINDOW,
  PROP_X_WINDOW_ATTRIBUTES,
  PROP_NO_SHADOW,
  PROP_SHADOW_CLASS
};

#define DEFAULT_SHADOW_RADIUS 12
#define DEFAULT_SHADOW_X_OFFSET 0
#define DEFAULT_SHADOW_Y_OFFSET 8

static void meta_window_actor_dispose    (GObject *object);
static void meta_window_actor_finalize   (GObject *object);
static void meta_window_actor_constructed (GObject *object);
static void meta_window_actor_set_property (GObject       *object,
                                            guint         prop_id,
                                            const GValue *value,
                                            GParamSpec   *pspec);
static void meta_window_actor_get_property (GObject      *object,
                                            guint         prop_id,
                                            GValue       *value,
                                            GParamSpec   *pspec);

static void meta_window_actor_paint (ClutterActor *actor);

static gboolean meta_window_actor_get_paint_volume (ClutterActor       *actor,
                                                    ClutterPaintVolume *volume);


static void     meta_window_actor_detach     (MetaWindowActor *self);
static gboolean meta_window_actor_has_shadow (MetaWindowActor *self);

static void meta_window_actor_handle_updates (MetaWindowActor *self);

static void check_needs_reshape (MetaWindowActor *self);

G_DEFINE_TYPE (MetaWindowActor, meta_window_actor, CLUTTER_TYPE_GROUP);

static void
frame_data_free (FrameData *frame)
{
  g_slice_free (FrameData, frame);
}

static void
meta_window_actor_class_init (MetaWindowActorClass *klass)
{
  GObjectClass *object_class = G_OBJECT_CLASS (klass);
  ClutterActorClass *actor_class = CLUTTER_ACTOR_CLASS (klass);
  GParamSpec   *pspec;

  g_type_class_add_private (klass, sizeof (MetaWindowActorPrivate));

  object_class->dispose      = meta_window_actor_dispose;
  object_class->finalize     = meta_window_actor_finalize;
  object_class->set_property = meta_window_actor_set_property;
  object_class->get_property = meta_window_actor_get_property;
  object_class->constructed  = meta_window_actor_constructed;

  actor_class->paint = meta_window_actor_paint;
  actor_class->get_paint_volume = meta_window_actor_get_paint_volume;

  pspec = g_param_spec_object ("meta-window",
                               "MetaWindow",
                               "The displayed MetaWindow",
                               META_TYPE_WINDOW,
                               G_PARAM_READWRITE | G_PARAM_CONSTRUCT);

  g_object_class_install_property (object_class,
                                   PROP_META_WINDOW,
                                   pspec);

  pspec = g_param_spec_pointer ("meta-screen",
				"MetaScreen",
				"MetaScreen",
				G_PARAM_READWRITE | G_PARAM_CONSTRUCT);

  g_object_class_install_property (object_class,
                                   PROP_META_SCREEN,
                                   pspec);

  pspec = g_param_spec_ulong ("x-window",
			      "Window",
			      "Window",
			      0,
			      G_MAXULONG,
			      0,
			      G_PARAM_READWRITE | G_PARAM_CONSTRUCT);

  g_object_class_install_property (object_class,
                                   PROP_X_WINDOW,
                                   pspec);

  pspec = g_param_spec_boolean ("no-shadow",
                                "No shadow",
                                "Do not add shaddow to this window",
                                FALSE,
                                G_PARAM_READWRITE);

  g_object_class_install_property (object_class,
                                   PROP_NO_SHADOW,
                                   pspec);

  pspec = g_param_spec_string ("shadow-class",
                               "Name of the shadow class for this window.",
                               "NULL means to use the default shadow class for this window type",
                               NULL,
                               G_PARAM_READWRITE);

  g_object_class_install_property (object_class,
                                   PROP_SHADOW_CLASS,
                                   pspec);

  signals[POSITION_CHANGED] =
    g_signal_new ("position-changed",
                  G_TYPE_FROM_CLASS (klass),
                  G_SIGNAL_RUN_LAST,
                  0, NULL, NULL, NULL,
                  G_TYPE_NONE, 0);
  signals[SIZE_CHANGED] =
    g_signal_new ("size-changed",
                  G_TYPE_FROM_CLASS (klass),
                  G_SIGNAL_RUN_LAST,
                  0, NULL, NULL, NULL,
                  G_TYPE_NONE, 0);
}

static void
meta_window_actor_init (MetaWindowActor *self)
{
  MetaWindowActorPrivate *priv;

  priv = self->priv = G_TYPE_INSTANCE_GET_PRIVATE (self,
						   META_TYPE_WINDOW_ACTOR,
						   MetaWindowActorPrivate);
  priv->opacity = 0xff;
  priv->shadow_class = NULL;
  priv->has_desat_effect = FALSE;
}

static void
maybe_desaturate_window (ClutterActor *actor)
{
  MetaWindowActor *window = META_WINDOW_ACTOR (actor);
  MetaWindowActorPrivate *priv = window->priv;

  guint8 opacity = clutter_actor_get_opacity (actor);

  if (opacity < 255)
    {
      if (priv->has_desat_effect)
        {
          return;
        }
      else
        {
          ClutterEffect *effect = clutter_desaturate_effect_new (0.0);
          clutter_actor_add_effect_with_name (actor, "desaturate-for-transparency", effect);
          priv->has_desat_effect = TRUE;
        }
    }
  else
    {
      /* This is will tend to get called fairly often - opening new windows, various
         events on the window, like minimizing... but it's inexpensive - if the ClutterActor
         priv->effects is NULL, it simply returns.  By default cinnamon and muffin add no
         other effects except the special case of dimmed windows (attached modal dialogs), which
         isn't a frequent occurrence. */

      clutter_actor_remove_effect_by_name (actor, "desaturate-for-transparency");
      priv->has_desat_effect = FALSE;
    }
}

static void
window_decorated_notify (MetaWindow *mw,
                         GParamSpec *arg1,
                         gpointer    data)
{
  MetaWindowActor        *self     = META_WINDOW_ACTOR (data);
  MetaWindowActorPrivate *priv     = self->priv;
  MetaFrame              *frame    = meta_window_get_frame (mw);
  MetaScreen             *screen   = priv->screen;
  MetaDisplay            *display  = meta_screen_get_display (screen);
  Display                *xdisplay = meta_display_get_xdisplay (display);
  Window                  new_xwindow;

  /*
   * Basically, we have to reconstruct the the internals of this object
   * from scratch, as everything has changed.
   */
  priv->redecorating = TRUE;

  if (frame)
    new_xwindow = meta_frame_get_xwindow (frame);
  else
    new_xwindow = meta_window_get_xwindow (mw);

  meta_window_actor_detach (self);

  /*
   * First of all, clean up any resources we are currently using and will
   * be replacing.
   */
  if (priv->damage != None)
    {
      meta_error_trap_push (display);
      XDamageDestroy (xdisplay, priv->damage);
      meta_error_trap_pop (display);
      priv->damage = None;
    }

  priv->xwindow = new_xwindow;

  /*
   * Recreate the contents.
   */
  meta_window_actor_constructed (G_OBJECT (self));
}

static void
window_appears_focused_notify (MetaWindow *mw,
                               GParamSpec *arg1,
                               gpointer    data)
{
  clutter_actor_queue_redraw (CLUTTER_ACTOR (data));
}

static void
clutter_actor_opacity_notify (ClutterActor *actor,
                              GParamSpec   *arg1m,
                              gpointer      data)
{
  maybe_desaturate_window (actor);
}

static void
meta_window_actor_constructed (GObject *object)
{
  MetaWindowActor        *self     = META_WINDOW_ACTOR (object);
  MetaWindowActorPrivate *priv     = self->priv;
  MetaScreen             *screen   = priv->screen;
  MetaDisplay            *display  = meta_screen_get_display (screen);
  Window                  xwindow  = priv->xwindow;
  MetaWindow             *window   = priv->window;
  Display                *xdisplay = meta_display_get_xdisplay (display);
  XRenderPictFormat      *format;

  priv->damage = XDamageCreate (xdisplay, xwindow,
                                XDamageReportBoundingBox);

  format = XRenderFindVisualFormat (xdisplay, window->xvisual);

  if (format && format->type == PictTypeDirect && format->direct.alphaMask)
    priv->argb32 = TRUE;

  if (!priv->actor)
    {
      priv->actor = meta_shaped_texture_new ();

      clutter_container_add_actor (CLUTTER_CONTAINER (self), priv->actor);

      /*
       * Since we are holding a pointer to this actor independently of the
       * ClutterContainer internals, and provide a public API to access it,
       * add a reference here, so that if someone is messing about with us
       * via the container interface, we do not end up with a dangling pointer.
       * We will release it in dispose().
       */
      g_object_ref (priv->actor);

      g_signal_connect (window, "notify::decorated",
                        G_CALLBACK (window_decorated_notify), self);
      g_signal_connect (window, "notify::appears-focused",
                        G_CALLBACK (window_appears_focused_notify), self);
      g_signal_connect (self, "notify::opacity",
                        G_CALLBACK (clutter_actor_opacity_notify), NULL);
    }
  else
    {
      /*
       * This is the case where existing window is gaining/loosing frame.
       * Just ensure the actor is top most (i.e., above shadow).
       */
      clutter_actor_raise_top (priv->actor);
    }

  meta_window_actor_update_opacity (self);
  maybe_desaturate_window (CLUTTER_ACTOR (self));

  priv->shape_region = cairo_region_create();
}

static void
meta_window_actor_dispose (GObject *object)
{
  MetaWindowActor        *self = META_WINDOW_ACTOR (object);
  MetaWindowActorPrivate *priv = self->priv;
  MetaScreen             *screen;
  MetaDisplay            *display;
  Display                *xdisplay;
  MetaCompScreen         *info;

  if (priv->disposed)
    return;

  priv->disposed = TRUE;

  screen   = priv->screen;
  display  = meta_screen_get_display (screen);
  xdisplay = meta_display_get_xdisplay (display);
  info     = meta_screen_get_compositor_data (screen);

  meta_window_actor_detach (self);

  g_clear_pointer (&priv->shape_region, cairo_region_destroy);
  g_clear_pointer (&priv->bounding_region, cairo_region_destroy);
  g_clear_pointer (&priv->shadow_clip, cairo_region_destroy);

  g_clear_pointer (&priv->shadow_class, g_free);
  g_clear_pointer (&priv->focused_shadow, meta_shadow_unref);
  g_clear_pointer (&priv->unfocused_shadow, meta_shadow_unref);
  g_clear_pointer (&priv->shadow_shape, meta_window_shape_unref);

  if (priv->damage != None)
    {
      meta_error_trap_push (display);
      XDamageDestroy (xdisplay, priv->damage);
      meta_error_trap_pop (display);

      priv->damage = None;
    }

  info->windows = g_list_remove (info->windows, (gconstpointer) self);

  g_clear_object (&priv->window);

  /*
   * Release the extra reference we took on the actor.
   */
  g_clear_object (&priv->actor);

  G_OBJECT_CLASS (meta_window_actor_parent_class)->dispose (object);
}

static void
meta_window_actor_finalize (GObject *object)
{
<<<<<<< HEAD
=======
  MetaWindowActor        *self = META_WINDOW_ACTOR (object);
  MetaWindowActorPrivate *priv = self->priv;

  g_list_free_full (priv->frames, (GDestroyNotify) frame_data_free);
  g_free (priv->desc);

>>>>>>> 1f8498ad
  G_OBJECT_CLASS (meta_window_actor_parent_class)->finalize (object);
}

static void
meta_window_actor_set_property (GObject      *object,
                                guint         prop_id,
                                const GValue *value,
                                GParamSpec   *pspec)
{
  MetaWindowActor        *self   = META_WINDOW_ACTOR (object);
  MetaWindowActorPrivate *priv = self->priv;

  switch (prop_id)
    {
    case PROP_META_WINDOW:
      {
        if (priv->window)
          g_object_unref (priv->window);
        priv->window = g_value_dup_object (value);
      }
      break;
    case PROP_META_SCREEN:
      priv->screen = g_value_get_pointer (value);
      break;
    case PROP_X_WINDOW:
      priv->xwindow = g_value_get_ulong (value);
      break;
    case PROP_NO_SHADOW:
      {
        gboolean newv = g_value_get_boolean (value);

        if (newv == priv->no_shadow)
          return;

        priv->no_shadow = newv;

        meta_window_actor_invalidate_shadow (self);
      }
      break;
    case PROP_SHADOW_CLASS:
      {
        const char *newv = g_value_get_string (value);

        if (g_strcmp0 (newv, priv->shadow_class) == 0)
          return;

        g_free (priv->shadow_class);
        priv->shadow_class = g_strdup (newv);

        meta_window_actor_invalidate_shadow (self);
      }
      break;
    default:
      G_OBJECT_WARN_INVALID_PROPERTY_ID (object, prop_id, pspec);
      break;
    }
}

static void
meta_window_actor_get_property (GObject      *object,
                                guint         prop_id,
                                GValue       *value,
                                GParamSpec   *pspec)
{
  MetaWindowActorPrivate *priv = META_WINDOW_ACTOR (object)->priv;

  switch (prop_id)
    {
    case PROP_META_WINDOW:
      g_value_set_object (value, priv->window);
      break;
    case PROP_META_SCREEN:
      g_value_set_pointer (value, priv->screen);
      break;
    case PROP_X_WINDOW:
      g_value_set_ulong (value, priv->xwindow);
      break;
    case PROP_NO_SHADOW:
      g_value_set_boolean (value, priv->no_shadow);
      break;
    case PROP_SHADOW_CLASS:
      g_value_set_string (value, priv->shadow_class);
      break;
    default:
      G_OBJECT_WARN_INVALID_PROPERTY_ID (object, prop_id, pspec);
      break;
    }
}

static const char *
meta_window_actor_get_shadow_class (MetaWindowActor *self)
{
  MetaWindowActorPrivate *priv = self->priv;

  if (priv->shadow_class != NULL)
    return priv->shadow_class;
  else
    {
      MetaWindowType window_type = meta_window_get_window_type (priv->window);

      switch (window_type)
        {
        case META_WINDOW_DROPDOWN_MENU:
          return "dropdown-menu";
        case META_WINDOW_POPUP_MENU:
          return "popup-menu";
        default:
          {
            MetaFrameType frame_type = meta_window_get_frame_type (priv->window);
            return meta_frame_type_to_string (frame_type);
          }
        }
    }
}

static void
meta_window_actor_get_shadow_params (MetaWindowActor  *self,
                                     gboolean          appears_focused,
                                     MetaShadowParams *params)
{
  const char *shadow_class = meta_window_actor_get_shadow_class (self);

  meta_shadow_factory_get_params (meta_shadow_factory_get_default (),
                                  shadow_class, appears_focused,
                                  params);
}

LOCAL_SYMBOL void
meta_window_actor_get_shape_bounds (MetaWindowActor       *self,
                                    cairo_rectangle_int_t *bounds)
{
  MetaWindowActorPrivate *priv = self->priv;

  /* We need to be defensive here because there are corner cases
   * where getting the shape fails on a window being destroyed
   * and similar.
   */
  if (priv->shape_region)
    cairo_region_get_extents (priv->shape_region, bounds);
  else if (priv->bounding_region)
    cairo_region_get_extents (priv->bounding_region, bounds);
  else
    bounds->x = bounds->y = bounds->width = bounds->height = 0;
}

static void
meta_window_actor_get_shadow_bounds (MetaWindowActor       *self,
                                     gboolean               appears_focused,
                                     cairo_rectangle_int_t *bounds)
{
  MetaWindowActorPrivate *priv = self->priv;
  MetaShadow *shadow = appears_focused ? priv->focused_shadow : priv->unfocused_shadow;
  cairo_rectangle_int_t shape_bounds;
  MetaShadowParams params;

  meta_window_actor_get_shape_bounds (self, &shape_bounds);
  meta_window_actor_get_shadow_params (self, appears_focused, &params);

  meta_shadow_get_bounds (shadow,
                          params.x_offset + shape_bounds.x,
                          params.y_offset + shape_bounds.y,
                          shape_bounds.width,
                          shape_bounds.height,
                          bounds);
}

/* If we have an ARGB32 window that we decorate with a frame, it's
 * probably something like a translucent terminal - something where
 * the alpha channel represents transparency rather than a shape.  We
 * don't want to show the shadow through the translucent areas since
 * the shadow is wrong for translucent windows (it should be
 * translucent itself and colored), and not only that, will /look/
 * horribly wrong - a misplaced big black blob. As a hack, what we
 * want to do is just draw the shadow as normal outside the frame, and
 * inside the frame draw no shadow.  This is also not even close to
 * the right result, but looks OK. We also apply this approach to
 * windows set to be partially translucent with _NET_WM_WINDOW_OPACITY.
 */
static gboolean
clip_shadow_under_window (MetaWindowActor *self)
{
  MetaWindowActorPrivate *priv = self->priv;

  return (priv->argb32 || priv->opacity != 0xff) && priv->window->frame;
}

static void
meta_window_actor_paint (ClutterActor *actor)
{
  MetaWindowActor *self = META_WINDOW_ACTOR (actor);
  MetaWindowActorPrivate *priv = self->priv;
  gboolean appears_focused = meta_window_appears_focused (priv->window);
  MetaShadow *shadow = appears_focused ? priv->focused_shadow : priv->unfocused_shadow;
  if (g_getenv ("MUFFIN_NO_SHADOWS")) {
      shadow = NULL;
  }

  if (shadow != NULL)
    {
      MetaShadowParams params;
      cairo_rectangle_int_t shape_bounds;
      cairo_region_t *clip = priv->shadow_clip;

      meta_window_actor_get_shape_bounds (self, &shape_bounds);
      meta_window_actor_get_shadow_params (self, appears_focused, &params);

      /* The frame bounds are already subtracted from priv->shadow_clip
       * if that exists.
       */
      if (!clip && clip_shadow_under_window (self))
        {
          cairo_region_t *frame_bounds = meta_window_get_frame_bounds (priv->window);
          cairo_rectangle_int_t bounds;

          meta_window_actor_get_shadow_bounds (self, appears_focused, &bounds);
          clip = cairo_region_create_rectangle (&bounds);

          cairo_region_subtract (clip, frame_bounds);
        }

      meta_shadow_paint (shadow,
                         params.x_offset + shape_bounds.x,
                         params.y_offset + shape_bounds.y,
                         shape_bounds.width,
                         shape_bounds.height,
                         (clutter_actor_get_paint_opacity (actor) * params.opacity * priv->opacity) / (255 * 255),
                         clip,
                         clip_shadow_under_window (self)); /* clip_strictly - not just as an optimization */

      if (clip && clip != priv->shadow_clip)
        cairo_region_destroy (clip);
    }

  CLUTTER_ACTOR_CLASS (meta_window_actor_parent_class)->paint (actor);
}

static gboolean
meta_window_actor_get_paint_volume (ClutterActor       *actor,
                                    ClutterPaintVolume *volume)
{
  MetaWindowActor *self = META_WINDOW_ACTOR (actor);
  MetaWindowActorPrivate *priv = self->priv;
  cairo_rectangle_int_t bounds;
  gboolean appears_focused = meta_window_appears_focused (priv->window);
  ClutterVertex origin;

  /* The paint volume is computed before paint functions are called
   * so our bounds might not be updated yet. Force an update. */
  meta_window_actor_handle_updates (self);

  meta_window_actor_get_shape_bounds (self, &bounds);

  if (appears_focused ? priv->focused_shadow : priv->unfocused_shadow)
    {
      cairo_rectangle_int_t shadow_bounds;

      /* We could compute an full clip region as we do for the window
       * texture, but the shadow is relatively cheap to draw, and
       * a little more complex to clip, so we just catch the case where
       * the shadow is completely obscured and doesn't need to be drawn
       * at all.
       */

      meta_window_actor_get_shadow_bounds (self, appears_focused, &shadow_bounds);
      gdk_rectangle_union (&bounds, &shadow_bounds, &bounds);
    }

  origin.x = bounds.x;
  origin.y = bounds.y;
  origin.z = 0.0f;
  clutter_paint_volume_set_origin (volume, &origin);

  clutter_paint_volume_set_width (volume, bounds.width);
  clutter_paint_volume_set_height (volume, bounds.height);

  return TRUE;
}

static gboolean
meta_window_actor_has_shadow (MetaWindowActor *self)
{
  MetaWindowActorPrivate *priv = self->priv;
  MetaWindowType window_type = meta_window_get_window_type (priv->window);

  if (priv->no_shadow)
    return FALSE;

  /* Leaving out shadows for maximized and fullscreen windows is an effeciency
   * win and also prevents the unsightly effect of the shadow of maximized
   * window appearing on an adjacent window */
  if ((meta_window_get_maximized (priv->window) == (META_MAXIMIZE_HORIZONTAL | META_MAXIMIZE_VERTICAL)) ||
      meta_window_is_fullscreen (priv->window))
    return FALSE;

  /* Don't shadow tiled windows of any type */

  if (meta_window_get_tile_type (priv->window) != META_WINDOW_TILE_TYPE_NONE)
    return FALSE;

  /*
   * Always put a shadow around windows with a frame - This should override
   * the restriction about not putting a shadow around ARGB windows.
   */
  if (priv->window)
    {
      if (meta_window_get_frame (priv->window))
        return TRUE;
    }

  /*
   * Do not add shadows to ARGB windows; eventually we should generate a
   * shadow from the input shape for such windows.
   */
  if (priv->argb32 || priv->opacity != 0xff)
    return FALSE;
  /*
   * Add shadows to override redirect windows (e.g., Gtk menus).
   */
  if (priv->window->override_redirect)
    return TRUE;
  /*
   * Don't put shadow around DND icon windows
   */
  if (window_type == META_WINDOW_DND ||
      window_type == META_WINDOW_DESKTOP)
    return FALSE;

  if (window_type == META_WINDOW_MENU
#if 0
      || window_type == META_WINDOW_DROPDOWN_MENU
#endif
      )
    return TRUE;

#if 0
  if (window_type == META_WINDOW_TOOLTIP)
    return TRUE;
#endif

  return FALSE;
}

/**
 * meta_window_actor_get_x_window: (skip)
 *
 */
Window
meta_window_actor_get_x_window (MetaWindowActor *self)
{
  if (!self)
    return None;

  return self->priv->xwindow;
}

/**
 * meta_window_actor_get_meta_window:
 *
 * Gets the #MetaWindow object that the the #MetaWindowActor is displaying
 *
 * Return value: (transfer none): the displayed #MetaWindow
 */
MetaWindow *
meta_window_actor_get_meta_window (MetaWindowActor *self)
{
  return self->priv->window;
}

/**
 * meta_window_actor_get_texture:
 *
 * Gets the ClutterActor that is used to display the contents of the window
 *
 * Return value: (transfer none): the #ClutterActor for the contents
 */
ClutterActor *
meta_window_actor_get_texture (MetaWindowActor *self)
{
  return self->priv->actor;
}

/**
 * meta_window_actor_is_destroyed:
 *
 * Gets whether the X window that the actor was displaying has been destroyed
 *
 * Return value: %TRUE when the window is destroyed, otherwise %FALSE
 */
gboolean
meta_window_actor_is_destroyed (MetaWindowActor *self)
{
  return self->priv->disposed;
}

gboolean
meta_window_actor_is_override_redirect (MetaWindowActor *self)
{
  return meta_window_is_override_redirect (self->priv->window);
}

/**
 * meta_window_actor_get_workspace:
 * @self: #MetaWindowActor
 *
 * Returns the index of workspace on which this window is located; if the
 * window is sticky, or is not currently located on any workspace, returns -1.
 * This function is deprecated  and should not be used in newly written code;
 * meta_window_get_workspace() instead.
 *
 * Return value: index of workspace on which this window is
 * located.
 */
gint
meta_window_actor_get_workspace (MetaWindowActor *self)
{
  MetaWindowActorPrivate *priv;
  MetaWorkspace          *workspace;

  if (!self)
    return -1;

  priv = self->priv;

  if (!priv->window || meta_window_is_on_all_workspaces (priv->window))
    return -1;

  workspace = meta_window_get_workspace (priv->window);

  if (!workspace)
    return -1;

  return meta_workspace_index (workspace);
}

gboolean
meta_window_actor_showing_on_its_workspace (MetaWindowActor *self)
{
  if (!self)
    return FALSE;

  /* If override redirect: */
  if (!self->priv->window)
    return TRUE;

  return meta_window_showing_on_its_workspace (self->priv->window);
}

static void
meta_window_actor_freeze (MetaWindowActor *self)
{
  self->priv->freeze_count++;
}

static void
meta_window_actor_damage_all (MetaWindowActor *self)
{
  MetaWindowActorPrivate *priv = self->priv;
  CoglHandle texture;

  if (!priv->needs_damage_all)
    return;

  texture = meta_shaped_texture_get_texture (META_SHAPED_TEXTURE (priv->actor));

  if (priv->needs_pixmap)
    return;

  meta_shaped_texture_update_area (META_SHAPED_TEXTURE (priv->actor),
                                   0, 0,
                                   cogl_texture_get_width (texture),
                                   cogl_texture_get_height (texture));

  priv->needs_damage_all = FALSE;
  priv->repaint_scheduled = TRUE;
}

static void
meta_window_actor_thaw (MetaWindowActor *self)
{
  self->priv->freeze_count--;

  if (G_UNLIKELY (self->priv->freeze_count < 0))
    {
      g_warning ("Error in freeze/thaw accounting.");
      self->priv->freeze_count = 0;
      return;
    }

  if (self->priv->freeze_count)
    return;

  /* We sometimes ignore moves and resizes on frozen windows */
  meta_window_actor_sync_actor_geometry (self, FALSE);

  /* We do this now since we might be going right back into the
   * frozen state */
  meta_window_actor_handle_updates (self);

  /* Since we ignore damage events while a window is frozen for certain effects
   * we may need to issue an update_area() covering the whole pixmap if we
   * don't know what real damage has happened. */
  if (self->priv->needs_damage_all)
    meta_window_actor_damage_all (self);
}

void
meta_window_actor_queue_frame_drawn (MetaWindowActor *self,
                                     gboolean         no_delay_frame)
{
  MetaWindowActorPrivate *priv = self->priv;
  FrameData *frame = g_slice_new0 (FrameData);

  priv->needs_frame_drawn = TRUE;

  frame->sync_request_serial = priv->window->sync_request_serial;

  priv->frames = g_list_prepend (priv->frames, frame);

  if (no_delay_frame)
    {
      ClutterActor *stage = clutter_actor_get_stage (CLUTTER_ACTOR (self));
      clutter_stage_skip_sync_delay (CLUTTER_STAGE (stage));
    }

  if (!priv->repaint_scheduled)
    {
      /* A frame was marked by the client without actually doing any
       * damage, or while we had the window frozen (e.g. during an
       * interactive resize.) We need to make sure that the
       * pre_paint/post_paint functions get called, enabling us to
       * send a _NET_WM_FRAME_DRAWN. We do a 1-pixel redraw to get
       * consistent timing with non-empty frames.
       */
      if (!priv->needs_pixmap)
        {
          const cairo_rectangle_int_t clip = { 0, 0, 1, 1 };
          clutter_actor_queue_redraw_with_clip (priv->actor, &clip);
          priv->repaint_scheduled = TRUE;
        }
    }
}

LOCAL_SYMBOL gboolean
meta_window_actor_effect_in_progress (MetaWindowActor *self)
{
  return (self->priv->minimize_in_progress ||
	  self->priv->maximize_in_progress ||
	  self->priv->unmaximize_in_progress ||
	  self->priv->map_in_progress ||
      self->priv->tile_in_progress ||
	  self->priv->destroy_in_progress);
}

static gboolean
is_frozen (MetaWindowActor *self)
{
  return self->priv->freeze_count ? TRUE : FALSE;
}

static void
meta_window_actor_queue_create_pixmap (MetaWindowActor *self)
{
  MetaWindowActorPrivate *priv = self->priv;

  priv->needs_pixmap = TRUE;

  if (is_frozen (self))
    return;

  /* This will cause the compositor paint function to be run
   * if the actor is visible or a clone of the actor is visible.
   * if the actor isn't visible in any way, then we don't
   * need to repair the window anyways, and can wait until
   * the stage is redrawn for some other reason
   *
   * The compositor paint function repairs all windows.
   */
  clutter_actor_queue_redraw (priv->actor);
}

static gboolean
is_freeze_thaw_effect (gulong event)
{
  switch (event)
  {
  case META_PLUGIN_DESTROY:
  case META_PLUGIN_MAXIMIZE:
  case META_PLUGIN_UNMAXIMIZE:
  case META_PLUGIN_TILE:
    return TRUE;
    break;
  default:
    return FALSE;
  }
}

static gboolean
start_simple_effect (MetaWindowActor *self,
                     gulong        event)
{
  MetaWindowActorPrivate *priv = self->priv;
  MetaCompScreen *info = meta_screen_get_compositor_data (priv->screen);
  gint *counter = NULL;
  gboolean use_freeze_thaw = FALSE;

  if (!info->plugin_mgr)
    return FALSE;

  switch (event)
  {
  case META_PLUGIN_MINIMIZE:
    counter = &priv->minimize_in_progress;
    break;
  case META_PLUGIN_MAP:
    counter = &priv->map_in_progress;
    break;
  case META_PLUGIN_DESTROY:
    counter = &priv->destroy_in_progress;
    break;
  case META_PLUGIN_UNMAXIMIZE:
  case META_PLUGIN_MAXIMIZE:
  case META_PLUGIN_SWITCH_WORKSPACE:
  case META_PLUGIN_TILE:
    g_assert_not_reached ();
    break;
  }

  g_assert (counter);

  use_freeze_thaw = is_freeze_thaw_effect (event);

  if (use_freeze_thaw)
    meta_window_actor_freeze (self);

  (*counter)++;

  if (!meta_plugin_manager_event_simple (info->plugin_mgr,
                                         self,
                                         event))
    {
      (*counter)--;
      if (use_freeze_thaw)
        meta_window_actor_thaw (self);
      return FALSE;
    }

  return TRUE;
}

static void
meta_window_actor_after_effects (MetaWindowActor *self)
{
  MetaWindowActorPrivate *priv = self->priv;

  if (priv->needs_destroy)
    {
      clutter_actor_destroy (CLUTTER_ACTOR (self));
      return;
    }

  meta_window_actor_sync_visibility (self);
  meta_window_actor_sync_actor_geometry (self, FALSE);

  if (priv->needs_pixmap)
    clutter_actor_queue_redraw (priv->actor);
}

LOCAL_SYMBOL void
meta_window_actor_effect_completed (MetaWindowActor *self,
                                    gulong           event)
{
  MetaWindowActorPrivate *priv   = self->priv;

  /* NB: Keep in mind that when effects get completed it possible
   * that the corresponding MetaWindow may have be been destroyed.
   * In this case priv->window will == NULL */

  switch (event)
  {
  case META_PLUGIN_MINIMIZE:
    {
      priv->minimize_in_progress--;
      if (priv->minimize_in_progress < 0)
	{
	  g_warning ("Error in minimize accounting.");
	  priv->minimize_in_progress = 0;
	}
    }
    break;
  case META_PLUGIN_MAP:
    /*
     * Make sure that the actor is at the correct place in case
     * the plugin fscked.
     */
    priv->map_in_progress--;

    if (priv->map_in_progress < 0)
      {
	g_warning ("Error in map accounting.");
	priv->map_in_progress = 0;
      }
    break;
  case META_PLUGIN_DESTROY:
    priv->destroy_in_progress--;

    if (priv->destroy_in_progress < 0)
      {
	g_warning ("Error in destroy accounting.");
	priv->destroy_in_progress = 0;
      }
    break;
  case META_PLUGIN_UNMAXIMIZE:
    priv->unmaximize_in_progress--;
    if (priv->unmaximize_in_progress < 0)
      {
	g_warning ("Error in unmaximize accounting.");
	priv->unmaximize_in_progress = 0;
      }
    break;
  case META_PLUGIN_MAXIMIZE:
    priv->maximize_in_progress--;
    if (priv->maximize_in_progress < 0)
      {
	g_warning ("Error in maximize accounting.");
	priv->maximize_in_progress = 0;
      }
    break;
  case META_PLUGIN_TILE:
    priv->tile_in_progress--;
    if (priv->tile_in_progress < 0)
      {
    g_warning ("Error in tile accounting.");
    priv->tile_in_progress = 0;
      }
    break;
  case META_PLUGIN_SWITCH_WORKSPACE:
    g_assert_not_reached ();
    break;
  }

  if (is_freeze_thaw_effect (event))
    meta_window_actor_thaw (self);

  if (!meta_window_actor_effect_in_progress (self))
    meta_window_actor_after_effects (self);
}

/* Called to drop our reference to a window backing pixmap that we
 * previously obtained with XCompositeNameWindowPixmap. We do this
 * when the window is unmapped or when we want to update to a new
 * pixmap for a new size.
 */
static void
meta_window_actor_detach (MetaWindowActor *self)
{
  MetaWindowActorPrivate *priv     = self->priv;
  MetaScreen            *screen   = priv->screen;
  MetaDisplay           *display  = meta_screen_get_display (screen);
  Display               *xdisplay = meta_display_get_xdisplay (display);

  if (!priv->back_pixmap)
    return;

  /* Get rid of all references to the pixmap before freeing it; it's unclear whether
   * you are supposed to be able to free a GLXPixmap after freeing the underlying
   * pixmap, but it certainly doesn't work with current DRI/Mesa
   */
  meta_shaped_texture_set_pixmap (META_SHAPED_TEXTURE (priv->actor),
                                  None);
  cogl_flush();

  XFreePixmap (xdisplay, priv->back_pixmap);
  priv->back_pixmap = None;

  meta_window_actor_queue_create_pixmap (self);
}

LOCAL_SYMBOL gboolean
meta_window_actor_should_unredirect (MetaWindowActor *self)
{
  MetaWindow *metaWindow = meta_window_actor_get_meta_window (self);
  MetaWindowActorPrivate *priv = self->priv;

  if (meta_window_requested_dont_bypass_compositor (metaWindow))
    return FALSE;

  if (priv->opacity != 0xff)
    return FALSE;

  if (metaWindow->has_shape)
    return FALSE;

  if (priv->argb32 && !meta_window_requested_bypass_compositor (metaWindow))
    return FALSE;

  if (!meta_window_is_monitor_sized (metaWindow))
    return FALSE;

  if (!meta_prefs_get_unredirect_fullscreen_windows())
    return FALSE;

  if (meta_window_requested_bypass_compositor (metaWindow))
    return TRUE;

  if (meta_window_is_override_redirect (metaWindow))
    return TRUE;

  if (priv->does_full_damage)
    return TRUE;

  return FALSE;
}

LOCAL_SYMBOL void
meta_window_actor_set_redirected (MetaWindowActor *self, gboolean state)
{
  MetaWindow *metaWindow = meta_window_actor_get_meta_window (self);
  MetaDisplay *display = meta_window_get_display (metaWindow);

  Display *xdisplay = meta_display_get_xdisplay (display);
  Window  xwin = meta_window_actor_get_x_window (self);

  if (state)
    {
      meta_error_trap_push (display);
      XCompositeRedirectWindow (xdisplay, xwin, CompositeRedirectManual);
      meta_error_trap_pop (display);
      meta_window_actor_detach (self);
      self->priv->unredirected = FALSE;
    }
  else
    {
      meta_error_trap_push (display);
      XCompositeUnredirectWindow (xdisplay, xwin, CompositeRedirectManual);
      meta_error_trap_pop (display);
      self->priv->unredirected = TRUE;
    }
}

LOCAL_SYMBOL void
meta_window_actor_destroy (MetaWindowActor *self)
{
  MetaWindow	      *window;
  MetaWindowActorPrivate *priv;
  MetaWindowType window_type;

  priv = self->priv;

  window = priv->window;
  window_type = meta_window_get_window_type (window);
  meta_window_set_compositor_private (window, NULL);

  if (window_type == META_WINDOW_DROPDOWN_MENU ||
      window_type == META_WINDOW_POPUP_MENU ||
      window_type == META_WINDOW_TOOLTIP ||
      window_type == META_WINDOW_NOTIFICATION ||
      window_type == META_WINDOW_COMBO ||
      window_type == META_WINDOW_DND ||
      window_type == META_WINDOW_OVERRIDE_OTHER)
    {
      /*
       * No effects, just kill it.
       */
      clutter_actor_destroy (CLUTTER_ACTOR (self));
      return;
    }

  priv->needs_destroy = TRUE;

  if (!meta_window_actor_effect_in_progress (self))
    clutter_actor_destroy (CLUTTER_ACTOR (self));
}

LOCAL_SYMBOL void
meta_window_actor_sync_actor_geometry (MetaWindowActor *self,
                                       gboolean         did_placement)
{
  MetaWindowActorPrivate *priv = self->priv;
  MetaRectangle window_rect;

  meta_window_get_input_rect (priv->window, &window_rect);

  if (priv->last_width != window_rect.width ||
      priv->last_height != window_rect.height)
    {
      priv->size_changed = TRUE;
      priv->last_width = window_rect.width;
      priv->last_height = window_rect.height;
    }

  /* Normally we want freezing a window to also freeze its position; this allows
   * windows to atomically move and resize together, either under app control,
   * or because the user is resizing from the left/top. But on initial placement
   * we need to assign a position, since immediately after the window
   * is shown, the map effect will go into effect and prevent further geometry
   * updates.
   */
  if (is_frozen (self) && !did_placement)
    return;

  if (priv->size_changed)
    {
      meta_window_actor_queue_create_pixmap (self);
    }

  if (meta_window_actor_effect_in_progress (self))
    return;

  clutter_actor_set_position (CLUTTER_ACTOR (self),
                              window_rect.x, window_rect.y);
  clutter_actor_set_size (CLUTTER_ACTOR (self),
                          window_rect.width, window_rect.height);

  g_signal_emit (self, signals[POSITION_CHANGED], 0);
}

void
meta_window_actor_show (MetaWindowActor   *self,
                        MetaCompEffect     effect)
{
  MetaWindowActorPrivate *priv;
  MetaCompScreen         *info;
  gulong                  event;

  priv = self->priv;
  info = meta_screen_get_compositor_data (priv->screen);

  g_return_if_fail (!priv->visible);

  self->priv->visible = TRUE;

  event = 0;
  switch (effect)
    {
    case META_COMP_EFFECT_CREATE:
      event = META_PLUGIN_MAP;
      break;
    case META_COMP_EFFECT_UNMINIMIZE:
      /* FIXME: should have META_PLUGIN_UNMINIMIZE */
      event = META_PLUGIN_MAP;
      break;
    case META_COMP_EFFECT_NONE:
      break;
    case META_COMP_EFFECT_DESTROY:
    case META_COMP_EFFECT_MINIMIZE:
      g_assert_not_reached();
    }

  if (priv->redecorating ||
      info->switch_workspace_in_progress ||
      event == 0 ||
      !start_simple_effect (self, event))
    {
      clutter_actor_show_all (CLUTTER_ACTOR (self));
      priv->redecorating = FALSE;
    }
}

LOCAL_SYMBOL void
meta_window_actor_hide (MetaWindowActor *self,
                        MetaCompEffect   effect)
{
  MetaWindowActorPrivate *priv;
  MetaCompScreen         *info;
  gulong                  event;

  priv = self->priv;
  info = meta_screen_get_compositor_data (priv->screen);

  g_return_if_fail (priv->visible || (!priv->visible && meta_window_is_attached_dialog (priv->window)));

  priv->visible = FALSE;

  /* If a plugin is animating a workspace transition, we have to
   * hold off on hiding the window, and do it after the workspace
   * switch completes
   */
  if (info->switch_workspace_in_progress)
    return;

  event = 0;
  switch (effect)
    {
    case META_COMP_EFFECT_DESTROY:
      event = META_PLUGIN_DESTROY;
      break;
    case META_COMP_EFFECT_MINIMIZE:
      event = META_PLUGIN_MINIMIZE;
      break;
    case META_COMP_EFFECT_NONE:
      break;
    case META_COMP_EFFECT_UNMINIMIZE:
    case META_COMP_EFFECT_CREATE:
      g_assert_not_reached();
    }

  if (event == 0 ||
      !start_simple_effect (self, event))
    clutter_actor_hide (CLUTTER_ACTOR (self));
}

LOCAL_SYMBOL void
meta_window_actor_maximize (MetaWindowActor    *self,
                            MetaRectangle      *old_rect,
                            MetaRectangle      *new_rect)
{
  MetaCompScreen *info = meta_screen_get_compositor_data (self->priv->screen);

  /* The window has already been resized (in order to compute new_rect),
   * which by side effect caused the actor to be resized. Restore it to the
   * old size and position */
  clutter_actor_set_position (CLUTTER_ACTOR (self), old_rect->x, old_rect->y);
  clutter_actor_set_size (CLUTTER_ACTOR (self), old_rect->width, old_rect->height);

  self->priv->maximize_in_progress++;
  meta_window_actor_freeze (self);

  if (!info->plugin_mgr ||
      !meta_plugin_manager_event_maximize (info->plugin_mgr,
                                           self,
                                           META_PLUGIN_MAXIMIZE,
                                           new_rect->x, new_rect->y,
                                           new_rect->width, new_rect->height))

    {
      self->priv->maximize_in_progress--;
      meta_window_actor_thaw (self);
    }
}

LOCAL_SYMBOL void
meta_window_actor_unmaximize (MetaWindowActor   *self,
                              MetaRectangle     *old_rect,
                              MetaRectangle     *new_rect)
{
  MetaCompScreen *info = meta_screen_get_compositor_data (self->priv->screen);

  /* The window has already been resized (in order to compute new_rect),
   * which by side effect caused the actor to be resized. Restore it to the
   * old size and position */
  clutter_actor_set_position (CLUTTER_ACTOR (self), old_rect->x, old_rect->y);
  clutter_actor_set_size (CLUTTER_ACTOR (self), old_rect->width, old_rect->height);

  self->priv->unmaximize_in_progress++;
  meta_window_actor_freeze (self);

  if (!info->plugin_mgr ||
      !meta_plugin_manager_event_maximize (info->plugin_mgr,
                                           self,
                                           META_PLUGIN_UNMAXIMIZE,
                                           new_rect->x, new_rect->y,
                                           new_rect->width, new_rect->height))
    {
      self->priv->unmaximize_in_progress--;
      meta_window_actor_thaw (self);
    }
}

LOCAL_SYMBOL void
meta_window_actor_tile (MetaWindowActor    *self,
                        MetaRectangle      *old_rect,
                        MetaRectangle      *new_rect)
{
  MetaCompScreen *info = meta_screen_get_compositor_data (self->priv->screen);

  /* The window has already been resized (in order to compute new_rect),
   * which by side effect caused the actor to be resized. Restore it to the
   * old size and position */
  clutter_actor_set_position (CLUTTER_ACTOR (self), old_rect->x, old_rect->y);
  clutter_actor_set_size (CLUTTER_ACTOR (self), old_rect->width, old_rect->height);

  self->priv->tile_in_progress++;
  meta_window_actor_freeze (self);

  if (!info->plugin_mgr ||
      !meta_plugin_manager_event_maximize (info->plugin_mgr,
                                           self,
                                           META_PLUGIN_TILE,
                                           new_rect->x, new_rect->y,
                                           new_rect->width, new_rect->height))

    {
      self->priv->tile_in_progress--;
      meta_window_actor_thaw (self);
    }
}

LOCAL_SYMBOL MetaWindowActor *
meta_window_actor_new (MetaWindow *window)
{
  MetaScreen	 	 *screen = meta_window_get_screen (window);
  MetaCompScreen         *info = meta_screen_get_compositor_data (screen);
  MetaWindowActor        *self;
  MetaWindowActorPrivate *priv;
  MetaFrame		 *frame;
  Window		  top_window;
  ClutterActor           *window_group;

  frame = meta_window_get_frame (window);
  if (frame)
    top_window = meta_frame_get_xwindow (frame);
  else
    top_window = meta_window_get_xwindow (window);

  meta_verbose ("add window: Meta %p, xwin 0x%x\n", window, (guint)top_window);

  self = g_object_new (META_TYPE_WINDOW_ACTOR,
                       "meta-window",         window,
                       "x-window",            top_window,
                       "meta-screen",         screen,
                       NULL);

  priv = self->priv;

  priv->last_width = -1;
  priv->last_height = -1;

  meta_window_actor_queue_create_pixmap (self);

  meta_window_actor_set_updates_frozen (self,
                                        meta_window_updates_are_frozen (priv->window));

  /* If a window doesn't start off with updates frozen, we should
   * we should send a _NET_WM_FRAME_DRAWN immediately after the first drawn.
   */
  if (priv->window->extended_sync_request_counter && !priv->updates_frozen)
    meta_window_actor_queue_frame_drawn (self, FALSE);

  meta_window_actor_sync_actor_geometry (self, priv->window->placed);

  /* Hang our compositor window state off the MetaWindow for fast retrieval */
  meta_window_set_compositor_private (window, G_OBJECT (self));
  
  if (window->type == META_WINDOW_DND)
    window_group = info->window_group;
  else if (window->layer == META_LAYER_OVERRIDE_REDIRECT)
    window_group = info->top_window_group;
  else if (window->type == META_WINDOW_DESKTOP)
    window_group = info->bottom_window_group;
  else
    window_group = info->window_group;

  clutter_container_add_actor (CLUTTER_CONTAINER (window_group),
                               CLUTTER_ACTOR (self));
  
  clutter_actor_hide (CLUTTER_ACTOR (self));

  /* Initial position in the stack is arbitrary; stacking will be synced
   * before we first paint.
   */
  info->windows = g_list_append (info->windows, self);

  return self;
}

static void
meta_window_actor_update_bounding_region_and_borders (MetaWindowActor *self,
                                                      int              width,
                                                      int              height)
{
  MetaWindowActorPrivate *priv = self->priv;
  MetaFrameBorders borders;
  cairo_rectangle_int_t bounding_rectangle;

  meta_frame_calc_borders (priv->window->frame, &borders);

  bounding_rectangle.x = borders.invisible.left;
  bounding_rectangle.y = borders.invisible.top;

  width -= borders.invisible.left + borders.invisible.right;
  height -= borders.invisible.top + borders.invisible.bottom;

  bounding_rectangle.width = width;
  bounding_rectangle.height = height;

  if (priv->bounding_region != NULL)
    {
      cairo_rectangle_int_t old_bounding_rectangle;
      cairo_region_get_extents (priv->bounding_region, &old_bounding_rectangle);

      /* Because the bounding region doesn't include the invisible borders,
       * we need to make sure that the border sizes haven't changed before
       * short-circuiting early.
       */
      if (bounding_rectangle.width == old_bounding_rectangle.width &&
          bounding_rectangle.height == old_bounding_rectangle.height &&
          priv->last_borders.invisible.left == borders.invisible.left &&
          priv->last_borders.invisible.right == borders.invisible.right &&
          priv->last_borders.invisible.top == borders.invisible.top &&
          priv->last_borders.invisible.bottom == borders.invisible.bottom)
        return;
    }

  priv->last_borders = borders;

  g_clear_pointer (&priv->bounding_region, cairo_region_destroy);

  priv->bounding_region = cairo_region_create_rectangle (&bounding_rectangle);

  meta_window_actor_update_shape (self);

  g_signal_emit (self, signals[SIZE_CHANGED], 0);
}

static void
meta_window_actor_update_shape_region (MetaWindowActor *self,
                                       cairo_region_t  *region)
{
  MetaWindowActorPrivate *priv = self->priv;

  g_clear_pointer (&priv->shape_region, cairo_region_destroy);

  /* region must be non-null */
  priv->shape_region = region;
  cairo_region_reference (region);

  /* Our "shape_region" is called the "bounding region" in the X Shape
   * Extension Documentation.
   *
   * Our "bounding_region" is called the "bounding rectangle", which defines
   * the shape of the window as if it the window was unshaped.
   *
   * The X Shape extension requires that the "bounding region" can never
   * extend outside the "bounding rectangle", and says it must be implicitly
   * clipped before rendering. The region we get back hasn't been clipped.
   * We explicitly clip the region here.
   */
  if (priv->bounding_region != NULL)
    cairo_region_intersect (priv->shape_region, priv->bounding_region);
}

/**
 * meta_window_actor_get_obscured_region:
 * @self: a #MetaWindowActor
 *
 * Gets the region that is completely obscured by the window. Coordinates
 * are relative to the upper-left of the window.
 *
 * Return value: (transfer none): the area obscured by the window,
 *  %NULL is the same as an empty region.
 */
LOCAL_SYMBOL cairo_region_t *
meta_window_actor_get_obscured_region (MetaWindowActor *self)
{
  MetaWindowActorPrivate *priv = self->priv;

  if (!priv->argb32 && priv->opacity == 0xff && priv->back_pixmap)
    {
      if (priv->shape_region)
        return priv->shape_region;
      else
        return priv->bounding_region;
    }
  else
    return NULL;
}

#if 0
/* Print out a region; useful for debugging */
static void
dump_region (cairo_region_t *region)
{
  int n_rects;
  int i;

  n_rects = cairo_region_num_rectangles (region);
  g_print ("[");
  for (i = 0; i < n_rects; i++)
    {
      cairo_rectangle_int_t rect;
      cairo_region_get_rectangle (region, i, &rect);
      g_print ("+%d+%dx%dx%d ",
               rect.x, rect.y, rect.width, rect.height);
    }
  g_print ("]\n");
}
#endif

/**
 * meta_window_actor_set_visible_region:
 * @self: a #MetaWindowActor
 * @visible_region: the region of the screen that isn't completely
 *  obscured.
 *
 * Provides a hint as to what areas of the window need to be
 * drawn. Regions not in @visible_region are completely obscured.
 * This will be set before painting then unset afterwards.
 */
LOCAL_SYMBOL void
meta_window_actor_set_visible_region (MetaWindowActor *self,
                                      cairo_region_t  *visible_region)
{
  MetaWindowActorPrivate *priv = self->priv;

  meta_shaped_texture_set_clip_region (META_SHAPED_TEXTURE (priv->actor),
                                       visible_region);
}

/**
 * meta_window_actor_set_visible_region_beneath:
 * @self: a #MetaWindowActor
 * @visible_region: the region of the screen that isn't completely
 *  obscured beneath the main window texture.
 *
 * Provides a hint as to what areas need to be drawn *beneath*
 * the main window texture.  This is the relevant visible region
 * when drawing the shadow, properly accounting for areas of the
 * shadow hid by the window itself. This will be set before painting
 * then unset afterwards.
 */
LOCAL_SYMBOL void
meta_window_actor_set_visible_region_beneath (MetaWindowActor *self,
                                              cairo_region_t  *beneath_region)
{
  MetaWindowActorPrivate *priv = self->priv;
  gboolean appears_focused = meta_window_appears_focused (priv->window);

  if (appears_focused ? priv->focused_shadow : priv->unfocused_shadow)
    {
      g_clear_pointer (&priv->shadow_clip, cairo_region_destroy);
      priv->shadow_clip = cairo_region_copy (beneath_region);

      if (clip_shadow_under_window (self))
        {
          cairo_region_t *frame_bounds = meta_window_get_frame_bounds (priv->window);
          cairo_region_subtract (priv->shadow_clip, frame_bounds);
        }
    }
}

/**
 * meta_window_actor_reset_visible_regions:
 * @self: a #MetaWindowActor
 *
 * Unsets the regions set by meta_window_actor_reset_visible_region() and
 * meta_window_actor_reset_visible_region_beneath()
 */
LOCAL_SYMBOL void
meta_window_actor_reset_visible_regions (MetaWindowActor *self)
{
  MetaWindowActorPrivate *priv = self->priv;

  meta_shaped_texture_set_clip_region (META_SHAPED_TEXTURE (priv->actor),
                                       NULL);
  g_clear_pointer (&priv->shadow_clip, cairo_region_destroy);
}

static void
check_needs_pixmap (MetaWindowActor *self)
{
  MetaWindowActorPrivate *priv     = self->priv;
  MetaScreen          *screen   = priv->screen;
  MetaDisplay         *display  = meta_screen_get_display (screen);
  Display             *xdisplay = meta_display_get_xdisplay (display);
  MetaCompScreen      *info     = meta_screen_get_compositor_data (screen);
  MetaCompositor      *compositor;
  Window               xwindow  = priv->xwindow;

  if (!priv->needs_pixmap)
    return;

  if (xwindow == meta_screen_get_xroot (screen) ||
      xwindow == clutter_x11_get_stage_window (CLUTTER_STAGE (info->stage)))
    return;

  compositor = meta_display_get_compositor (display);

  if (priv->size_changed)
    {
      meta_window_actor_detach (self);
      priv->size_changed = FALSE;
    }

  meta_error_trap_push (display);

  if (priv->back_pixmap == None)
    {
      CoglHandle texture;

      meta_error_trap_push (display);

      priv->back_pixmap = XCompositeNameWindowPixmap (xdisplay, xwindow);

      if (meta_error_trap_pop_with_return (display) != Success)
        {
          /* Probably a BadMatch if the window isn't viewable; we could
           * GrabServer/GetWindowAttributes/NameWindowPixmap/UngrabServer/Sync
           * to avoid this, but there's no reason to take two round trips
           * when one will do. (We need that Sync if we want to handle failures
           * for any reason other than !viewable. That's unlikely, but maybe
           * we'll BadAlloc or something.)
           */
          priv->back_pixmap = None;
        }

      if (priv->back_pixmap == None)
        {
          meta_verbose ("Unable to get named pixmap for %p\n", self);
          meta_window_actor_update_bounding_region_and_borders (self, 0, 0);
          goto out;
        }

      if (compositor->no_mipmaps)
        meta_shaped_texture_set_create_mipmaps (META_SHAPED_TEXTURE (priv->actor),
                                                FALSE);

      meta_shaped_texture_set_pixmap (META_SHAPED_TEXTURE (priv->actor),
                                      priv->back_pixmap);

      texture = meta_shaped_texture_get_texture (META_SHAPED_TEXTURE (priv->actor));

      /*
       * This only works *after* actually setting the pixmap, so we have to
       * do it here.
       * See: http://bugzilla.clutter-project.org/show_bug.cgi?id=2236
       */
      if (G_UNLIKELY (!cogl_texture_pixmap_x11_is_using_tfp_extension (texture)))
        g_warning ("NOTE: Not using GLX TFP!\n");

      meta_window_actor_update_bounding_region_and_borders (self,
                                                            cogl_texture_get_width (texture),
                                                            cogl_texture_get_height (texture));
    }

  priv->needs_pixmap = FALSE;

 out:
  meta_error_trap_pop (display);
}

static void
check_needs_shadow (MetaWindowActor *self)
{
  if (g_getenv ("MUFFIN_NO_SHADOWS")) {
      return;
  }

  MetaWindowActorPrivate *priv = self->priv;
  MetaShadow *old_shadow = NULL;
  MetaShadow **shadow_location;
  gboolean recompute_shadow;
  gboolean should_have_shadow;
  gboolean appears_focused;

  /* Calling meta_window_actor_has_shadow() here at every pre-paint is cheap
   * and avoids the need to explicitly handle window type changes, which
   * we would do if tried to keep track of when we might be adding or removing
   * a shadow more explicitly. We only keep track of changes to the *shape* of
   * the shadow with priv->recompute_shadow.
   */

  should_have_shadow = meta_window_actor_has_shadow (self);
  appears_focused = meta_window_appears_focused (priv->window);

  if (appears_focused)
    {
      recompute_shadow = priv->recompute_focused_shadow;
      priv->recompute_focused_shadow = FALSE;
      shadow_location = &priv->focused_shadow;
    }
  else
    {
      recompute_shadow = priv->recompute_unfocused_shadow;
      priv->recompute_unfocused_shadow = FALSE;
      shadow_location = &priv->unfocused_shadow;
    }

  if (!should_have_shadow || recompute_shadow)
    {
      if (*shadow_location != NULL)
        {
          old_shadow = *shadow_location;
          *shadow_location = NULL;
        }
    }

  if (*shadow_location == NULL && should_have_shadow)
    {
      if (priv->shadow_shape == NULL)
        {
          if (priv->shape_region)
            priv->shadow_shape = meta_window_shape_new (priv->shape_region);
          else if (priv->bounding_region)
            priv->shadow_shape = meta_window_shape_new (priv->bounding_region);
        }

      if (priv->shadow_shape != NULL)
        {
          MetaShadowFactory *factory = meta_shadow_factory_get_default ();
          const char *shadow_class = meta_window_actor_get_shadow_class (self);
          cairo_rectangle_int_t shape_bounds;

          meta_window_actor_get_shape_bounds (self, &shape_bounds);
          *shadow_location = meta_shadow_factory_get_shadow (factory,
                                                             priv->shadow_shape,
                                                             shape_bounds.width, shape_bounds.height,
                                                             shadow_class, appears_focused);
        }
    }

  if (old_shadow != NULL)
    meta_shadow_unref (old_shadow);
}

LOCAL_SYMBOL void
meta_window_actor_process_damage (MetaWindowActor    *self,
                                  XDamageNotifyEvent *event)
{
  MetaWindowActorPrivate *priv = self->priv;
  MetaCompScreen *info = meta_screen_get_compositor_data (priv->screen);

  priv->received_damage = TRUE;

  if (meta_window_is_fullscreen (priv->window) && g_list_last (info->windows)->data == self && !priv->unredirected)
    {
      MetaRectangle window_rect;
      meta_window_get_outer_rect (priv->window, &window_rect);

      if (window_rect.x == event->area.x &&
          window_rect.y == event->area.y &&
          window_rect.width == event->area.width &&
          window_rect.height == event->area.height)
        priv->full_damage_frames_count++;
      else
        priv->full_damage_frames_count = 0;

      if (priv->full_damage_frames_count >= 100)
        priv->does_full_damage = TRUE;
    }

  /* Drop damage event for unredirected windows */
  if (priv->unredirected)
    return;

  if (is_frozen (self))
    {
      /* The window is frozen due to an effect in progress: we ignore damage
       * here on the off chance that this will stop the corresponding
       * texture_from_pixmap from being update.
       *
       * needs_damage_all tracks that some unknown damage happened while the
       * window was frozen so that when the window becomes unfrozen we can
       * issue a full window update to cover any lost damage.
       *
       * It should be noted that this is an unreliable mechanism since it's
       * quite likely that drivers will aim to provide a zero-copy
       * implementation of the texture_from_pixmap extension and in those cases
       * any drawing done to the window is always immediately reflected in the
       * texture regardless of damage event handling.
       */
      priv->needs_damage_all = TRUE;
      return;
    }

  if (priv->needs_pixmap)
    return;

  meta_shaped_texture_update_area (META_SHAPED_TEXTURE (priv->actor),
                                   event->area.x,
                                   event->area.y,
                                   event->area.width,
                                   event->area.height);
  priv->repaint_scheduled = TRUE;
}

LOCAL_SYMBOL void
meta_window_actor_sync_visibility (MetaWindowActor *self)
{
  MetaWindowActorPrivate *priv = self->priv;

  if (CLUTTER_ACTOR_IS_VISIBLE (self) != priv->visible)
    {
      if (priv->visible)
        clutter_actor_show (CLUTTER_ACTOR (self));
      else
        clutter_actor_hide (CLUTTER_ACTOR (self));
    }
}

static inline void
set_integral_bounding_rect (cairo_rectangle_int_t *rect,
                            double x, double y,
                            double width, double height)
{
  rect->x = floor(x);
  rect->y = floor(y);
  rect->width = ceil(x + width) - rect->x;
  rect->height = ceil(y + height) - rect->y;
}

static void
update_corners (MetaWindowActor   *self,
                MetaFrameBorders  *borders)
{
  MetaWindowActorPrivate *priv = self->priv;
  MetaRectangle outer;
  cairo_rectangle_int_t corner_rects[4];
  cairo_region_t *corner_region;
  cairo_path_t *corner_path;
  float top_left, top_right, bottom_left, bottom_right;
  float x, y;

  /* need these to build a path */
  cairo_t *cr;
  cairo_surface_t *surface;

  if (!priv->window->frame)
    {
      meta_shaped_texture_set_overlay_path (META_SHAPED_TEXTURE (priv->actor),
                                            NULL, NULL);
      return;
    }

  meta_window_get_outer_rect (priv->window, &outer);

  meta_frame_get_corner_radiuses (priv->window->frame,
                                  &top_left,
                                  &top_right,
                                  &bottom_left,
                                  &bottom_right);

  /* Unfortunately, cairo does not allow us to create a context
   * without a surface. Create a 0x0 image surface to "paint to"
   * so we can get the path. */
  surface = cairo_image_surface_create (CAIRO_FORMAT_A8,
                                        0, 0);

  cr = cairo_create (surface);

  /* top left */
  x = borders->invisible.left;
  y = borders->invisible.top;

  set_integral_bounding_rect (&corner_rects[0],
                              x, y, top_left, top_left);

  cairo_arc (cr,
             x + top_left,
             y + top_left,
             top_left,
             0, M_PI*2);


  /* top right */
  x = borders->invisible.left + outer.width - top_right;
  y = borders->invisible.top;

  set_integral_bounding_rect (&corner_rects[1],
                              x, y, top_right, top_right);

  cairo_arc (cr,
             x,
             y + top_right,
             top_right,
             0, M_PI*2);

  /* bottom right */
  x = borders->invisible.left + outer.width - bottom_right;
  y = borders->invisible.top + outer.height - bottom_right;

  set_integral_bounding_rect (&corner_rects[2],
                              x, y, bottom_right, bottom_right);

  cairo_arc (cr,
             x,
             y,
             bottom_right,
             0, M_PI*2);

  /* bottom left */
  x = borders->invisible.left;
  y = borders->invisible.top + outer.height - bottom_left;

  set_integral_bounding_rect (&corner_rects[3],
                              x, y, bottom_left, bottom_left);

  cairo_arc (cr,
             x + bottom_left,
             y,
             bottom_left,
             0, M_PI*2);

  corner_path = cairo_copy_path (cr);

  cairo_surface_destroy (surface);
  cairo_destroy (cr);

  corner_region = cairo_region_create_rectangles (corner_rects, 4);

  meta_shaped_texture_set_overlay_path (META_SHAPED_TEXTURE (priv->actor),
                                        corner_region, corner_path);

  cairo_region_destroy (corner_region);

}

static void
check_needs_reshape (MetaWindowActor *self)
{
  MetaWindowActorPrivate *priv = self->priv;
  MetaScreen *screen = priv->screen;
  MetaDisplay *display = meta_screen_get_display (screen);
  MetaFrameBorders borders;
  cairo_region_t *region;

  if (!priv->needs_reshape)
    return;

  meta_shaped_texture_set_shape_region (META_SHAPED_TEXTURE (priv->actor), NULL);
  g_clear_pointer (&priv->shape_region, cairo_region_destroy);;

  if (priv->shadow_shape != NULL)
    {
      meta_window_shape_unref (priv->shadow_shape);
      priv->shadow_shape = NULL;
    }

  meta_frame_calc_borders (priv->window->frame, &borders);

  region = meta_window_get_frame_bounds (priv->window);
  if (region != NULL)
    {
      /* This returns the window's internal frame bounds region,
       * so we need to copy it because we modify it below. */
      region = cairo_region_copy (region);
    }
  else
    {
      /* If we have no region, we have no frame. We have no frame,
       * so just use the bounding region instead */
      region = cairo_region_copy (priv->bounding_region);
    }

#ifdef HAVE_SHAPE
  if (priv->window->has_shape)
    {
      Display *xdisplay = meta_display_get_xdisplay (display);
      XRectangle *rects;
      int n_rects, ordering;
      cairo_rectangle_int_t client_area;

      client_area.width = priv->window->rect.width;
      client_area.height = priv->window->rect.height;

      client_area.x = borders.total.left;
      client_area.y = borders.total.top;

      /* Punch out client area. */
      cairo_region_subtract_rectangle (region, &client_area);

      meta_error_trap_push (display);
      rects = XShapeGetRectangles (xdisplay,
                                   priv->window->xwindow,
                                   ShapeBounding,
                                   &n_rects,
                                   &ordering);
      meta_error_trap_pop (display);

      if (rects)
        {
          int i;
          for (i = 0; i < n_rects; i ++)
            {
              cairo_rectangle_int_t rect = { rects[i].x + client_area.x,
                                             rects[i].y + client_area.y,
                                             rects[i].width,
                                             rects[i].height };
              cairo_region_union_rectangle (region, &rect);
            }
          XFree (rects);
        }
    }
#endif

  meta_shaped_texture_set_shape_region (META_SHAPED_TEXTURE (priv->actor),
                                        region);

  meta_window_actor_update_shape_region (self, region);

  cairo_region_destroy (region);

  update_corners (self, &borders);

  priv->needs_reshape = FALSE;
  meta_window_actor_invalidate_shadow (self);
}

LOCAL_SYMBOL void
meta_window_actor_update_shape (MetaWindowActor *self)
{
  MetaWindowActorPrivate *priv = self->priv;

  priv->needs_reshape = TRUE;

  if (is_frozen (self))
    return;

  clutter_actor_queue_redraw (priv->actor);
}

LOCAL_SYMBOL void
meta_window_actor_handle_updates (MetaWindowActor *self)
{
  MetaWindowActorPrivate *priv = self->priv;
  MetaScreen          *screen   = priv->screen;
  MetaDisplay         *display  = meta_screen_get_display (screen);
  Display             *xdisplay = meta_display_get_xdisplay (display);

  if (is_frozen (self))
    {
      /* The window is frozen due to a pending animation: we'll wait until
       * the animation finishes to reshape and repair the window */
      return;
    }

  if (priv->unredirected)
    {
      /* Nothing to do here until/if the window gets redirected again */
      return;
    }

  if (priv->received_damage)
    {
      meta_error_trap_push (display);
      XDamageSubtract (xdisplay, priv->damage, None, None);
      meta_error_trap_pop (display);

      priv->received_damage = FALSE;
    }

  check_needs_pixmap (self);
  check_needs_reshape (self);
  check_needs_shadow (self);
}

void
meta_window_actor_pre_paint (MetaWindowActor *self)
{
  MetaWindowActorPrivate *priv = self->priv;
  GList *l;

  meta_window_actor_handle_updates (self);

  for (l = priv->frames; l != NULL; l = l->next)
    {
      FrameData *frame = l->data;

      if (frame->frame_counter == 0)
        {
          CoglOnscreen *onscreen = COGL_ONSCREEN (cogl_get_draw_framebuffer());
          frame->frame_counter = cogl_onscreen_get_frame_counter (onscreen);
        }
    }
}

void
meta_window_actor_post_paint (MetaWindowActor *self)
{
  MetaWindowActorPrivate *priv = self->priv;

  priv->repaint_scheduled = FALSE;

  if (priv->needs_frame_drawn)
    {
      MetaScreen  *screen  = priv->screen;
      MetaDisplay *display = meta_screen_get_display (screen);
      Display *xdisplay = meta_display_get_xdisplay (display);

      XClientMessageEvent ev = { 0, };

      FrameData *frame = priv->frames->data;

      frame->frame_drawn_time = meta_compositor_monotonic_time_to_server_time (display,
                                                                               g_get_monotonic_time ());

      ev.type = ClientMessage;
      ev.window = meta_window_get_xwindow (priv->window);
      ev.message_type = display->atom__NET_WM_FRAME_DRAWN;
      ev.format = 32;
      ev.data.l[0] = frame->sync_request_serial & G_GUINT64_CONSTANT(0xffffffff);
      ev.data.l[1] = frame->sync_request_serial >> 32;
      ev.data.l[2] = frame->frame_drawn_time & G_GUINT64_CONSTANT(0xffffffff);
      ev.data.l[3] = frame->frame_drawn_time >> 32;

      meta_error_trap_push (display);
      XSendEvent (xdisplay, ev.window, False, 0, (XEvent*) &ev);
      XFlush (xdisplay);
      meta_error_trap_pop (display);

      priv->needs_frame_drawn = FALSE;
    }
}

static void
send_frame_timings (MetaWindowActor  *self,
                    FrameData        *frame,
                    CoglFrameInfo    *frame_info,
                    gint64            presentation_time)
{
  MetaWindowActorPrivate *priv = self->priv;
  MetaDisplay *display = meta_screen_get_display (priv->screen);
  Display *xdisplay = meta_display_get_xdisplay (display);
  float refresh_rate;
  int refresh_interval;

  XClientMessageEvent ev = { 0, };

  ev.type = ClientMessage;
  ev.window = meta_window_get_xwindow (priv->window);
  ev.message_type = display->atom__NET_WM_FRAME_TIMINGS;
  ev.format = 32;
  ev.data.l[0] = frame->sync_request_serial & G_GUINT64_CONSTANT(0xffffffff);
  ev.data.l[1] = frame->sync_request_serial >> 32;

  refresh_rate = cogl_frame_info_get_refresh_rate (frame_info);
  /* 0.0 is a flag for not known, but sanity-check against other odd numbers */
  if (refresh_rate >= 1.0)
    refresh_interval = (int) (0.5 + 1000000 / refresh_rate);
  else
    refresh_interval = 0;

  if (presentation_time != 0)
    {
      gint64 presentation_time_server = meta_compositor_monotonic_time_to_server_time (display,
                                                                                       presentation_time);
      gint64 presentation_time_offset = presentation_time_server - frame->frame_drawn_time;
      if (presentation_time_offset == 0)
        presentation_time_offset = 1;

      if ((gint32)presentation_time_offset == presentation_time_offset)
        ev.data.l[2] = presentation_time_offset;
    }

  ev.data.l[3] = refresh_interval;
  ev.data.l[4] = 1000 * META_SYNC_DELAY;

  meta_error_trap_push (display);
  XSendEvent (xdisplay, ev.window, False, 0, (XEvent*) &ev);
  XFlush (xdisplay);
  meta_error_trap_pop (display);
}

void
meta_window_actor_frame_complete (MetaWindowActor *self,
                                  CoglFrameInfo   *frame_info,
                                  gint64           presentation_time)
{
  MetaWindowActorPrivate *priv = self->priv;
  GList *l;

  for (l = priv->frames; l;)
    {
      GList *l_next = l->next;
      FrameData *frame = l->data;

      if (frame->frame_counter == cogl_frame_info_get_frame_counter (frame_info))
        {
          if (frame->frame_drawn_time != 0)
            {
              priv->frames = g_list_delete_link (priv->frames, l);
              send_frame_timings (self, frame, frame_info, presentation_time);
              frame_data_free (frame);
            }
        }

      l = l_next;
    }
}

LOCAL_SYMBOL void
meta_window_actor_invalidate_shadow (MetaWindowActor *self)
{
  MetaWindowActorPrivate *priv = self->priv;

  priv->recompute_focused_shadow = TRUE;
  priv->recompute_unfocused_shadow = TRUE;

  if (is_frozen (self))
    return;

  clutter_actor_queue_redraw (CLUTTER_ACTOR (self));
}

LOCAL_SYMBOL void
meta_window_actor_update_opacity (MetaWindowActor *self)
{
  MetaWindowActorPrivate *priv = self->priv;
  MetaDisplay *display = meta_screen_get_display (priv->screen);
  MetaCompositor *compositor = meta_display_get_compositor (display);
  Window xwin = meta_window_get_xwindow (priv->window);
  gulong value;
  guint8 opacity;

  if (meta_prop_get_cardinal (display, xwin,
                              compositor->atom_net_wm_window_opacity,
                              &value))
    {
      opacity = (guint8)((gfloat)value * 255.0 / ((gfloat)0xffffffff));
    }
  else
    opacity = 255;

  self->priv->opacity = opacity;
  clutter_actor_set_opacity (self->priv->actor, opacity);
}

void
meta_window_actor_set_updates_frozen (MetaWindowActor *self,
                                      gboolean         updates_frozen)
{
  MetaWindowActorPrivate *priv = self->priv;

  updates_frozen = updates_frozen != FALSE;

  if (priv->updates_frozen != updates_frozen)
    {
      priv->updates_frozen = updates_frozen;
      if (updates_frozen)
        meta_window_actor_freeze (self);
      else
        meta_window_actor_thaw (self);
    }
}<|MERGE_RESOLUTION|>--- conflicted
+++ resolved
@@ -493,15 +493,9 @@
 static void
 meta_window_actor_finalize (GObject *object)
 {
-<<<<<<< HEAD
-=======
   MetaWindowActor        *self = META_WINDOW_ACTOR (object);
   MetaWindowActorPrivate *priv = self->priv;
-
   g_list_free_full (priv->frames, (GDestroyNotify) frame_data_free);
-  g_free (priv->desc);
-
->>>>>>> 1f8498ad
   G_OBJECT_CLASS (meta_window_actor_parent_class)->finalize (object);
 }
 
