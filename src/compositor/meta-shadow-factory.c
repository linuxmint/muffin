--- conflicted
+++ resolved
@@ -198,7 +198,7 @@
  * size needs to be passed in here.)
  */
 LOCAL_SYMBOL void
-<<<<<<< HEAD
+
 meta_shadow_paint (MetaShadow      *shadow,
                    CoglFramebuffer *framebuffer,
                    int              window_x,
@@ -208,16 +208,7 @@
                    int              opacity,
                    cairo_region_t  *clip,
                    gboolean         clip_strictly)
-=======
-meta_shadow_paint (MetaShadow     *shadow,
-                   int             window_x,
-                   int             window_y,
-                   int             window_width,
-                   int             window_height,
-                   guint8          opacity,
-                   cairo_region_t *clip,
-                   gboolean        clip_strictly)
->>>>>>> 631ad6ba
+
 {
   float texture_width = cogl_texture_get_width (shadow->texture);
   float texture_height = cogl_texture_get_height (shadow->texture);
