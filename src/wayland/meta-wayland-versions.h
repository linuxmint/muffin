--- conflicted
+++ resolved
@@ -58,10 +58,7 @@
 #define META_XDG_ACTIVATION_V1_VERSION 1
 #define META_XDG_DIALOG_VERSION             1
 #define META_ZWP_PRIMARY_SELECTION_V1_VERSION 1
-<<<<<<< HEAD
 #define META_WP_CURSOR_SHAPE_VERSION 2
-=======
 #define META_XDG_TOPLEVEL_TAG_V1_VERSION 1
->>>>>>> 8c27537b
 
 #endif