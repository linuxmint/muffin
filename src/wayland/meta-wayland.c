--- conflicted
+++ resolved
@@ -441,11 +441,8 @@
   meta_wayland_keyboard_shortcuts_inhibit_init (compositor);
   meta_wayland_surface_inhibit_shortcuts_dialog_init ();
   meta_wayland_text_input_init (compositor);
-<<<<<<< HEAD
   meta_wayland_init_fixes (compositor);
-=======
   meta_wayland_activation_init (compositor);
->>>>>>> 1220bb4f
   meta_wayland_init_xdg_wm_dialog (compositor);
 
   /* Xwayland specific protocol, needs to be filtered out for all other clients */
