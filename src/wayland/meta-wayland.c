--- conflicted
+++ resolved
@@ -439,11 +439,7 @@
   meta_wayland_keyboard_shortcuts_inhibit_init (compositor);
   meta_wayland_surface_inhibit_shortcuts_dialog_init ();
   meta_wayland_text_input_init (compositor);
-<<<<<<< HEAD
-  meta_wayland_gtk_text_input_init (compositor);
   meta_wayland_init_xdg_wm_dialog (compositor);
-=======
->>>>>>> 82885a17
 
   /* Xwayland specific protocol, needs to be filtered out for all other clients */
   if (meta_xwayland_grab_keyboard_init (compositor))
