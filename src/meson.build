--- conflicted
+++ resolved
@@ -808,11 +808,8 @@
     ['tablet', 'unstable', 'v2', ],
     ['text-input', 'unstable', 'v3', ],
     ['viewporter', 'stable', ],
-<<<<<<< HEAD
     ['xdg-activation', 'staging', 'v1', ],
-=======
     ['xdg-dialog', 'staging', 'v1', ],
->>>>>>> af71a8e8
     ['xdg-foreign', 'unstable', 'v1', ],
     ['xdg-foreign', 'unstable', 'v2', ],
     ['xdg-output', 'unstable', 'v1', ],
@@ -843,14 +840,7 @@
     elif protocol_type == 'staging'
       protocol_version = p.get(2)
       output_base = '@0@-@1@'.format(protocol_name, protocol_version)
-<<<<<<< HEAD
-      input = join_paths(protocols_dir,
-                         '@0@/@1@/@2@.xml'.format(protocol_type,
-                         protocol_name,
-                         output_base))
-=======
       input = protocols_dir / protocol_type / protocol_name / '@0@.xml'.format(output_base)
->>>>>>> af71a8e8
     elif protocol_type == 'private'
       output_base = protocol_name
       input = 'wayland/protocol/@0@.xml'.format(protocol_name)
