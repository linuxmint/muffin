--- conflicted
+++ resolved
@@ -523,13 +523,8 @@
     'wayland/meta-wayland-input-device.h',
     'wayland/meta-wayland-keyboard.c',
     'wayland/meta-wayland-keyboard.h',
-<<<<<<< HEAD
-=======
     'wayland/meta-wayland-legacy-xdg-foreign.c',
     'wayland/meta-wayland-legacy-xdg-foreign.h',
-    'wayland/meta-wayland-legacy-xdg-shell.c',
-    'wayland/meta-wayland-legacy-xdg-shell.h',
->>>>>>> f6fb565b
     'wayland/meta-wayland-outputs.c',
     'wayland/meta-wayland-outputs.h',
     'wayland/meta-wayland-pointer.c',
